--- conflicted
+++ resolved
@@ -567,18 +567,14 @@
 		return nil, err
 	}
 
-	issuerID := idForCert(issuer.cert)
+	issuerID := issuer.cert.ID()
 
 	req := &sapb.AddCertificateRequest{
 		Der:      precertDER,
 		RegID:    regID,
 		Ocsp:     ocspResp.Response,
 		Issued:   nowNanos,
-<<<<<<< HEAD
-		IssuerID: int64(issuer.cert.ID()),
-=======
-		IssuerID: issuerID,
->>>>>>> 17e9e7fb
+		IssuerID: int64(issuerID),
 	}
 
 	_, err = ca.sa.AddPrecertificate(ctx, req)
@@ -595,11 +591,7 @@
 				RegID:    regID,
 				OCSPResp: ocspResp.Response,
 				Precert:  true,
-<<<<<<< HEAD
-				IssuerID: int64(issuer.cert.ID()),
-=======
-				IssuerID: issuerID,
->>>>>>> 17e9e7fb
+				IssuerID: int64(issuerID),
 			})
 		}
 		return nil, err
