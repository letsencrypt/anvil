package ca

import (
	"bytes"
	"context"
	"crypto"
	"crypto/ecdsa"
	"crypto/rand"
	"crypto/rsa"
	"crypto/x509"
	"encoding/asn1"
	"encoding/hex"
	"encoding/json"
	"encoding/pem"
	"errors"
	"fmt"
	"math/big"
	"strings"
	"time"

	"github.com/beeker1121/goque"
	cfsslConfig "github.com/cloudflare/cfssl/config"
	cferr "github.com/cloudflare/cfssl/errors"
	"github.com/cloudflare/cfssl/signer"
	"github.com/cloudflare/cfssl/signer/local"
	ct "github.com/google/certificate-transparency-go"
	cttls "github.com/google/certificate-transparency-go/tls"
	"github.com/jmhodges/clock"
	"github.com/miekg/pkcs11"
	"github.com/prometheus/client_golang/prometheus"
	"golang.org/x/crypto/ocsp"

	ca_config "github.com/letsencrypt/boulder/ca/config"
	caPB "github.com/letsencrypt/boulder/ca/proto"
	"github.com/letsencrypt/boulder/core"
	corepb "github.com/letsencrypt/boulder/core/proto"
	csrlib "github.com/letsencrypt/boulder/csr"
	berrors "github.com/letsencrypt/boulder/errors"
	"github.com/letsencrypt/boulder/goodkey"
	blog "github.com/letsencrypt/boulder/log"
	"github.com/letsencrypt/boulder/metrics"
	sapb "github.com/letsencrypt/boulder/sa/proto"
)

// Miscellaneous PKIX OIDs that we need to refer to
var (
	// X.509 Extensions
	oidAuthorityInfoAccess    = asn1.ObjectIdentifier{1, 3, 6, 1, 5, 5, 7, 1, 1}
	oidAuthorityKeyIdentifier = asn1.ObjectIdentifier{2, 5, 29, 35}
	oidBasicConstraints       = asn1.ObjectIdentifier{2, 5, 29, 19}
	oidCertificatePolicies    = asn1.ObjectIdentifier{2, 5, 29, 32}
	oidCrlDistributionPoints  = asn1.ObjectIdentifier{2, 5, 29, 31}
	oidExtKeyUsage            = asn1.ObjectIdentifier{2, 5, 29, 37}
	oidKeyUsage               = asn1.ObjectIdentifier{2, 5, 29, 15}
	oidSubjectAltName         = asn1.ObjectIdentifier{2, 5, 29, 17}
	oidSubjectKeyIdentifier   = asn1.ObjectIdentifier{2, 5, 29, 14}
	oidTLSFeature             = asn1.ObjectIdentifier{1, 3, 6, 1, 5, 5, 7, 1, 24}

	// CSR attribute requesting extensions
	oidExtensionRequest = asn1.ObjectIdentifier{1, 2, 840, 113549, 1, 9, 14}
)

// OID and fixed value for the "must staple" variant of the TLS Feature
// extension:
//
//  Features ::= SEQUENCE OF INTEGER                  [RFC7633]
//  enum { ... status_request(5) ...} ExtensionType;  [RFC6066]
//
// DER Encoding:
//  30 03 - SEQUENCE (3 octets)
//  |-- 02 01 - INTEGER (1 octet)
//  |   |-- 05 - 5
var (
	mustStapleFeatureValue = []byte{0x30, 0x03, 0x02, 0x01, 0x05}
	mustStapleExtension    = signer.Extension{
		ID:       cfsslConfig.OID(oidTLSFeature),
		Critical: false,
		Value:    hex.EncodeToString(mustStapleFeatureValue),
	}

	// https://tools.ietf.org/html/rfc6962#section-3.1
	ctPoisonExtension = signer.Extension{
		ID:       cfsslConfig.OID(signer.CTPoisonOID),
		Critical: true,
		Value:    "0500", // ASN.1 DER NULL, Hex encoded.
	}
)

// Metrics for CA statistics
const (
	// Increments when CA observes an HSM or signing error
	metricSigningError = "SigningError"
	metricHSMError     = metricSigningError + ".HSMError"

	csrExtensionCategory          = "category"
	csrExtensionBasic             = "basic"
	csrExtensionTLSFeature        = "tls-feature"
	csrExtensionTLSFeatureInvalid = "tls-feature-invalid"
	csrExtensionOther             = "other"
)

type certificateStorage interface {
	AddCertificate(context.Context, []byte, int64, []byte, *time.Time) (string, error)
	AddPrecertificate(ctx context.Context, req *sapb.AddCertificateRequest) (*corepb.Empty, error)
	AddSerial(ctx context.Context, req *sapb.AddSerialRequest) (*corepb.Empty, error)
}

type certificateType string

const (
	precertType = certificateType("precertificate")
	certType    = certificateType("certificate")
)

// CertificateAuthorityImpl represents a CA that signs certificates, CRLs, and
// OCSP responses.
type CertificateAuthorityImpl struct {
	rsaProfile   string
	ecdsaProfile string
	// A map from issuer cert common name to an internalIssuer struct
	issuers map[string]*internalIssuer
	// The common name of the default issuer cert
	defaultIssuer     *internalIssuer
	sa                certificateStorage
	pa                core.PolicyAuthority
	keyPolicy         goodkey.KeyPolicy
	clk               clock.Clock
	log               blog.Logger
	stats             metrics.Scope
	prefix            int // Prepended to the serial number
	validityPeriod    time.Duration
	backdate          time.Duration
	maxNames          int
	forceCNFromSAN    bool
	signatureCount    *prometheus.CounterVec
	csrExtensionCount *prometheus.CounterVec
	orphanQueue       *goque.Queue
	ocspLifetime      time.Duration
}

// Issuer represents a single issuer certificate, along with its key.
type Issuer struct {
	Signer crypto.Signer
	Cert   *x509.Certificate
}

// localSigner is an interface describing the functions of a cfssl.local.Signer
// that the Boulder CA uses. It allows mocking the local.Signer in unit tests.
type localSigner interface {
	Sign(signer.SignRequest) ([]byte, error)
	SignFromPrecert(*x509.Certificate, []ct.SignedCertificateTimestamp) ([]byte, error)
}

// internalIssuer represents the fully initialized internal state for a single
// issuer, including the cfssl signer and OCSP signer objects.
type internalIssuer struct {
	cert       *x509.Certificate
	eeSigner   localSigner
	ocspSigner crypto.Signer
}

func makeInternalIssuers(
	issuers []Issuer,
	policy *cfsslConfig.Signing,
	lifespanOCSP time.Duration,
) (map[string]*internalIssuer, error) {
	if len(issuers) == 0 {
		return nil, errors.New("No issuers specified.")
	}
	internalIssuers := make(map[string]*internalIssuer)
	for _, iss := range issuers {
		if iss.Cert == nil || iss.Signer == nil {
			return nil, errors.New("Issuer with nil cert or signer specified.")
		}
		eeSigner, err := local.NewSigner(iss.Signer, iss.Cert, x509.SHA256WithRSA, policy)
		if err != nil {
			return nil, err
		}

		cn := iss.Cert.Subject.CommonName
		if internalIssuers[cn] != nil {
			return nil, errors.New("Multiple issuer certs with the same CommonName are not supported")
		}
		internalIssuers[cn] = &internalIssuer{
			cert:       iss.Cert,
			eeSigner:   eeSigner,
			ocspSigner: iss.Signer,
		}
	}
	return internalIssuers, nil
}

// NewCertificateAuthorityImpl creates a CA instance that can sign certificates
// from a single issuer (the first first in the issuers slice), and can sign OCSP
// for any of the issuer certificates provided.
func NewCertificateAuthorityImpl(
	config ca_config.CAConfig,
	sa certificateStorage,
	pa core.PolicyAuthority,
	clk clock.Clock,
	stats metrics.Scope,
	issuers []Issuer,
	keyPolicy goodkey.KeyPolicy,
	logger blog.Logger,
	orphanQueue *goque.Queue,
) (*CertificateAuthorityImpl, error) {
	var ca *CertificateAuthorityImpl
	var err error

	if config.SerialPrefix <= 0 || config.SerialPrefix >= 256 {
		err = errors.New("Must have a positive non-zero serial prefix less than 256 for CA.")
		return nil, err
	}

	// CFSSL requires processing JSON configs through its own LoadConfig, so we
	// serialize and then deserialize.
	cfsslJSON, err := json.Marshal(config.CFSSL)
	if err != nil {
		return nil, err
	}
	cfsslConfigObj, err := cfsslConfig.LoadConfig(cfsslJSON)
	if err != nil {
		return nil, err
	}

	if config.LifespanOCSP.Duration == 0 {
		return nil, errors.New("Config must specify an OCSP lifespan period.")
	}

	for _, profile := range cfsslConfigObj.Signing.Profiles {
		if len(profile.IssuerURL) > 1 {
			return nil, errors.New("only one issuer_url supported")
		}
	}

	internalIssuers, err := makeInternalIssuers(
		issuers,
		cfsslConfigObj.Signing,
		config.LifespanOCSP.Duration)
	if err != nil {
		return nil, err
	}
	defaultIssuer := internalIssuers[issuers[0].Cert.Subject.CommonName]

	rsaProfile := config.RSAProfile
	ecdsaProfile := config.ECDSAProfile

	if rsaProfile == "" || ecdsaProfile == "" {
		return nil, errors.New("must specify rsaProfile and ecdsaProfile")
	}

	csrExtensionCount := prometheus.NewCounterVec(
		prometheus.CounterOpts{
			Name: "csrExtensions",
			Help: "Number of CSRs with extensions of the given category",
		},
		[]string{csrExtensionCategory})
	stats.MustRegister(csrExtensionCount)

	signatureCount := prometheus.NewCounterVec(
		prometheus.CounterOpts{
			Name: "signatures",
			Help: "Number of signatures",
		},
		[]string{"purpose"})
	stats.MustRegister(signatureCount)

	ca = &CertificateAuthorityImpl{
		sa:                sa,
		pa:                pa,
		issuers:           internalIssuers,
		defaultIssuer:     defaultIssuer,
		rsaProfile:        rsaProfile,
		ecdsaProfile:      ecdsaProfile,
		prefix:            config.SerialPrefix,
		clk:               clk,
		log:               logger,
		stats:             stats,
		keyPolicy:         keyPolicy,
		forceCNFromSAN:    !config.DoNotForceCN, // Note the inversion here
		signatureCount:    signatureCount,
		csrExtensionCount: csrExtensionCount,
		orphanQueue:       orphanQueue,
		ocspLifetime:      config.LifespanOCSP.Duration,
	}

	if config.Expiry == "" {
		return nil, errors.New("Config must specify an expiry period.")
	}
	ca.validityPeriod, err = time.ParseDuration(config.Expiry)
	if err != nil {
		return nil, err
	}

	// TODO(briansmith): Make the backdate setting mandatory after the
	// production ca.json has been updated to include it. Until then, manually
	// default to 1h, which is the backdating duration we currently use.
	ca.backdate = config.Backdate.Duration
	if ca.backdate == 0 {
		ca.backdate = time.Hour
	}

	ca.maxNames = config.MaxNames

	return ca, nil
}

// noteSignError is called after operations that may cause a CFSSL
// or PKCS11 signing error.
func (ca *CertificateAuthorityImpl) noteSignError(err error) {
	if err != nil {
		if _, ok := err.(*pkcs11.Error); ok {
			ca.stats.Inc(metricHSMError, 1)
		} else if cfErr, ok := err.(*cferr.Error); ok {
			ca.stats.Inc(fmt.Sprintf("%s.%d", metricSigningError, cfErr.ErrorCode), 1)
		}
	}
	return
}

// Extract supported extensions from a CSR.  The following extensions are
// currently supported:
//
// * 1.3.6.1.5.5.7.1.24 - TLS Feature [RFC7633], with the "must staple" value.
//                        Any other value will result in an error.
//
// Other requested extensions are silently ignored.
func (ca *CertificateAuthorityImpl) extensionsFromCSR(csr *x509.CertificateRequest) ([]signer.Extension, error) {
	extensions := []signer.Extension{}

	extensionSeen := map[string]bool{}
	hasBasic := false
	hasOther := false

	for _, attr := range csr.Attributes {
		if !attr.Type.Equal(oidExtensionRequest) {
			continue
		}

		for _, extList := range attr.Value {
			for _, ext := range extList {
				if extensionSeen[ext.Type.String()] {
					// Ignore duplicate certificate extensions
					continue
				}
				extensionSeen[ext.Type.String()] = true

				switch {
				case ext.Type.Equal(oidTLSFeature):
					ca.csrExtensionCount.With(prometheus.Labels{csrExtensionCategory: csrExtensionTLSFeature}).Inc()
					value, ok := ext.Value.([]byte)
					if !ok {
						return nil, berrors.MalformedError("malformed extension with OID %v", ext.Type)
					} else if !bytes.Equal(value, mustStapleFeatureValue) {
						ca.csrExtensionCount.With(prometheus.Labels{csrExtensionCategory: csrExtensionTLSFeatureInvalid}).Inc()
						return nil, berrors.MalformedError("unsupported value for extension with OID %v", ext.Type)
					}

					extensions = append(extensions, mustStapleExtension)
				case ext.Type.Equal(oidAuthorityInfoAccess),
					ext.Type.Equal(oidAuthorityKeyIdentifier),
					ext.Type.Equal(oidBasicConstraints),
					ext.Type.Equal(oidCertificatePolicies),
					ext.Type.Equal(oidCrlDistributionPoints),
					ext.Type.Equal(oidExtKeyUsage),
					ext.Type.Equal(oidKeyUsage),
					ext.Type.Equal(oidSubjectAltName),
					ext.Type.Equal(oidSubjectKeyIdentifier):
					hasBasic = true
				default:
					hasOther = true
				}
			}
		}
	}

	if hasBasic {
		ca.csrExtensionCount.With(prometheus.Labels{csrExtensionCategory: csrExtensionBasic}).Inc()
	}

	if hasOther {
		ca.csrExtensionCount.With(prometheus.Labels{csrExtensionCategory: csrExtensionOther}).Inc()
	}

	return extensions, nil
}

var ocspStatusToCode = map[string]int{
	"good":    ocsp.Good,
	"revoked": ocsp.Revoked,
	"unknown": ocsp.Unknown,
}

// GenerateOCSP produces a new OCSP response and returns it
func (ca *CertificateAuthorityImpl) GenerateOCSP(ctx context.Context, xferObj core.OCSPSigningRequest) ([]byte, error) {
	cert, err := x509.ParseCertificate(xferObj.CertDER)
	if err != nil {
		ca.log.AuditErr(err.Error())
		return nil, err
	}

	cn := cert.Issuer.CommonName
	issuer := ca.issuers[cn]
	if issuer == nil {
		return nil, fmt.Errorf("This CA doesn't have an issuer cert with CommonName %q", cn)
	}

	err = cert.CheckSignatureFrom(issuer.cert)
	if err != nil {
		return nil, fmt.Errorf("GenerateOCSP was asked to sign OCSP for cert "+
			"%s from %q, but the cert's signature was not valid: %s.",
			core.SerialToString(cert.SerialNumber), cn, err)
	}

	// We use time.Now() rather than ca.clk.Now() here as we use openssl
	// to verify the validity of the OCSP responses we generate during testing
	// and openssl doesn't understand our concept of fake time so it thinks
	// our responses are expired when we are doing things with our fake clock
	// time set in the past. Since we don't rely on fake clock time for any
	// OCSP unit tests always using the real time doesn't cause any problems.
	// Currently the only integration test case that triggers this is
	// ocsp_exp_unauth_setup, but any other integration test introduced that
	// sets the fake clock into the past and verifies OCSP will also do so.
	now := time.Now().Truncate(time.Hour)
	tbsResponse := ocsp.Response{
		Status:       ocspStatusToCode[xferObj.Status],
		SerialNumber: cert.SerialNumber,
		ThisUpdate:   now,
		NextUpdate:   now.Add(ca.ocspLifetime),
	}
	if tbsResponse.Status == ocsp.Revoked {
		tbsResponse.RevokedAt = xferObj.RevokedAt
		tbsResponse.RevocationReason = int(xferObj.Reason)
	}

	ocspResponse, err := ocsp.CreateResponse(issuer.cert, issuer.cert, tbsResponse, issuer.ocspSigner)
	ca.noteSignError(err)
	if err == nil {
		ca.signatureCount.With(prometheus.Labels{"purpose": "ocsp"}).Inc()
	}
	return ocspResponse, err
}

func (ca *CertificateAuthorityImpl) IssuePrecertificate(ctx context.Context, issueReq *caPB.IssueCertificateRequest) (*caPB.IssuePrecertificateResponse, error) {
	serialBigInt, validity, err := ca.generateSerialNumberAndValidity()
	if err != nil {
		return nil, err
	}

	regID := *issueReq.RegistrationID

	serialHex := core.SerialToString(serialBigInt)
	nowNanos := ca.clk.Now().UnixNano()
	expiresNanos := validity.NotAfter.UnixNano()
	_, err = ca.sa.AddSerial(ctx, &sapb.AddSerialRequest{
		Serial:  &serialHex,
		RegID:   &regID,
		Created: &nowNanos,
		Expires: &expiresNanos,
	})
	if err != nil {
		return nil, err
	}

	precertDER, err := ca.issuePrecertificateInner(ctx, issueReq, serialBigInt, validity, precertType)
	if err != nil {
		return nil, err
	}

	ocspResp, err := ca.GenerateOCSP(ctx, core.OCSPSigningRequest{
		CertDER: precertDER,
		Status:  string(core.OCSPStatusGood),
	})
	if err != nil {
		err = berrors.InternalServerError(err.Error())
		ca.log.AuditInfof("OCSP Signing failure: serial=[%s] err=[%s]", serialHex, err)
<<<<<<< HEAD
		return nil, err
=======
>>>>>>> fead807c
	}

	_, err = ca.sa.AddPrecertificate(ctx, &sapb.AddCertificateRequest{
		Der:    precertDER,
		RegID:  &regID,
		Ocsp:   ocspResp,
		Issued: &nowNanos,
	})
	if err != nil {
		err = berrors.InternalServerError(err.Error())
		ca.log.AuditErrf("Failed RPC to store at SA, orphaning precertificate: serial=[%s] cert=[%s] err=[%v], regID=[%d], orderID=[%d]",
			serialHex, hex.EncodeToString(precertDER), err, *issueReq.RegistrationID, *issueReq.OrderID)
		if ca.orphanQueue != nil {
			ca.queueOrphan(&orphanedCert{
				DER:      precertDER,
				RegID:    regID,
				OCSPResp: ocspResp,
				Precert:  true,
			})
		}
		return nil, err
	}

	return &caPB.IssuePrecertificateResponse{
		DER: precertDER,
	}, nil
}

// IssueCertificateForPrecertificate takes a precertificate and a set of SCTs for that precertificate
// and uses the signer to create and sign a certificate from them. The poison extension is removed
// and a SCT list extension is inserted in its place. Except for this and the signature the certificate
// exactly matches the precertificate. After the certificate is signed a OCSP response is generated
// and the response and certificate are stored in the database.
func (ca *CertificateAuthorityImpl) IssueCertificateForPrecertificate(ctx context.Context, req *caPB.IssueCertificateForPrecertificateRequest) (core.Certificate, error) {
	emptyCert := core.Certificate{}
	precert, err := x509.ParseCertificate(req.DER)
	if err != nil {
		return emptyCert, err
	}
	var scts []ct.SignedCertificateTimestamp
	for _, sctBytes := range req.SCTs {
		var sct ct.SignedCertificateTimestamp
		_, err = cttls.Unmarshal(sctBytes, &sct)
		if err != nil {
			return emptyCert, err
		}
		scts = append(scts, sct)
	}
	certPEM, err := ca.defaultIssuer.eeSigner.SignFromPrecert(precert, scts)
	if err != nil {
		return emptyCert, err
	}
	serialHex := core.SerialToString(precert.SerialNumber)
	block, _ := pem.Decode(certPEM)
	if block == nil || block.Type != "CERTIFICATE" {
		err = berrors.InternalServerError("invalid certificate value returned")
		ca.log.AuditErrf("PEM decode error, aborting: serial=[%s] pem=[%s] err=[%v]", serialHex, certPEM, err)
		return emptyCert, err
	}
	certDER := block.Bytes
	ca.log.AuditInfof("Signing success: serial=[%s] names=[%s] precertificate=[%s] certificate=[%s]",
		serialHex, strings.Join(precert.DNSNames, ", "), hex.EncodeToString(req.DER),
		hex.EncodeToString(certDER))
	return ca.storeCertificate(ctx, *req.RegistrationID, *req.OrderID, precert.SerialNumber, certDER)
}

type validity struct {
	NotBefore time.Time
	NotAfter  time.Time
}

func (ca *CertificateAuthorityImpl) generateSerialNumberAndValidity() (*big.Int, validity, error) {
	// We want 136 bits of random number, plus an 8-bit instance id prefix.
	const randBits = 136
	serialBytes := make([]byte, randBits/8+1)
	serialBytes[0] = byte(ca.prefix)
	_, err := rand.Read(serialBytes[1:])
	if err != nil {
		err = berrors.InternalServerError("failed to generate serial: %s", err)
		ca.log.AuditErrf("Serial randomness failed, err=[%v]", err)
		return nil, validity{}, err
	}
	serialBigInt := big.NewInt(0)
	serialBigInt = serialBigInt.SetBytes(serialBytes)

	notBefore := ca.clk.Now().Add(-1 * ca.backdate)
	validity := validity{
		NotBefore: notBefore,
		NotAfter:  notBefore.Add(ca.validityPeriod),
	}

	return serialBigInt, validity, nil
}

func (ca *CertificateAuthorityImpl) issuePrecertificateInner(ctx context.Context, issueReq *caPB.IssueCertificateRequest, serialBigInt *big.Int, validity validity, certType certificateType) ([]byte, error) {
	csr, err := x509.ParseCertificateRequest(issueReq.Csr)
	if err != nil {
		return nil, err
	}

	if err := csrlib.VerifyCSR(
		csr,
		ca.maxNames,
		&ca.keyPolicy,
		ca.pa,
		ca.forceCNFromSAN,
		*issueReq.RegistrationID,
	); err != nil {
		ca.log.AuditErr(err.Error())
		// VerifyCSR returns berror instances that can be passed through as-is
		// without wrapping.
		return nil, err
	}

	extensions, err := ca.extensionsFromCSR(csr)
	if err != nil {
		return nil, err
	}

	issuer := ca.defaultIssuer

	if issuer.cert.NotAfter.Before(validity.NotAfter) {
		err = berrors.InternalServerError("cannot issue a certificate that expires after the issuer certificate")
		ca.log.AuditErr(err.Error())
		return nil, err
	}

	// Convert the CSR to PEM
	csrPEM := string(pem.EncodeToMemory(&pem.Block{
		Type:  "CERTIFICATE REQUEST",
		Bytes: csr.Raw,
	}))

	var profile string
	switch csr.PublicKey.(type) {
	case *rsa.PublicKey:
		profile = ca.rsaProfile
	case *ecdsa.PublicKey:
		profile = ca.ecdsaProfile
	default:
		err = berrors.InternalServerError("unsupported key type %T", csr.PublicKey)
		ca.log.AuditErr(err.Error())
		return nil, err
	}

	// Send the cert off for signing
	req := signer.SignRequest{
		Request: csrPEM,
		Profile: profile,
		Hosts:   csr.DNSNames,
		Subject: &signer.Subject{
			CN: csr.Subject.CommonName,
		},
		Serial:     serialBigInt,
		Extensions: extensions,
		NotBefore:  validity.NotBefore,
		NotAfter:   validity.NotAfter,
	}

	if certType == precertType {
		req.ReturnPrecert = true
	}

	serialHex := core.SerialToString(serialBigInt)

	if !ca.forceCNFromSAN {
		req.Subject.SerialNumber = serialHex
	}

	ca.log.AuditInfof("Signing: serial=[%s] names=[%s] csr=[%s]",
		serialHex, strings.Join(csr.DNSNames, ", "), hex.EncodeToString(csr.Raw))

	certPEM, err := issuer.eeSigner.Sign(req)
	ca.noteSignError(err)
	if err != nil {
		// If the Signing error was a pre-issuance lint error then marshal the
		// linting errors to include in the audit err msg.
		if lErr, ok := err.(*local.LintError); ok {
			// NOTE(@cpu): We throw away the JSON marshal error here. If marshaling
			// fails for some reason it's acceptable to log an empty string for the
			// JSON component.
			lintErrsJSON, _ := json.Marshal(lErr.ErrorResults)
			ca.log.AuditErrf("Signing failed: serial=[%s] err=[%v] lintErrors=%s",
				serialHex, err, string(lintErrsJSON))
			return nil, berrors.InternalServerError("failed to sign certificate: %s", err)
		}

		err = berrors.InternalServerError("failed to sign certificate: %s", err)
		ca.log.AuditErrf("Signing failed: serial=[%s] err=[%v]", serialHex, err)
		return nil, err
	}
	ca.signatureCount.With(prometheus.Labels{"purpose": string(certType)}).Inc()

	if len(certPEM) == 0 {
		err = berrors.InternalServerError("no certificate returned by server")
		ca.log.AuditErrf("PEM empty from Signer: serial=[%s] err=[%v]", serialHex, err)
		return nil, err
	}

	block, _ := pem.Decode(certPEM)
	if block == nil || block.Type != "CERTIFICATE" {
		err = berrors.InternalServerError("invalid certificate value returned")
		ca.log.AuditErrf("PEM decode error, aborting: serial=[%s] pem=[%s] err=[%v]", serialHex, certPEM, err)
		return nil, err
	}
	certDER := block.Bytes

	ca.log.AuditInfof("Signing success: serial=[%s] names=[%s] csr=[%s] %s=[%s]",
		serialHex, strings.Join(csr.DNSNames, ", "), hex.EncodeToString(csr.Raw), certType,
		hex.EncodeToString(certDER))

	return certDER, nil
}

func (ca *CertificateAuthorityImpl) storeCertificate(
	ctx context.Context,
	regID int64,
	orderID int64,
	serialBigInt *big.Int,
	certDER []byte) (core.Certificate, error) {
	var err error
	var ocspResp []byte
	now := ca.clk.Now()
	_, err = ca.sa.AddCertificate(ctx, certDER, regID, ocspResp, &now)
	if err != nil {
		err = berrors.InternalServerError(err.Error())
		// Note: This log line is parsed by cmd/orphan-finder. If you make any
		// changes here, you should make sure they are reflected in orphan-finder.
		ca.log.AuditErrf("Failed RPC to store at SA, orphaning certificate: serial=[%s] cert=[%s] err=[%v], regID=[%d], orderID=[%d]",
			core.SerialToString(serialBigInt), hex.EncodeToString(certDER), err, regID, orderID)
		if ca.orphanQueue != nil {
			ca.queueOrphan(&orphanedCert{
				DER:      certDER,
				OCSPResp: ocspResp,
				RegID:    regID,
			})
		}
		return core.Certificate{}, err
	}

	return core.Certificate{DER: certDER}, nil
}

type orphanedCert struct {
	DER      []byte
	OCSPResp []byte
	RegID    int64
	Precert  bool
}

func (ca *CertificateAuthorityImpl) queueOrphan(o *orphanedCert) {
	if _, err := ca.orphanQueue.EnqueueObject(o); err != nil {
		ca.log.AuditErrf("failed to queue orphan for integration: %s", err)
	}
}

// OrphanIntegrationLoop runs a loop executing integrateOrphans and then waiting a minute.
// It is split out into a separate function called directly by boulder-ca in order to make
// testing the orphan queue functionality somewhat more simple.
func (ca *CertificateAuthorityImpl) OrphanIntegrationLoop() {
	for {
		if err := ca.integrateOrphan(); err != nil {
			if err == goque.ErrEmpty {
				time.Sleep(time.Minute)
				continue
			}
			ca.log.AuditErrf("failed to integrate orphaned certs: %s", err)
			time.Sleep(time.Second)
		}
	}
}

// integrateOrpan removes an orphan from the queue and adds it to the database. The
// item isn't dequeued until it is actually added to the database to prevent items from
// being lost if the CA is restarted between the item being dequeued and being added to
// the database. It calculates the issuance time by subtracting the backdate period from
// the notBefore time.
func (ca *CertificateAuthorityImpl) integrateOrphan() error {
	item, err := ca.orphanQueue.Peek()
	if err != nil {
		if err == goque.ErrEmpty {
			return goque.ErrEmpty
		}
		return fmt.Errorf("failed to peek into orphan queue: %s", err)
	}
	var orphan orphanedCert
	if err = item.ToObject(&orphan); err != nil {
		return fmt.Errorf("failed to marshal orphan: %s", err)
	}
	cert, err := x509.ParseCertificate(orphan.DER)
	if err != nil {
		return fmt.Errorf("failed to parse orphan: %s", err)
	}
	// When calculating the `NotBefore` at issuance time, we subtracted
	// ca.backdate. Now, to calculate the actual issuance time from the NotBefore,
	// we reverse the process and add ca.backdate.
	issued := cert.NotBefore.Add(ca.backdate)
	if orphan.Precert {
		issuedNanos := issued.UnixNano()
		_, err = ca.sa.AddPrecertificate(context.Background(), &sapb.AddCertificateRequest{
			Der:    orphan.DER,
			RegID:  &orphan.RegID,
			Ocsp:   orphan.OCSPResp,
			Issued: &issuedNanos,
		})
	} else {
		_, err = ca.sa.AddCertificate(context.Background(), orphan.DER, orphan.RegID, orphan.OCSPResp, &issued)
	}
	if err != nil && !berrors.Is(err, berrors.Duplicate) {
		return fmt.Errorf("failed to store orphaned certificate: %s", err)
	}
	if _, err = ca.orphanQueue.Dequeue(); err != nil {
		return fmt.Errorf("failed to dequeue integrated orphaned certificate: %s", err)
	}
	return nil
}<|MERGE_RESOLUTION|>--- conflicted
+++ resolved
@@ -474,10 +474,7 @@
 	if err != nil {
 		err = berrors.InternalServerError(err.Error())
 		ca.log.AuditInfof("OCSP Signing failure: serial=[%s] err=[%s]", serialHex, err)
-<<<<<<< HEAD
-		return nil, err
-=======
->>>>>>> fead807c
+		return nil, err
 	}
 
 	_, err = ca.sa.AddPrecertificate(ctx, &sapb.AddCertificateRequest{
