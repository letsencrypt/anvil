--- conflicted
+++ resolved
@@ -9,7 +9,6 @@
 	"golang.org/x/net/context"
 	"google.golang.org/grpc"
 
-	"github.com/grpc-ecosystem/go-grpc-prometheus"
 	"github.com/jmhodges/clock"
 	berrors "github.com/letsencrypt/boulder/errors"
 	testproto "github.com/letsencrypt/boulder/grpc/test_proto"
@@ -28,16 +27,7 @@
 func TestErrorWrapping(t *testing.T) {
 	serverMetrics := NewServerMetrics(metrics.NewNoopScope())
 	si := newServerInterceptor(serverMetrics, clock.NewFake())
-<<<<<<< HEAD
-	ci := clientInterceptor{
-		timeout:       time.Second,
-		clientMetrics: grpc_prometheus.NewClientMetrics(),
-		clk:           clock.NewFake(),
-		inFlightRPCs:  dummyGauge,
-	}
-=======
-	ci := clientInterceptor{time.Second, grpc_prometheus.NewClientMetrics(), clock.NewFake()}
->>>>>>> 4bea2d8a
+	ci := clientInterceptor{time.Second, NewClientMetrics(metrics.NewNoopScope()), clock.NewFake()}
 	srv := grpc.NewServer(grpc.UnaryInterceptor(si.intercept))
 	es := &errorServer{}
 	testproto.RegisterChillerServer(srv, es)
