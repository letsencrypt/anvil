--- conflicted
+++ resolved
@@ -1,21 +1,13 @@
 package grpc
 
 import (
-<<<<<<< HEAD
 	"fmt"
 	"strconv"
 	"strings"
-=======
-	"strconv"
->>>>>>> 4bea2d8a
 	"time"
 
-	grpc_prometheus "github.com/grpc-ecosystem/go-grpc-prometheus"
 	"github.com/jmhodges/clock"
-<<<<<<< HEAD
 	"github.com/prometheus/client_golang/prometheus"
-=======
->>>>>>> 4bea2d8a
 	"golang.org/x/net/context"
 	"google.golang.org/grpc"
 	"google.golang.org/grpc/codes"
@@ -36,26 +28,14 @@
 // metrics to requests handled by a gRPC server, and wraps Boulder-specific
 // errors for transmission in a grpc/metadata trailer (see bcodes.go).
 type serverInterceptor struct {
-<<<<<<< HEAD
-	serverMetrics *grpc_prometheus.ServerMetrics
-	rpcLag        prometheus.Histogram
-	clk           clock.Clock
-=======
 	metrics serverMetrics
 	clk     clock.Clock
->>>>>>> 4bea2d8a
 }
 
 func newServerInterceptor(metrics serverMetrics, clk clock.Clock) serverInterceptor {
 	return serverInterceptor{
-<<<<<<< HEAD
-		serverMetrics: metrics.GRPCMetrics,
-		rpcLag:        metrics.RPCLag,
-		clk:           clk,
-=======
 		metrics: metrics,
 		clk:     clk,
->>>>>>> 4bea2d8a
 	}
 }
 
@@ -64,31 +44,6 @@
 		return nil, berrors.InternalServerError("passed nil *grpc.UnaryServerInfo")
 	}
 
-<<<<<<< HEAD
-	// Extract the grpc metadata from the context
-	md, ok := metadata.FromContext(ctx)
-	if !ok {
-		return nil, berrors.InternalServerError("passed context with no grpc metadata")
-	}
-	// Ensure only one value is present
-	if len(md[clientRequestTimeKey]) != 1 {
-		return nil, berrors.InternalServerError("grpc metadata had illegal %s value: "+
-			"expected 1 value, found %d",
-			clientRequestTimeKey, len(md[clientRequestTimeKey]))
-	}
-	// Convert the metadata request time into an int64
-	reqTimeStr := md[clientRequestTimeKey][0]
-	reqTimeUnix, err := strconv.ParseInt(reqTimeStr, 10, 64)
-	if err != nil {
-		return nil, berrors.InternalServerError("grpc metadata had illegal %s value: %s - %s",
-			clientRequestTimeKey, md[clientRequestTimeKey], err)
-	}
-	// Calculate the elapsed time since the client sent the RPC
-	reqTime := time.Unix(0, reqTimeUnix)
-	elapsed := si.clk.Now().Sub(reqTime)
-	// Publish an RPC latency observation to the histogram
-	si.rpcLag.Observe(elapsed.Seconds())
-=======
 	// Extract the grpc metadata from the context. If the context has
 	// a `clientRequestTimeKey` field, and it has a value, then observe the RPC
 	// latency with Prometheus.
@@ -97,7 +52,6 @@
 			return nil, err
 		}
 	}
->>>>>>> 4bea2d8a
 
 	if features.Enabled(features.RPCHeadroom) {
 		// Shave 20 milliseconds off the deadline to ensure that if the RPC server times
@@ -130,7 +84,6 @@
 	return resp, err
 }
 
-<<<<<<< HEAD
 // splitMethodName is borrowed directly from
 // `grpc-ecosystem/go-grpc-prometheus/util.go` and is used to extract the
 // service and method name from the `method` argument to
@@ -141,7 +94,8 @@
 		return fullMethodName[:i], fullMethodName[i+1:]
 	}
 	return "unknown", "unknown"
-=======
+}
+
 // observeLatency is called with the `clientRequestTimeKey` value from
 // a request's gRPC metadata. This string value is converted to a timestamp and
 // used to calcuate the latency between send and receive time. The latency is
@@ -160,7 +114,6 @@
 	// Publish an RPC latency observation to the histogram
 	si.metrics.rpcLag.Observe(elapsed.Seconds())
 	return nil
->>>>>>> 4bea2d8a
 }
 
 // clientInterceptor is a gRPC interceptor that adds Prometheus
@@ -171,13 +124,9 @@
 // comes back up within the timeout. Under gRPC the same effect is achieved by
 // retries up to the Context deadline.
 type clientInterceptor struct {
-	timeout       time.Duration
-	clientMetrics *grpc_prometheus.ClientMetrics
-<<<<<<< HEAD
-	inFlightRPCs  *prometheus.GaugeVec
-=======
->>>>>>> 4bea2d8a
-	clk           clock.Clock
+	timeout time.Duration
+	metrics clientMetrics
+	clk     clock.Clock
 }
 
 // intercept fulfils the grpc.UnaryClientInterceptor interface, it should be noted that while this API
@@ -192,7 +141,7 @@
 	opts ...grpc.CallOption) error {
 	// This should not occur but fail fast with a clear error if it does (e.g.
 	// because of buggy unit test code) instead of a generic nil panic later!
-	if ci.inFlightRPCs == nil {
+	if ci.metrics.InFlightRPCs == nil {
 		return berrors.InternalServerError("clientInterceptor has nil inFlightRPCs gauge")
 	}
 
@@ -205,15 +154,18 @@
 
 	// Convert the current unix nano timestamp to a string for embedding in the grpc metadata
 	nowTS := strconv.FormatInt(ci.clk.Now().UnixNano(), 10)
-<<<<<<< HEAD
-	// Create a grpc/metadata.Metadata instance. Initialize the metadata with the
-	// request time.
-	md := metadata.New(map[string]string{clientRequestTimeKey: nowTS})
-	// Configure a grpc Trailer with the metadata. This allows us to wrap error
+
+	// Create a grpc/metadata.Metadata instance for the request metadata.
+	// Initialize it with the request time.
+	reqMD := metadata.New(map[string]string{clientRequestTimeKey: nowTS})
+	// Configure the localCtx with the metadata so it gets sent along in the request
+	localCtx = metadata.NewContext(localCtx, reqMD)
+
+	// Create a grpc/metadata.Metadata instance for a grpc.Trailer.
+	respMD := metadata.New(nil)
+	// Configure a grpc Trailer with respMD. This allows us to wrap error
 	// types in the server interceptor later on.
-	opts = append(opts, grpc.Trailer(&md))
-	// Configure the localCtx with the metadata so it gets sent along in the request
-	localCtx = metadata.NewContext(localCtx, md)
+	opts = append(opts, grpc.Trailer(&respMD))
 
 	// Split the method and service name from the fullMethod.
 	// UnaryClientInterceptor's receive a `method` arg of the form
@@ -227,28 +179,14 @@
 
 	fmt.Printf("Incrementing inFlightRPCs for Labels: %#v\n", labels)
 	// Increment the inFlightRPCs gauge for this method/service
-	ci.inFlightRPCs.With(labels).Inc()
+	ci.metrics.InFlightRPCs.With(labels).Inc()
 	// Handle the RPC
-	err := ci.clientMetrics.UnaryClientInterceptor()(localCtx, fullMethod, req, reply, cc, invoker, opts...)
-=======
-	// Create a grpc/metadata.Metadata instance for the request metadata.
-	// Initialize it with the request time.
-	reqMD := metadata.New(map[string]string{clientRequestTimeKey: nowTS})
-	// Configure the localCtx with the metadata so it gets sent along in the request
-	localCtx = metadata.NewContext(localCtx, reqMD)
-
-	// Create a grpc/metadata.Metadata instance for a grpc.Trailer.
-	respMD := metadata.New(nil)
-	// Configure a grpc Trailer with respMD. This allows us to wrap error
-	// types in the server interceptor later on.
-	opts = append(opts, grpc.Trailer(&respMD))
-	err := ci.clientMetrics.UnaryClientInterceptor()(localCtx, method, req, reply, cc, invoker, opts...)
->>>>>>> 4bea2d8a
+	err := ci.metrics.GRPCMetrics.UnaryClientInterceptor()(localCtx, fullMethod, req, reply, cc, invoker, opts...)
 	if err != nil {
 		err = unwrapError(err, respMD)
 	}
 	fmt.Printf("Decrementing inFlightRPCs for Labels: %#v\n", labels)
 	// Decrement the inFlightRPCs gague
-	ci.inFlightRPCs.With(labels).Dec()
+	ci.metrics.InFlightRPCs.With(labels).Dec()
 	return err
 }