--- conflicted
+++ resolved
@@ -17,11 +17,7 @@
 // a client certificate and validates the the server certificate based
 // on the provided *tls.Config.
 // It dials the remote service and returns a grpc.ClientConn if successful.
-<<<<<<< HEAD
 func ClientSetup(c *cmd.GRPCClientConfig, tls *tls.Config, metrics clientMetrics, clk clock.Clock) (*grpc.ClientConn, error) {
-=======
-func ClientSetup(c *cmd.GRPCClientConfig, tls *tls.Config, clientMetrics *grpc_prometheus.ClientMetrics, clk clock.Clock) (*grpc.ClientConn, error) {
->>>>>>> 4bea2d8a
 	if len(c.ServerAddresses) == 0 {
 		return nil, fmt.Errorf("boulder/grpc: ServerAddresses is empty")
 	}
@@ -29,16 +25,7 @@
 		return nil, errNilTLS
 	}
 
-<<<<<<< HEAD
-	ci := clientInterceptor{
-		timeout:       c.Timeout.Duration,
-		clientMetrics: metrics.GRPCMetrics,
-		inFlightRPCs:  metrics.InFlightRPCs,
-		clk:           clk,
-	}
-=======
-	ci := clientInterceptor{c.Timeout.Duration, clientMetrics, clk}
->>>>>>> 4bea2d8a
+	ci := clientInterceptor{c.Timeout.Duration, metrics, clk}
 	creds := bcreds.NewClientCredentials(tls.RootCAs, tls.Certificates)
 	return grpc.Dial(
 		"", // Since our staticResolver provides addresses we don't need to pass an address here
