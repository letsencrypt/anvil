--- conflicted
+++ resolved
@@ -85,12 +85,8 @@
 	if err != nil {
 		return core.CertificateStatus{}, err
 	}
-<<<<<<< HEAD
 
 	if response == nil || response.OcspResponse == nil {
-=======
-	if response == nil || response.Serial == nil || response.Status == nil || response.OcspLastUpdated == nil || response.RevokedDate == nil || response.RevokedReason == nil || response.LastExpirationNagSent == nil || response.OcspResponse == nil || response.NotAfter == nil || response.IsExpired == nil {
->>>>>>> 8923fa29
 		return core.CertificateStatus{}, errIncompleteResponse
 	}
 	return PBToCertStatus(response)
