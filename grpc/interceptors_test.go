--- conflicted
+++ resolved
@@ -10,7 +10,6 @@
 	"testing"
 	"time"
 
-	"github.com/grpc-ecosystem/go-grpc-prometheus"
 	"github.com/jmhodges/clock"
 	"github.com/prometheus/client_golang/prometheus"
 	"golang.org/x/net/context"
@@ -26,10 +25,6 @@
 
 var (
 	fc = clock.NewFake()
-	// dummyGauge is an unregistered gauge vec with the correct labels
-	// to stand in for the `rpcsInFlight` gauge when constructing
-	// `clientInterceptor{}` instances directly vs using `ClientSetup`
-	dummyGauge = prometheus.NewGaugeVec(prometheus.GaugeOpts{}, []string{"method", "service"})
 )
 
 func testHandler(_ context.Context, i interface{}) (interface{}, error) {
@@ -69,16 +64,11 @@
 }
 
 func TestClientInterceptor(t *testing.T) {
-<<<<<<< HEAD
 	ci := clientInterceptor{
-		timeout:       time.Second,
-		clientMetrics: grpc_prometheus.NewClientMetrics(),
-		inFlightRPCs:  dummyGauge,
-		clk:           clock.NewFake(),
-	}
-=======
-	ci := clientInterceptor{time.Second, grpc_prometheus.NewClientMetrics(), clock.NewFake()}
->>>>>>> 4bea2d8a
+		timeout: time.Second,
+		metrics: NewClientMetrics(metrics.NewNoopScope()),
+		clk:     clock.NewFake(),
+	}
 	err := ci.intercept(context.Background(), "-service-test", nil, nil, nil, testInvoker)
 	test.AssertNotError(t, err, "ci.intercept failed with a non-nil grpc.UnaryServerInfo")
 
@@ -91,16 +81,11 @@
 // timeout is reached, i.e. that FailFast is set to false.
 // https://github.com/grpc/grpc/blob/master/doc/wait-for-ready.md
 func TestFailFastFalse(t *testing.T) {
-<<<<<<< HEAD
 	ci := &clientInterceptor{
-		timeout:       100 * time.Millisecond,
-		clientMetrics: grpc_prometheus.NewClientMetrics(),
-		clk:           clock.NewFake(),
-		inFlightRPCs:  dummyGauge,
-	}
-=======
-	ci := &clientInterceptor{100 * time.Millisecond, grpc_prometheus.NewClientMetrics(), clock.NewFake()}
->>>>>>> 4bea2d8a
+		timeout: 100 * time.Millisecond,
+		metrics: NewClientMetrics(metrics.NewNoopScope()),
+		clk:     clock.NewFake(),
+	}
 	conn, err := grpc.Dial("localhost:19876", // random, probably unused port
 		grpc.WithInsecure(),
 		grpc.WithBalancer(grpc.RoundRobin(newStaticResolver([]string{"localhost:19000"}))),
@@ -164,16 +149,11 @@
 	defer s.Stop()
 
 	// make client
-<<<<<<< HEAD
 	ci := &clientInterceptor{
-		timeout:       30 * time.Second,
-		clientMetrics: grpc_prometheus.NewClientMetrics(),
-		clk:           clock.NewFake(),
-		inFlightRPCs:  dummyGauge,
-	}
-=======
-	ci := &clientInterceptor{30 * time.Second, grpc_prometheus.NewClientMetrics(), clock.NewFake()}
->>>>>>> 4bea2d8a
+		timeout: 30 * time.Second,
+		metrics: NewClientMetrics(metrics.NewNoopScope()),
+		clk:     clock.NewFake(),
+	}
 	conn, err := grpc.Dial(net.JoinHostPort("localhost", fmt.Sprintf("%d", port)),
 		grpc.WithInsecure(),
 		grpc.WithUnaryInterceptor(ci.intercept))
@@ -232,16 +212,11 @@
 	defer s.Stop()
 
 	// Dial the ChillerServer
-<<<<<<< HEAD
 	ci := &clientInterceptor{
-		timeout:       30 * time.Second,
-		clientMetrics: grpc_prometheus.NewClientMetrics(),
-		clk:           clk,
-		inFlightRPCs:  dummyGauge,
-	}
-=======
-	ci := &clientInterceptor{30 * time.Second, grpc_prometheus.NewClientMetrics(), clk}
->>>>>>> 4bea2d8a
+		timeout: 30 * time.Second,
+		metrics: NewClientMetrics(metrics.NewNoopScope()),
+		clk:     clk,
+	}
 	conn, err := grpc.Dial(net.JoinHostPort("localhost", fmt.Sprintf("%d", port)),
 		grpc.WithInsecure(),
 		grpc.WithUnaryInterceptor(ci.intercept))
@@ -262,8 +237,7 @@
 	}
 
 	// There should be one histogram sample in the serverInterceptor rpcLag stat
-<<<<<<< HEAD
-	count := test.CountHistogramSamples(si.rpcLag)
+	count := test.CountHistogramSamples(si.metrics.rpcLag)
 	test.AssertEquals(t, count, 1)
 }
 
@@ -323,19 +297,11 @@
 	}()
 	defer s.Stop()
 
-	// Create and register a gaugevec for the client interceptor
-	// Create a gauge to track in-flight RPCs and register it.
-	inFlightGauge := prometheus.NewGaugeVec(prometheus.GaugeOpts{
-		Name: "inFlightRPCs",
-		Help: "Number of in-flight (sent, not yet completed) RPCs",
-	}, []string{"method", "service"})
-
 	// Dial the ChillerServer
 	ci := &clientInterceptor{
-		timeout:       30 * time.Second,
-		clientMetrics: grpc_prometheus.NewClientMetrics(),
-		clk:           clk,
-		inFlightRPCs:  inFlightGauge,
+		timeout: 30 * time.Second,
+		metrics: NewClientMetrics(metrics.NewNoopScope()),
+		clk:     clk,
 	}
 	conn, err := grpc.Dial(net.JoinHostPort("localhost", fmt.Sprintf("%d", port)),
 		grpc.WithInsecure(),
@@ -349,10 +315,8 @@
 	// Fire off a few RPCs. They will block on the blockedServer's roadblock wg
 	for i := 0; i < numRPCs; i++ {
 		go func() {
-			_, err := c.Chill(context.Background(), &test_proto.Time{})
-			if err != nil {
-				t.Fatal(fmt.Sprintf("Unexpected error calling Chill RPC: %s", err))
-			}
+			// Ignore errors, just chilllll.
+			_, _ = c.Chill(context.Background(), &test_proto.Time{})
 		}()
 	}
 
@@ -367,8 +331,8 @@
 	}
 
 	// Retrieve the gauge for inflight Chiller.Chill RPCs
-	inFlightCount, err := test.GaugeValueWithLabels(inFlightGauge, labels)
-	test.AssertNotError(t, err, "Error collecting gauge value for inFlightGauge")
+	inFlightCount, err := test.GaugeValueWithLabels(ci.metrics.InFlightRPCs, labels)
+	test.AssertNotError(t, err, "Error collecting gauge value for inFlightRPCs")
 	// We expect the inFlightRPCs gauge for the Chiller.Chill RPCs to be equal to numRPCs.
 	test.AssertEquals(t, inFlightCount, numRPCs)
 
@@ -378,13 +342,9 @@
 	time.Sleep(1 * time.Second)
 
 	// Check the gauge value again
-	inFlightCount, err = test.GaugeValueWithLabels(inFlightGauge, labels)
-	test.AssertNotError(t, err, "Error collecting gauge value for inFlightGauge")
+	inFlightCount, err = test.GaugeValueWithLabels(ci.metrics.InFlightRPCs, labels)
+	test.AssertNotError(t, err, "Error collecting gauge value for inFlightRPCs")
 	// There should now be zero in flight chill requests.
 	// What a ~ ~ Chill Sitch ~ ~
 	test.AssertEquals(t, inFlightCount, 0)
-=======
-	count := test.CountHistogramSamples(si.metrics.rpcLag)
-	test.AssertEquals(t, count, 1)
->>>>>>> 4bea2d8a
 }