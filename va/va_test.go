package va

import (
	"crypto/rand"
	"crypto/rsa"
	"crypto/sha256"
	"crypto/tls"
	"crypto/x509"
	"crypto/x509/pkix"
	"encoding/base64"
	"encoding/hex"
	"errors"
	"fmt"
	"math/big"
	mrand "math/rand"
	"net"
	"net/http"
	"net/http/httptest"
	"net/url"
	"regexp"
	"strconv"
	"strings"
	"sync"
	"sync/atomic"
	"testing"
	"time"

	"github.com/golang/mock/gomock"
	"github.com/jmhodges/clock"
	"github.com/miekg/dns"
	"golang.org/x/net/context"
	"gopkg.in/square/go-jose.v1"

	"github.com/letsencrypt/boulder/bdns"
	"github.com/letsencrypt/boulder/cmd"
	"github.com/letsencrypt/boulder/core"
	"github.com/letsencrypt/boulder/features"
	blog "github.com/letsencrypt/boulder/log"
	"github.com/letsencrypt/boulder/metrics"
	"github.com/letsencrypt/boulder/metrics/mock_metrics"
	"github.com/letsencrypt/boulder/probs"
	"github.com/letsencrypt/boulder/test"
)

func bigIntFromB64(b64 string) *big.Int {
	bytes, _ := base64.URLEncoding.DecodeString(b64)
	x := big.NewInt(0)
	x.SetBytes(bytes)
	return x
}

func intFromB64(b64 string) int {
	return int(bigIntFromB64(b64).Int64())
}

var n = bigIntFromB64("n4EPtAOCc9AlkeQHPzHStgAbgs7bTZLwUBZdR8_KuKPEHLd4rHVTeT-O-XV2jRojdNhxJWTDvNd7nqQ0VEiZQHz_AJmSCpMaJMRBSFKrKb2wqVwGU_NsYOYL-QtiWN2lbzcEe6XC0dApr5ydQLrHqkHHig3RBordaZ6Aj-oBHqFEHYpPe7Tpe-OfVfHd1E6cS6M1FZcD1NNLYD5lFHpPI9bTwJlsde3uhGqC0ZCuEHg8lhzwOHrtIQbS0FVbb9k3-tVTU4fg_3L_vniUFAKwuCLqKnS2BYwdq_mzSnbLY7h_qixoR7jig3__kRhuaxwUkRz5iaiQkqgc5gHdrNP5zw==")
var e = intFromB64("AQAB")
var d = bigIntFromB64("bWUC9B-EFRIo8kpGfh0ZuyGPvMNKvYWNtB_ikiH9k20eT-O1q_I78eiZkpXxXQ0UTEs2LsNRS-8uJbvQ-A1irkwMSMkK1J3XTGgdrhCku9gRldY7sNA_AKZGh-Q661_42rINLRCe8W-nZ34ui_qOfkLnK9QWDDqpaIsA-bMwWWSDFu2MUBYwkHTMEzLYGqOe04noqeq1hExBTHBOBdkMXiuFhUq1BU6l-DqEiWxqg82sXt2h-LMnT3046AOYJoRioz75tSUQfGCshWTBnP5uDjd18kKhyv07lhfSJdrPdM5Plyl21hsFf4L_mHCuoFau7gdsPfHPxxjVOcOpBrQzwQ==")
var p = bigIntFromB64("uKE2dh-cTf6ERF4k4e_jy78GfPYUIaUyoSSJuBzp3Cubk3OCqs6grT8bR_cu0Dm1MZwWmtdqDyI95HrUeq3MP15vMMON8lHTeZu2lmKvwqW7anV5UzhM1iZ7z4yMkuUwFWoBvyY898EXvRD-hdqRxHlSqAZ192zB3pVFJ0s7pFc=")
var q = bigIntFromB64("uKE2dh-cTf6ERF4k4e_jy78GfPYUIaUyoSSJuBzp3Cubk3OCqs6grT8bR_cu0Dm1MZwWmtdqDyI95HrUeq3MP15vMMON8lHTeZu2lmKvwqW7anV5UzhM1iZ7z4yMkuUwFWoBvyY898EXvRD-hdqRxHlSqAZ192zB3pVFJ0s7pFc=")

var TheKey = rsa.PrivateKey{
	PublicKey: rsa.PublicKey{N: n, E: e},
	D:         d,
	Primes:    []*big.Int{p, q},
}

var accountKey = &jose.JsonWebKey{Key: TheKey.Public()}

var ident = core.AcmeIdentifier{Type: core.IdentifierDNS, Value: "localhost"}

var ctx = context.Background()

// All paths that get assigned to tokens MUST be valid tokens
const expectedToken = "LoqXcYV8q5ONbJQxbmR7SCTNo3tiAXDfowyjxAjEuX0"
const expectedKeyAuthorization = "LoqXcYV8q5ONbJQxbmR7SCTNo3tiAXDfowyjxAjEuX0.9jg46WB3rR_AHD-EBXdN7cBkH1WOu0tA3M9fm21mqTI"
const pathWrongToken = "i6lNAC4lOOLYCl-A08VJt9z_tKYvVk63Dumo8icsBjQ"
const path404 = "404"
const path500 = "500"
const pathFound = "GBq8SwWq3JsbREFdCamk5IX3KLsxW5ULeGs98Ajl_UM"
const pathMoved = "5J4FIMrWNfmvHZo-QpKZngmuhqZGwRm21-oEgUDstJM"
const pathRedirectPort = "port-redirect"
const pathWait = "wait"
const pathWaitLong = "wait-long"
const pathReLookup = "7e-P57coLM7D3woNTp_xbJrtlkDYy6PWf3mSSbLwCr4"
const pathReLookupInvalid = "re-lookup-invalid"
const pathRedirectToFailingURL = "re-to-failing-url"
const pathLooper = "looper"
const pathValid = "valid"
const rejectUserAgent = "rejectMe"

func httpSrv(t *testing.T, token string) *httptest.Server {
	m := http.NewServeMux()

	server := httptest.NewUnstartedServer(m)

	defaultToken := token
	currentToken := defaultToken

	m.HandleFunc("/", func(w http.ResponseWriter, r *http.Request) {
		if strings.HasSuffix(r.URL.Path, path404) {
			t.Logf("HTTPSRV: Got a 404 req\n")
			http.NotFound(w, r)
		} else if strings.HasSuffix(r.URL.Path, path500) {
			t.Logf("HTTPSRV: Got a 500 req\n")
			http.Error(w, "Internal Server Error", http.StatusInternalServerError)
		} else if strings.HasSuffix(r.URL.Path, pathMoved) {
			t.Logf("HTTPSRV: Got a 301 redirect req\n")
			if currentToken == defaultToken {
				currentToken = pathMoved
			}
			http.Redirect(w, r, pathValid, 301)
		} else if strings.HasSuffix(r.URL.Path, pathFound) {
			t.Logf("HTTPSRV: Got a 302 redirect req\n")
			if currentToken == defaultToken {
				currentToken = pathFound
			}
			http.Redirect(w, r, pathMoved, 302)
		} else if strings.HasSuffix(r.URL.Path, pathWait) {
			t.Logf("HTTPSRV: Got a wait req\n")
			time.Sleep(time.Second * 3)
		} else if strings.HasSuffix(r.URL.Path, pathWaitLong) {
			t.Logf("HTTPSRV: Got a wait-long req\n")
			time.Sleep(time.Second * 10)
		} else if strings.HasSuffix(r.URL.Path, pathReLookup) {
			t.Logf("HTTPSRV: Got a redirect req to a valid hostname\n")
			if currentToken == defaultToken {
				currentToken = pathReLookup
			}
			port := getPort(server)
			http.Redirect(w, r, fmt.Sprintf("http://other.valid:%d/path", port), 302)
		} else if strings.HasSuffix(r.URL.Path, pathReLookupInvalid) {
			t.Logf("HTTPSRV: Got a redirect req to an invalid hostname\n")
			http.Redirect(w, r, "http://invalid.invalid/path", 302)
		} else if strings.HasSuffix(r.URL.Path, pathRedirectToFailingURL) {
			t.Logf("HTTPSRV: Redirecting to a URL that will fail\n")
			http.Redirect(w, r, fmt.Sprintf("http://other.valid/%s", path500), 301)
		} else if strings.HasSuffix(r.URL.Path, pathLooper) {
			t.Logf("HTTPSRV: Got a loop req\n")
			http.Redirect(w, r, r.URL.String(), 301)
		} else if strings.HasSuffix(r.URL.Path, pathRedirectPort) {
			t.Logf("HTTPSRV: Got a port redirect req\n")
			http.Redirect(w, r, "http://other.valid:8080/path", 302)
		} else if r.Header.Get("User-Agent") == rejectUserAgent {
			w.WriteHeader(http.StatusBadRequest)
			w.Write([]byte("found trap User-Agent"))
		} else {
			t.Logf("HTTPSRV: Got a valid req\n")
			t.Logf("HTTPSRV: Path = %s\n", r.URL.Path)

			ch := core.Challenge{Token: currentToken}
			keyAuthz, _ := ch.ExpectedKeyAuthorization(accountKey)
			t.Logf("HTTPSRV: Key Authz = '%s%s'\n", keyAuthz, "\\n\\r \\t")

			fmt.Fprint(w, keyAuthz, "\n\r \t")
			currentToken = defaultToken
		}
	})

	server.Start()
	return server
}

func tlssni01Srv(t *testing.T, chall core.Challenge) *httptest.Server {
	h := sha256.Sum256([]byte(chall.ProvidedKeyAuthorization))
	Z := hex.EncodeToString(h[:])
	ZName := fmt.Sprintf("%s.%s.acme.invalid", Z[:32], Z[32:])

	return tlssniSrvWithNames(t, chall, ZName)
}

func tlssni02Srv(t *testing.T, chall core.Challenge) *httptest.Server {
	ha := sha256.Sum256([]byte(chall.Token))
	za := hex.EncodeToString(ha[:])
	sanAName := fmt.Sprintf("%s.%s.token.acme.invalid", za[:32], za[32:])

	hb := sha256.Sum256([]byte(chall.ProvidedKeyAuthorization))
	zb := hex.EncodeToString(hb[:])
	sanBName := fmt.Sprintf("%s.%s.ka.acme.invalid", zb[:32], zb[32:])

	return tlssniSrvWithNames(t, chall, sanAName, sanBName)
}

func tlssniSrvWithNames(t *testing.T, chall core.Challenge, names ...string) *httptest.Server {
	template := &x509.Certificate{
		SerialNumber: big.NewInt(1337),
		Subject: pkix.Name{
			Organization: []string{"tests"},
		},
		NotBefore: time.Now(),
		NotAfter:  time.Now().AddDate(0, 0, 1),

		KeyUsage:              x509.KeyUsageDigitalSignature | x509.KeyUsageCertSign,
		ExtKeyUsage:           []x509.ExtKeyUsage{x509.ExtKeyUsageServerAuth},
		BasicConstraintsValid: true,

		DNSNames: names,
	}

	certBytes, _ := x509.CreateCertificate(rand.Reader, template, template, &TheKey.PublicKey, &TheKey)
	cert := &tls.Certificate{
		Certificate: [][]byte{certBytes},
		PrivateKey:  &TheKey,
	}

	tlsConfig := &tls.Config{
		Certificates: []tls.Certificate{*cert},
		ClientAuth:   tls.NoClientCert,
		GetCertificate: func(clientHello *tls.ClientHelloInfo) (*tls.Certificate, error) {
			if clientHello.ServerName != names[0] {
				time.Sleep(time.Second * 10)
				return nil, nil
			}
			return cert, nil
		},
		NextProtos: []string{"http/1.1"},
	}

	hs := httptest.NewUnstartedServer(http.DefaultServeMux)
	hs.TLS = tlsConfig
	hs.StartTLS()
	return hs
}

func TestHTTPBadPort(t *testing.T) {
	chall := core.HTTPChallenge01()
	setChallengeToken(&chall, expectedToken)

	hs := httpSrv(t, chall.Token)
	defer hs.Close()

	va, _ := setup(hs)

	// Pick a random port between 40000 and 65000 - with great certainty we won't
	// have an HTTP server listening on this port and the test will fail as
	// intended
	badPort := 40000 + mrand.Intn(25000)
	va.httpPort = badPort

	_, prob := va.validateHTTP01(ctx, ident, chall)
	if prob == nil {
		t.Fatalf("Server's down; expected refusal. Where did we connect?")
	}
	test.AssertEquals(t, prob.Type, probs.ConnectionProblem)
}

func TestHTTP(t *testing.T) {
	chall := core.HTTPChallenge01()
	setChallengeToken(&chall, expectedToken)

	// NOTE: We do not attempt to shut down the server. The problem is that the
	// "wait-long" handler sleeps for ten seconds, but this test finishes in less
	// than that. So if we try to call hs.Close() at the end of the test, we'll be
	// closing the test server while a request is still pending. Unfortunately,
	// there appears to be an issue in httptest that trips Go's race detector when
	// that happens, failing the test. So instead, we live with leaving the server
	// around till the process exits.
	// TODO(#1989): close hs
	hs := httpSrv(t, chall.Token)

	va, log := setup(hs)

	log.Clear()
	t.Logf("Trying to validate: %+v\n", chall)
	_, prob := va.validateHTTP01(ctx, ident, chall)
	if prob != nil {
		t.Errorf("Unexpected failure in HTTP validation: %s", prob)
	}
	test.AssertEquals(t, len(log.GetAllMatching(`\[AUDIT\] `)), 1)

	log.Clear()
	setChallengeToken(&chall, path404)
	_, prob = va.validateHTTP01(ctx, ident, chall)
	if prob == nil {
		t.Fatalf("Should have found a 404 for the challenge.")
	}
	test.AssertEquals(t, prob.Type, probs.UnauthorizedProblem)
	test.AssertEquals(t, len(log.GetAllMatching(`\[AUDIT\] `)), 1)

	log.Clear()
	setChallengeToken(&chall, pathWrongToken)
	// The "wrong token" will actually be the expectedToken.  It's wrong
	// because it doesn't match pathWrongToken.
	_, prob = va.validateHTTP01(ctx, ident, chall)
	if prob == nil {
		t.Fatalf("Should have found the wrong token value.")
	}
	test.AssertEquals(t, prob.Type, probs.UnauthorizedProblem)
	test.AssertEquals(t, len(log.GetAllMatching(`\[AUDIT\] `)), 1)

	log.Clear()
	setChallengeToken(&chall, pathMoved)
	_, prob = va.validateHTTP01(ctx, ident, chall)
	if prob != nil {
		t.Fatalf("Failed to follow 301 redirect")
	}
	test.AssertEquals(t, len(log.GetAllMatching(`redirect from ".*/`+pathMoved+`" to ".*/`+pathValid+`"`)), 1)

	log.Clear()
	setChallengeToken(&chall, pathFound)
	_, prob = va.validateHTTP01(ctx, ident, chall)
	if prob != nil {
		t.Fatalf("Failed to follow 302 redirect")
	}
	test.AssertEquals(t, len(log.GetAllMatching(`redirect from ".*/`+pathFound+`" to ".*/`+pathMoved+`"`)), 1)
	test.AssertEquals(t, len(log.GetAllMatching(`redirect from ".*/`+pathMoved+`" to ".*/`+pathValid+`"`)), 1)

	ipIdentifier := core.AcmeIdentifier{Type: core.IdentifierType("ip"), Value: "127.0.0.1"}
	_, prob = va.validateHTTP01(ctx, ipIdentifier, chall)
	if prob == nil {
		t.Fatalf("IdentifierType IP shouldn't have worked.")
	}
	test.AssertEquals(t, prob.Type, probs.MalformedProblem)

	_, prob = va.validateHTTP01(ctx, core.AcmeIdentifier{Type: core.IdentifierDNS, Value: "always.invalid"}, chall)
	if prob == nil {
		t.Fatalf("Domain name is invalid.")
	}
	test.AssertEquals(t, prob.Type, probs.UnknownHostProblem)
}

func TestHTTPTimeout(t *testing.T) {
	chall := core.HTTPChallenge01()
	setChallengeToken(&chall, expectedToken)

	hs := httpSrv(t, chall.Token)
	// TODO(#1989): close hs

	va, _ := setup(hs)

	setChallengeToken(&chall, pathWaitLong)
	started := time.Now()
	_, prob := va.validateHTTP01(ctx, ident, chall)
	took := time.Since(started)
	// Check that the HTTP connection times out after 5 seconds and doesn't block for 10 seconds
	test.Assert(t, (took > (time.Second * 5)), "HTTP timed out before 5 seconds")
	test.Assert(t, (took < (time.Second * 10)), "HTTP connection didn't timeout after 5 seconds")
	if prob == nil {
		t.Fatalf("Connection should've timed out")
	}
	test.AssertEquals(t, prob.Type, probs.ConnectionProblem)
	expectMatch := regexp.MustCompile(
		"Fetching http://localhost:\\d+/.well-known/acme-challenge/wait-long: Timeout")
	if !expectMatch.MatchString(prob.Detail) {
		t.Errorf("Problem details incorrect. Got %q, expected to match %q",
			prob.Detail, expectMatch)
	}
}

func TestHTTPRedirectLookup(t *testing.T) {
	chall := core.HTTPChallenge01()
	setChallengeToken(&chall, expectedToken)

	hs := httpSrv(t, expectedToken)
	defer hs.Close()
	va, log := setup(hs)

	setChallengeToken(&chall, pathMoved)
	_, prob := va.validateHTTP01(ctx, ident, chall)
	if prob != nil {
		t.Fatalf("Unexpected failure in redirect (%s): %s", pathMoved, prob)
	}
	test.AssertEquals(t, len(log.GetAllMatching(`redirect from ".*/`+pathMoved+`" to ".*/`+pathValid+`"`)), 1)
	test.AssertEquals(t, len(log.GetAllMatching(`Resolved addresses for localhost \[using 127.0.0.1\]: \[127.0.0.1\]`)), 2)

	log.Clear()
	setChallengeToken(&chall, pathFound)
	_, prob = va.validateHTTP01(ctx, ident, chall)
	if prob != nil {
		t.Fatalf("Unexpected failure in redirect (%s): %s", pathFound, prob)
	}
	test.AssertEquals(t, len(log.GetAllMatching(`redirect from ".*/`+pathFound+`" to ".*/`+pathMoved+`"`)), 1)
	test.AssertEquals(t, len(log.GetAllMatching(`redirect from ".*/`+pathMoved+`" to ".*/`+pathValid+`"`)), 1)
	test.AssertEquals(t, len(log.GetAllMatching(`Resolved addresses for localhost \[using 127.0.0.1\]: \[127.0.0.1\]`)), 3)

	log.Clear()
	setChallengeToken(&chall, pathReLookupInvalid)
	_, err := va.validateHTTP01(ctx, ident, chall)
	test.AssertError(t, err, chall.Token)
	test.AssertEquals(t, len(log.GetAllMatching(`Resolved addresses for localhost \[using 127.0.0.1\]: \[127.0.0.1\]`)), 1)
	test.AssertEquals(t, len(log.GetAllMatching(`No valid IP addresses found for invalid.invalid`)), 1)

	log.Clear()
	setChallengeToken(&chall, pathReLookup)
	_, prob = va.validateHTTP01(ctx, ident, chall)
	if prob != nil {
		t.Fatalf("Unexpected error in redirect (%s): %s", pathReLookup, prob)
	}
	test.AssertEquals(t, len(log.GetAllMatching(`redirect from ".*/`+pathReLookup+`" to ".*other.valid:\d+/path"`)), 1)
	test.AssertEquals(t, len(log.GetAllMatching(`Resolved addresses for localhost \[using 127.0.0.1\]: \[127.0.0.1\]`)), 1)
	test.AssertEquals(t, len(log.GetAllMatching(`Resolved addresses for other.valid \[using 127.0.0.1\]: \[127.0.0.1\]`)), 1)

	log.Clear()
	setChallengeToken(&chall, pathRedirectPort)
	_, err = va.validateHTTP01(ctx, ident, chall)
	test.AssertError(t, err, chall.Token)
	test.AssertEquals(t, len(log.GetAllMatching(`redirect from ".*/port-redirect" to ".*other.valid:8080/path"`)), 1)
	test.AssertEquals(t, len(log.GetAllMatching(`Resolved addresses for localhost \[using 127.0.0.1\]: \[127.0.0.1\]`)), 1)
	test.AssertEquals(t, len(log.GetAllMatching(`Resolved addresses for other.valid \[using 127.0.0.1\]: \[127.0.0.1\]`)), 1)

	// This case will redirect from a valid host to a host that is throwing
	// HTTP 500 errors. The test case is ensuring that the connection error
	// is referencing the redirected to host, instead of the original host.
	log.Clear()
	setChallengeToken(&chall, pathRedirectToFailingURL)
	_, prob = va.validateHTTP01(ctx, ident, chall)
	test.AssertNotNil(t, prob, "Problem Details should not be nil")
	test.AssertEquals(t, prob.Detail, "Fetching http://other.valid/500: Error getting validation data")
}

func TestHTTPRedirectLoop(t *testing.T) {
	chall := core.HTTPChallenge01()
	setChallengeToken(&chall, "looper")

	hs := httpSrv(t, expectedToken)
	defer hs.Close()
	va, _ := setup(hs)

	_, prob := va.validateHTTP01(ctx, ident, chall)
	if prob == nil {
		t.Fatalf("Challenge should have failed for %s", chall.Token)
	}
}

func TestHTTPRedirectUserAgent(t *testing.T) {
	chall := core.HTTPChallenge01()
	setChallengeToken(&chall, expectedToken)

	hs := httpSrv(t, expectedToken)
	defer hs.Close()
	va, _ := setup(hs)
	va.userAgent = rejectUserAgent

	setChallengeToken(&chall, pathMoved)
	_, prob := va.validateHTTP01(ctx, ident, chall)
	if prob == nil {
		t.Fatalf("Challenge with rejectUserAgent should have failed (%s).", pathMoved)
	}

	setChallengeToken(&chall, pathFound)
	_, prob = va.validateHTTP01(ctx, ident, chall)
	if prob == nil {
		t.Fatalf("Challenge with rejectUserAgent should have failed (%s).", pathFound)
	}
}

func getPort(hs *httptest.Server) int {
	url, err := url.Parse(hs.URL)
	if err != nil {
		panic(fmt.Sprintf("Failed to parse hs URL: %q - %s", hs.URL, err.Error()))
	}
	_, portString, err := net.SplitHostPort(url.Host)
	if err != nil {
		panic(fmt.Sprintf("Failed to split hs URL host: %q - %s", url.Host, err.Error()))
	}
	port, err := strconv.ParseInt(portString, 10, 64)
	if err != nil {
		panic(fmt.Sprintf("Failed to parse hs URL port: %q - %s", portString, err.Error()))
	}
	return int(port)
}

func TestTLSSNI01(t *testing.T) {
	chall := createChallenge(core.ChallengeTypeTLSSNI01)

	hs := tlssni01Srv(t, chall)

	va, log := setup(hs)

	_, prob := va.validateTLSSNI01(ctx, ident, chall)
	if prob != nil {
		t.Fatalf("Unexpected failure in validate TLS-SNI-01: %s", prob)
	}
	test.AssertEquals(t, len(log.GetAllMatching(`Resolved addresses for localhost \[using 127.0.0.1\]: \[127.0.0.1\]`)), 1)
	if len(log.GetAllMatching(`challenge for localhost received certificate \(1 of 1\): cert=\[`)) != 1 {
		t.Errorf("Didn't get log message with validated certificate. Instead got:\n%s",
			strings.Join(log.GetAllMatching(".*"), "\n"))
	}

	log.Clear()
	port := getPort(hs)
	_, prob = va.validateTLSSNI01(ctx, core.AcmeIdentifier{
		Type:  core.IdentifierType("ip"),
		Value: net.JoinHostPort("127.0.0.1", fmt.Sprintf("%d", port)),
	}, chall)
	if prob == nil {
		t.Fatalf("IdentifierType IP shouldn't have worked.")
	}
	test.AssertEquals(t, prob.Type, probs.MalformedProblem)

	log.Clear()
	_, prob = va.validateTLSSNI01(ctx, core.AcmeIdentifier{Type: core.IdentifierDNS, Value: "always.invalid"}, chall)
	if prob == nil {
		t.Fatalf("Domain name was supposed to be invalid.")
	}
	test.AssertEquals(t, prob.Type, probs.UnknownHostProblem)

	// Need to create a new authorized keys object to get an unknown SNI (from the signature value)
	chall.Token = core.NewToken()
	chall.ProvidedKeyAuthorization = "invalid"

	log.Clear()
	started := time.Now()
	_, prob = va.validateTLSSNI01(ctx, ident, chall)
	took := time.Since(started)
	if prob == nil {
		t.Fatalf("Validation should've failed")
	}
	test.AssertEquals(t, prob.Type, probs.ConnectionProblem)
	// Check that the TLS connection times out after 5 seconds and doesn't block for 10 seconds
	test.Assert(t, (took > (time.Second * 5)), "TLS returned before 5 seconds")
	test.Assert(t, (took < (time.Second * 10)), "TLS connection didn't timeout after 5 seconds")
	test.AssertEquals(t, len(log.GetAllMatching(`Resolved addresses for localhost \[using 127.0.0.1\]: \[127.0.0.1\]`)), 1)

	// Take down validation server and check that validation fails.
	hs.Close()
	_, err := va.validateTLSSNI01(ctx, ident, chall)
	if err == nil {
		t.Fatalf("Server's down; expected refusal. Where did we connect?")
	}
	test.AssertEquals(t, prob.Type, probs.ConnectionProblem)

	httpOnly := httpSrv(t, "")
	va.tlsPort = getPort(httpOnly)

	log.Clear()
	_, err = va.validateTLSSNI01(ctx, ident, chall)
	test.AssertError(t, err, "TLS-SNI-01 validation passed when talking to a HTTP-only server")
	test.Assert(t, strings.HasSuffix(
		err.Error(),
		"Server only speaks HTTP, not TLS",
	), "validate TLS-SNI-01 didn't return useful error")
}

func TestTLSSNI02(t *testing.T) {
	chall := createChallenge(core.ChallengeTypeTLSSNI02)

	hs := tlssni02Srv(t, chall)

	va, log := setup(hs)

	_, prob := va.validateTLSSNI02(ctx, ident, chall)
	if prob != nil {
		t.Fatalf("Unexpected failure in validate TLS-SNI-02: %s", prob)
	}
	test.AssertEquals(t, len(log.GetAllMatching(`Resolved addresses for localhost \[using 127.0.0.1\]: \[127.0.0.1\]`)), 1)
	if len(log.GetAllMatching(`challenge for localhost received certificate \(1 of 1\): cert=\[`)) != 1 {
		t.Errorf("Didn't get log message with validated certificate. Instead got:\n%s",
			strings.Join(log.GetAllMatching(".*"), "\n"))
	}

	log.Clear()
	port := getPort(hs)
	_, prob = va.validateTLSSNI02(ctx, core.AcmeIdentifier{
		Type:  core.IdentifierType("ip"),
		Value: net.JoinHostPort("127.0.0.1", fmt.Sprintf("%d", port)),
	}, chall)
	if prob == nil {
		t.Fatalf("IdentifierType IP shouldn't have worked.")
	}
	test.AssertEquals(t, prob.Type, probs.MalformedProblem)

	log.Clear()
	_, prob = va.validateTLSSNI02(ctx, core.AcmeIdentifier{Type: core.IdentifierDNS, Value: "always.invalid"}, chall)
	if prob == nil {
		t.Fatalf("Domain name was supposed to be invalid.")
	}
	test.AssertEquals(t, prob.Type, probs.UnknownHostProblem)

	// Need to create a new authorized keys object to get an unknown SNI (from the signature value)
	chall.Token = core.NewToken()
	chall.ProvidedKeyAuthorization = "invalid"

	log.Clear()
	started := time.Now()
	_, prob = va.validateTLSSNI02(ctx, ident, chall)
	took := time.Since(started)
	if prob == nil {
		t.Fatalf("Validation should have failed")
	}
	test.AssertEquals(t, prob.Type, probs.ConnectionProblem)
	// Check that the TLS connection times out after 5 seconds and doesn't block for 10 seconds
	test.Assert(t, (took > (time.Second * 5)), "TLS returned before 5 seconds")
	test.Assert(t, (took < (time.Second * 10)), "TLS connection didn't timeout after 5 seconds")
	test.AssertEquals(t, len(log.GetAllMatching(`Resolved addresses for localhost \[using 127.0.0.1\]: \[127.0.0.1\]`)), 1)

	// Take down validation server and check that validation fails.
	hs.Close()
	_, err := va.validateTLSSNI02(ctx, ident, chall)
	if err == nil {
		t.Fatalf("Server's down; expected refusal. Where did we connect?")
	}
	test.AssertEquals(t, prob.Type, probs.ConnectionProblem)

	httpOnly := httpSrv(t, "")
	defer httpOnly.Close()
	va.tlsPort = getPort(httpOnly)

	log.Clear()
	_, err = va.validateTLSSNI02(ctx, ident, chall)
	test.AssertError(t, err, "TLS-SNI-02 validation passed when talking to a HTTP-only server")
	test.Assert(t, strings.HasSuffix(
		err.Error(),
		"Server only speaks HTTP, not TLS",
	), "validate TLS-SNI-02 didn't return useful error")
}

func brokenTLSSrv() *httptest.Server {
	server := httptest.NewUnstartedServer(http.DefaultServeMux)
	server.TLS = &tls.Config{
		GetCertificate: func(*tls.ClientHelloInfo) (*tls.Certificate, error) {
			return nil, fmt.Errorf("Failing on purpose")
		},
	}
	server.StartTLS()
	return server
}

func TestTLSError(t *testing.T) {
	chall := createChallenge(core.ChallengeTypeTLSSNI01)
	hs := brokenTLSSrv()

	va, _ := setup(hs)

	_, prob := va.validateTLSSNI01(ctx, ident, chall)
	if prob == nil {
		t.Fatalf("TLS validation should have failed: What cert was used?")
	}
	if prob.Type != probs.TLSProblem {
		t.Errorf("Wrong problem type: got %s, expected type %s",
			prob, probs.TLSProblem)
	}
}

// misconfiguredTLSSrv is a TLS HTTP test server that returns a certificate
// chain with more than one cert, none of which will solve a TLS SNI challenge
func misconfiguredTLSSrv() *httptest.Server {
	template := &x509.Certificate{
		SerialNumber:          big.NewInt(1337),
		NotBefore:             time.Now(),
		NotAfter:              time.Now().AddDate(0, 0, 1),
		KeyUsage:              x509.KeyUsageDigitalSignature | x509.KeyUsageCertSign,
		ExtKeyUsage:           []x509.ExtKeyUsage{x509.ExtKeyUsageServerAuth},
		BasicConstraintsValid: true,

		Subject: pkix.Name{
			CommonName: "hello.world",
		},
		DNSNames: []string{"goodbye.world", "hello.world"},
	}

	certBytes, _ := x509.CreateCertificate(rand.Reader, template, template, &TheKey.PublicKey, &TheKey)
	cert := &tls.Certificate{
		Certificate: [][]byte{certBytes, certBytes},
		PrivateKey:  &TheKey,
	}

	server := httptest.NewUnstartedServer(http.DefaultServeMux)
	server.TLS = &tls.Config{
		Certificates: []tls.Certificate{*cert},
	}
	server.StartTLS()
	return server
}

func TestCertNames(t *testing.T) {
	// We duplicate names inside the SAN set
	names := []string{
		"hello.world", "goodbye.world",
		"hello.world", "goodbye.world",
		"bonjour.le.monde", "au.revoir.le.monde",
		"bonjour.le.monde", "au.revoir.le.monde",
	}
	// We expect only unique names, in sorted order
	expected := []string{
		"au.revoir.le.monde", "bonjour.le.monde",
		"goodbye.world", "hello.world",
	}
	template := &x509.Certificate{
		SerialNumber:          big.NewInt(1337),
		NotBefore:             time.Now(),
		NotAfter:              time.Now().AddDate(0, 0, 1),
		KeyUsage:              x509.KeyUsageDigitalSignature | x509.KeyUsageCertSign,
		ExtKeyUsage:           []x509.ExtKeyUsage{x509.ExtKeyUsageServerAuth},
		BasicConstraintsValid: true,

		Subject: pkix.Name{
			// We also duplicate a name from the SANs as the CN
			CommonName: names[0],
		},
		DNSNames: names,
	}

	// Create the certificate, check that certNames provides the expected result
	certBytes, _ := x509.CreateCertificate(rand.Reader, template, template, &TheKey.PublicKey, &TheKey)
	cert, _ := x509.ParseCertificate(certBytes)
	actual := certNames(cert)
	test.AssertDeepEquals(t, actual, expected)
}

// TestSNIErrInvalidChain sets up a TLS server with two certificates, neither of
// which validate the SNI challenge.
func TestSNIErrInvalidChain(t *testing.T) {
	chall := createChallenge(core.ChallengeTypeTLSSNI01)
	hs := misconfiguredTLSSrv()

	va, _ := setup(hs)

	// Validate the SNI challenge with the test server, expecting it to fail
	_, prob := va.validateTLSSNI01(ctx, ident, chall)
	if prob == nil {
		t.Fatalf("TLS validation should have failed")
	}

	// We expect that the error message will say 2 certificates were received, and
	// we expect the error to contain a deduplicated list of domain names from the
	// subject CN and SANs of the leaf cert
	expected := "Received 2 certificate(s), first certificate had names \"goodbye.world, hello.world\""
	test.AssertEquals(t, prob.Type, probs.UnauthorizedProblem)
	test.AssertContains(t, prob.Detail, expected)
}

func TestValidateHTTP(t *testing.T) {
	chall := core.HTTPChallenge01()
	setChallengeToken(&chall, core.NewToken())

	hs := httpSrv(t, chall.Token)
	defer hs.Close()

	va, _ := setup(hs)

	_, prob := va.validateChallenge(ctx, ident, chall)
	test.Assert(t, prob == nil, "validation failed")
}

// challengeType == "tls-sni-00" or "dns-00", since they're the same
func createChallenge(challengeType string) core.Challenge {
	chall := core.Challenge{
		Type:                     challengeType,
		Status:                   core.StatusPending,
		Token:                    expectedToken,
		ValidationRecord:         []core.ValidationRecord{},
		ProvidedKeyAuthorization: expectedKeyAuthorization,
	}

	return chall
}

// setChallengeToken sets the token value, and sets the ProvidedKeyAuthorization
// to match.
func setChallengeToken(ch *core.Challenge, token string) {
	ch.Token = token
	ch.ProvidedKeyAuthorization = token + ".9jg46WB3rR_AHD-EBXdN7cBkH1WOu0tA3M9fm21mqTI"
}

func TestValidateTLSSNI01(t *testing.T) {
	chall := createChallenge(core.ChallengeTypeTLSSNI01)
	hs := tlssni01Srv(t, chall)
	defer hs.Close()

	va, _ := setup(hs)

	_, prob := va.validateChallenge(ctx, ident, chall)

	test.Assert(t, prob == nil, "validation failed")
}

func TestValidateTLSSNI01NotSane(t *testing.T) {
	va, _ := setup(nil)

	chall := createChallenge(core.ChallengeTypeTLSSNI01)

	chall.Token = "not sane"

	_, prob := va.validateChallenge(ctx, ident, chall)

	test.AssertEquals(t, prob.Type, probs.MalformedProblem)
}

func TestCAATimeout(t *testing.T) {
	va, _ := setup(nil)
	err := va.checkCAA(ctx, core.AcmeIdentifier{Type: core.IdentifierDNS, Value: "caa-timeout.com"})
	if err.Type != probs.ConnectionProblem {
		t.Errorf("Expected timeout error type %s, got %s", probs.ConnectionProblem, err.Type)
	}
	expected := "DNS problem: query timed out looking up CAA for always.timeout"
	if err.Detail != expected {
		t.Errorf("checkCAA: got %#v, expected %#v", err.Detail, expected)
	}
}

func TestCAAChecking(t *testing.T) {
	type CAATest struct {
		Domain  string
		Present bool
		Valid   bool
	}
	tests := []CAATest{
		// Reserved
		{"reserved.com", true, false},
		// Critical
		{"critical.com", true, false},
		{"nx.critical.com", true, false},
		// Good (absent)
		{"absent.com", false, true},
		{"example.co.uk", false, true},
		// Good (present)
		{"present.com", true, true},
		{"present.servfail.com", true, true},
		// Good (multiple critical, one matching)
		{"multi-crit-present.com", true, true},
		// Bad (unknown critical)
		{"unknown-critical.com", true, false},
		{"unknown-critical2.com", true, false},
		// Good (unknown noncritical, no issue/issuewild records)
		{"unknown-noncritical.com", true, true},
		// Good (issue record with unknown parameters)
		{"present-with-parameter.com", true, true},
		// Bad (unsatisfiable issue record)
		{"unsatisfiable.com", true, false},
	}

	va, _ := setup(nil)
	for _, caaTest := range tests {
		present, valid, err := va.checkCAARecords(ctx, core.AcmeIdentifier{Type: "dns", Value: caaTest.Domain})
		if err != nil {
			t.Errorf("checkCAARecords error for %s: %s", caaTest.Domain, err)
		}
		if present != caaTest.Present {
			t.Errorf("checkCAARecords presence mismatch for %s: got %t expected %t", caaTest.Domain, present, caaTest.Present)
		}
		if valid != caaTest.Valid {
			t.Errorf("checkCAARecords validity mismatch for %s: got %t expected %t", caaTest.Domain, valid, caaTest.Valid)
		}
	}

	present, valid, err := va.checkCAARecords(ctx, core.AcmeIdentifier{Type: "dns", Value: "servfail.com"})
	test.AssertError(t, err, "servfail.com")
	test.Assert(t, !present, "Present should be false")
	test.Assert(t, !valid, "Valid should be false")

	_, _, err = va.checkCAARecords(ctx, core.AcmeIdentifier{Type: "dns", Value: "servfail.com"})
	if err == nil {
		t.Errorf("Should have returned error on CAA lookup, but did not: %s", "servfail.com")
	}

	present, valid, err = va.checkCAARecords(ctx, core.AcmeIdentifier{Type: "dns", Value: "servfail.present.com"})
	test.AssertError(t, err, "servfail.present.com")
	test.Assert(t, !present, "Present should be false")
	test.Assert(t, !valid, "Valid should be false")

	_, _, err = va.checkCAARecords(ctx, core.AcmeIdentifier{Type: "dns", Value: "servfail.present.com"})
	if err == nil {
		t.Errorf("Should have returned error on CAA lookup, but did not: %s", "servfail.present.com")
	}
}

func TestPerformValidationInvalid(t *testing.T) {
	va, _ := setup(nil)

	ctrl := gomock.NewController(t)
	defer ctrl.Finish()
	mockScope := mock_metrics.NewMockScope(ctrl)
	va.stats = mockScope
	mockScope.EXPECT().TimingDuration("Validations.dns-01.invalid", gomock.Any()).Return(nil)
	mockScope.EXPECT().Inc(gomock.Any(), gomock.Any()).Return(nil).AnyTimes()

	chalDNS := createChallenge(core.ChallengeTypeDNS01)
	_, prob := va.PerformValidation(context.Background(), "foo.com", chalDNS, core.Authorization{})
	test.Assert(t, prob != nil, "validation succeeded")
}

func TestDNSValidationEmpty(t *testing.T) {
	va, _ := setup(nil)

	ctrl := gomock.NewController(t)
	defer ctrl.Finish()
	mockScope := mock_metrics.NewMockScope(ctrl)
	va.stats = mockScope
	mockScope.EXPECT().TimingDuration("Validations.dns-01.invalid", gomock.Any()).Return(nil)
	mockScope.EXPECT().Inc(gomock.Any(), gomock.Any()).Return(nil).AnyTimes()

	chalDNS := createChallenge(core.ChallengeTypeDNS01)
	_, prob := va.PerformValidation(
		context.Background(),
		"empty-txts.com",
		chalDNS,
		core.Authorization{})
	test.AssertEquals(t, prob.Error(), "urn:acme:error:unauthorized :: No TXT records found for DNS challenge")
}

func TestPerformValidationValid(t *testing.T) {
	va, _ := setup(nil)

	ctrl := gomock.NewController(t)
	defer ctrl.Finish()
	mockScope := mock_metrics.NewMockScope(ctrl)
	va.stats = mockScope
	mockScope.EXPECT().TimingDuration("Validations.dns-01.valid", gomock.Any()).Return(nil)
	mockScope.EXPECT().Inc(gomock.Any(), gomock.Any()).Return(nil).AnyTimes()

	// create a challenge with well known token
	chalDNS := core.DNSChallenge01()
	chalDNS.Token = expectedToken
	chalDNS.ProvidedKeyAuthorization = expectedKeyAuthorization
	_, prob := va.PerformValidation(context.Background(), "good-dns01.com", chalDNS, core.Authorization{})
	test.Assert(t, prob == nil, fmt.Sprintf("validation failed: %#v", prob))
}

func TestDNSValidationFailure(t *testing.T) {
	va, _ := setup(nil)

	chalDNS := createChallenge(core.ChallengeTypeDNS01)

	_, prob := va.validateChallenge(ctx, ident, chalDNS)

	test.AssertEquals(t, prob.Type, probs.UnauthorizedProblem)
}

func TestDNSValidationInvalid(t *testing.T) {
	var notDNS = core.AcmeIdentifier{
		Type:  core.IdentifierType("iris"),
		Value: "790DB180-A274-47A4-855F-31C428CB1072",
	}

	chalDNS := core.DNSChallenge01()
	chalDNS.ProvidedKeyAuthorization = expectedKeyAuthorization

	va, _ := setup(nil)

	_, prob := va.validateChallenge(ctx, notDNS, chalDNS)

	test.AssertEquals(t, prob.Type, probs.MalformedProblem)
}

func TestDNSValidationNotSane(t *testing.T) {
	va, _ := setup(nil)

	chal0 := core.DNSChallenge01()
	chal0.Token = ""

	chal1 := core.DNSChallenge01()
	chal1.Token = "yfCBb-bRTLz8Wd1C0lTUQK3qlKj3-t2tYGwx5Hj7r_"

	chal2 := core.DNSChallenge01()
	chal2.ProvidedKeyAuthorization = ""

	var authz = core.Authorization{
		ID:             core.NewToken(),
		RegistrationID: 1,
		Identifier:     ident,
		Challenges:     []core.Challenge{chal0, chal1, chal2},
	}

	for i := 0; i < len(authz.Challenges); i++ {
		_, prob := va.validateChallenge(ctx, ident, authz.Challenges[i])
		if prob.Type != probs.MalformedProblem {
			t.Errorf("Got wrong error type for %d: expected %s, got %s",
				i, prob.Type, probs.MalformedProblem)
		}
		if !strings.Contains(prob.Error(), "Challenge failed consistency check:") {
			t.Errorf("Got wrong error: %s", prob.Error())
		}
	}
}

func TestDNSValidationServFail(t *testing.T) {
	va, _ := setup(nil)

	chalDNS := createChallenge(core.ChallengeTypeDNS01)

	badIdent := core.AcmeIdentifier{
		Type:  core.IdentifierDNS,
		Value: "servfail.com",
	}
	_, prob := va.validateChallenge(ctx, badIdent, chalDNS)

	test.AssertEquals(t, prob.Type, probs.ConnectionProblem)
}

func TestDNSValidationNoServer(t *testing.T) {
	va, _ := setup(nil)
	va.dnsResolver = bdns.NewTestDNSResolverImpl(
		time.Second*5,
		nil,
		metrics.NewNoopScope(),
		clock.Default(),
		1)

	chalDNS := createChallenge(core.ChallengeTypeDNS01)

	_, prob := va.validateChallenge(ctx, ident, chalDNS)

	test.AssertEquals(t, prob.Type, probs.ConnectionProblem)
}

func TestDNSValidationOK(t *testing.T) {
	va, _ := setup(nil)

	// create a challenge with well known token
	chalDNS := core.DNSChallenge01()
	chalDNS.Token = expectedToken
	chalDNS.ProvidedKeyAuthorization = expectedKeyAuthorization

	goodIdent := core.AcmeIdentifier{
		Type:  core.IdentifierDNS,
		Value: "good-dns01.com",
	}

	_, prob := va.validateChallenge(ctx, goodIdent, chalDNS)

	test.Assert(t, prob == nil, "Should be valid.")
}

func TestDNSValidationNoAuthorityOK(t *testing.T) {
	va, _ := setup(nil)

	// create a challenge with well known token
	chalDNS := core.DNSChallenge01()
	chalDNS.Token = expectedToken

	chalDNS.ProvidedKeyAuthorization = expectedKeyAuthorization

	goodIdent := core.AcmeIdentifier{
		Type:  core.IdentifierDNS,
		Value: "no-authority-dns01.com",
	}

	_, prob := va.validateChallenge(ctx, goodIdent, chalDNS)

	test.Assert(t, prob == nil, "Should be valid.")
}

func TestCAAFailure(t *testing.T) {
	chall := createChallenge(core.ChallengeTypeTLSSNI01)
	hs := tlssni01Srv(t, chall)
	defer hs.Close()

	va, _ := setup(hs)

	ident.Value = "reserved.com"
	_, prob := va.validateChallengeAndCAA(ctx, ident, chall)
	test.AssertEquals(t, prob.Type, probs.ConnectionProblem)
}

func TestLimitedReader(t *testing.T) {
	chall := core.HTTPChallenge01()
	setChallengeToken(&chall, core.NewToken())

	ident.Value = "localhost"
	hs := httpSrv(t, "01234567890123456789012345678901234567890123456789012345678901234567890123456789")
	va, _ := setup(hs)
	defer hs.Close()

	_, prob := va.validateChallenge(ctx, ident, chall)

	test.AssertEquals(t, prob.Type, probs.UnauthorizedProblem)
	test.Assert(t, strings.HasPrefix(prob.Detail, "Invalid response from "),
		"Expected failure due to truncation")
}

func setup(srv *httptest.Server) (*ValidationAuthorityImpl, *blog.Mock) {
	logger := blog.NewMock()

	var portConfig cmd.PortConfig
	if srv != nil {
		port := getPort(srv)
		portConfig = cmd.PortConfig{
			HTTPPort: port,
			TLSPort:  port,
		}
	}
	va := NewValidationAuthorityImpl(
		// Use the test server's port as both the HTTPPort and the TLSPort for the VA
		&portConfig,
		nil,
		&bdns.MockDNSResolver{},
		nil,
		0,
		"user agent 1.0",
		"letsencrypt.org",
		metrics.NewNoopScope(),
		clock.Default(),
		logger)
	return va, logger
}

<<<<<<< HEAD
func TestCheckCAAFallback(t *testing.T) {
	testSrv := httptest.NewServer(http.HandlerFunc(mocks.GPDNSHandler))
	defer testSrv.Close()

	logger := blog.NewMock()
	caaDR, err := cdr.New(metrics.NewNoopScope(), time.Second, 1, nil, blog.NewMock())
	test.AssertNotError(t, err, "Failed to create CAADistributedResolver")
	caaDR.URI = testSrv.URL
	caaDR.Clients["1.1.1.1"] = new(http.Client)
	va := NewValidationAuthorityImpl(
		&cmd.PortConfig{},
		nil,
		caaDR,
		&bdns.MockDNSResolver{},
		nil,
		0,
		"user agent 1.0",
		"ca.com",
		metrics.NewNoopScope(),
		clock.Default(),
		logger)

	prob := va.checkCAA(ctx, core.AcmeIdentifier{Value: "bad-local-resolver.com", Type: "dns"})
	test.Assert(t, prob == nil, fmt.Sprintf("returned ProblemDetails was non-nil: %#v", prob))

	va.caaDR = nil
	prob = va.checkCAA(ctx, core.AcmeIdentifier{Value: "bad-local-resolver.com", Type: "dns"})
	test.Assert(t, prob != nil, "returned ProblemDetails was nil")
	test.AssertEquals(t, prob.Type, probs.ConnectionProblem)
	test.AssertEquals(t, prob.Detail, "DNS problem: query timed out looking up CAA for bad-local-resolver.com")
}

=======
>>>>>>> 5bb1ed81
func TestParseResults(t *testing.T) {
	r := []caaResult{}
	s, err := parseResults(r)
	test.Assert(t, s == nil, "set is not nil")
	test.Assert(t, err == nil, "error is not nil")
	test.AssertNotError(t, err, "no error should be returned")
	r = []caaResult{{nil, errors.New("")}, {[]*dns.CAA{{Value: "test"}}, nil}}
	s, err = parseResults(r)
	test.Assert(t, s == nil, "set is not nil")
	test.AssertEquals(t, err.Error(), "")
	expected := dns.CAA{Value: "other-test"}
	r = []caaResult{{[]*dns.CAA{&expected}, nil}, {[]*dns.CAA{{Value: "test"}}, nil}}
	s, err = parseResults(r)
	test.AssertEquals(t, len(s.Unknown), 1)
	test.Assert(t, s.Unknown[0] == &expected, "Incorrect record returned")
	test.AssertNotError(t, err, "no error should be returned")
}

func TestAvailableAddresses(t *testing.T) {
	v6a := net.ParseIP("::1")
	v6b := net.ParseIP("2001:db8::2:1") // 2001:DB8 is reserved for docs (RFC 3849)
	v4a := net.ParseIP("127.0.0.1")
	v4b := net.ParseIP("192.0.2.1") // 192.0.2.0/24 is reserved for docs (RFC 5737)

	testcases := []struct {
		input core.ValidationRecord
		v4    []net.IP
		v6    []net.IP
	}{
		// An empty validation record
		{
			core.ValidationRecord{},
			[]net.IP{},
			[]net.IP{},
		},
		// A validation record with one IPv4 address
		{
			core.ValidationRecord{
				AddressesResolved: []net.IP{v4a},
			},
			[]net.IP{v4a},
			[]net.IP{},
		},
		// A dual homed record with an IPv4 and IPv6 address
		{
			core.ValidationRecord{
				AddressesResolved: []net.IP{v4a, v6a},
			},
			[]net.IP{v4a},
			[]net.IP{v6a},
		},
		// The same as above but with the v4/v6 order flipped
		{
			core.ValidationRecord{
				AddressesResolved: []net.IP{v6a, v4a},
			},
			[]net.IP{v4a},
			[]net.IP{v6a},
		},
		// A validation record with just IPv6 addresses
		{
			core.ValidationRecord{
				AddressesResolved: []net.IP{v6a, v6b},
			},
			[]net.IP{},
			[]net.IP{v6a, v6b},
		},
		// A validation record with interleaved IPv4/IPv6 records
		{
			core.ValidationRecord{
				AddressesResolved: []net.IP{v6a, v4a, v6b, v4b},
			},
			[]net.IP{v4a, v4b},
			[]net.IP{v6a, v6b},
		},
	}

	for _, tc := range testcases {
		// Split the input record into v4/v6 addresses
		v4result, v6result := availableAddresses(tc.input)

		// Test that we got the right number of v4 results
		test.Assert(t, len(tc.v4) == len(v4result),
			fmt.Sprintf("Wrong # of IPv4 results: expected %d, got %d", len(tc.v4), len(v4result)))

		// Check that all of the v4 results match expected values
		for i, v4addr := range tc.v4 {
			test.Assert(t, v4addr.String() == v4result[i].String(),
				fmt.Sprintf("Wrong v4 result index %d: expected %q got %q", i, v4addr.String(), v4result[i].String()))
		}

		// Test that we got the right number of v6 results
		test.Assert(t, len(tc.v6) == len(v6result),
			fmt.Sprintf("Wrong # of IPv6 results: expected %d, got %d", len(tc.v6), len(v6result)))

		// Check that all of the v6 results match expected values
		for i, v6addr := range tc.v6 {
			test.Assert(t, v6addr.String() == v6result[i].String(),
				fmt.Sprintf("Wrong v6 result index %d: expected %q got %q", i, v6addr.String(), v6result[i].String()))
		}
	}
}

func TestFallbackDialer(t *testing.T) {
	// Create a new challenge to use for the httpSrv
	chall := core.HTTPChallenge01()
	setChallengeToken(&chall, core.NewToken())

	// Create an IPv4 test server
	hs := httpSrv(t, chall.Token)
	defer hs.Close()

	// Create a test VA
	va, _ := setup(hs)

	// Create an identifier for a host that has an IPv6 and an IPv4 address.
	// Since the IPv6First feature flag is not enabled we expect that the IPv4
	// address will be used and validation will succeed using the httpSrv we
	// created earlier.
	host := "ipv4.and.ipv6.localhost"
	ident = core.AcmeIdentifier{Type: core.IdentifierDNS, Value: host}
	records, prob := va.validateChallenge(ctx, ident, chall)
	test.Assert(t, prob == nil, "validation failed for an dual homed host with IPv6First disabled")
	// We expect one validation record to be present
	test.AssertEquals(t, len(records), 1)
	// We expect that the address used was the IPv4 address
	test.AssertEquals(t, records[0].AddressUsed.String(), "127.0.0.1")
	// We expect that zero addresses were tried before the address used
	test.AssertEquals(t, len(records[0].AddressesTried), 0)

	// Enable the IPv6 First feature
	_ = features.Set(map[string]bool{"IPv6First": true})
	defer features.Reset()

	ctrl := gomock.NewController(t)
	defer ctrl.Finish()
	scope := mock_metrics.NewMockScope(ctrl)
	va.stats = scope

	// We expect the IPV4 Fallback stat to be incremented
	scope.EXPECT().Inc("IPv4Fallback", int64(1)).Return(nil)

	// The validation is expected to succeed with IPv6First enabled even though
	// the V6 server doesn't exist because we fallback to the IPv4 address.
	records, prob = va.validateChallenge(ctx, ident, chall)
	test.Assert(t, prob == nil, "validation failed with IPv6 fallback to IPv4")
	// We expect one validation record to be present
	test.AssertEquals(t, len(records), 1)
	// We expect that the address used was the IPv4 localhost address
	test.AssertEquals(t, records[0].AddressUsed.String(), "127.0.0.1")
	// We expect that one address was tried before the address used
	test.AssertEquals(t, len(records[0].AddressesTried), 1)
	// We expect that IPv6 address was tried before the address used
	test.AssertEquals(t, records[0].AddressesTried[0].String(), "::1")
}

func TestFallbackTLS(t *testing.T) {
	// Create a new challenge to use for the httpSrv
	chall := createChallenge(core.ChallengeTypeTLSSNI01)

	// Create a TLS SNI 01 test server, this will be bound on 127.0.0.1 (e.g. IPv4
	// only!)
	hs := tlssni01Srv(t, chall)
	defer hs.Close()

	// Create a test VA
	va, _ := setup(hs)

	// Create an identifier for a host that has an IPv6 and an IPv4 address.
	// Since the IPv6First feature flag is not enabled we expect that the IPv4
	// address will be used and validation will succeed using the httpSrv we
	// created earlier.
	host := "ipv4.and.ipv6.localhost"
	ident = core.AcmeIdentifier{Type: core.IdentifierDNS, Value: host}
	records, prob := va.validateChallenge(ctx, ident, chall)
	test.Assert(t, prob == nil, "validation failed for a dual-homed address with an IPv4 server")
	// We expect one validation record to be present
	test.AssertEquals(t, len(records), 1)
	// We expect that the address used was the IPv4 localhost address
	test.AssertEquals(t, records[0].AddressUsed.String(), "127.0.0.1")
	// We expect that no addresses were tried before the address used
	test.AssertEquals(t, len(records[0].AddressesTried), 0)

	// Enable the IPv6 First feature
	_ = features.Set(map[string]bool{"IPv6First": true})
	defer features.Reset()

	ctrl := gomock.NewController(t)
	defer ctrl.Finish()
	scope := mock_metrics.NewMockScope(ctrl)
	va.stats = scope

	// We expect the IPV4 Fallback stat to be incremented
	scope.EXPECT().Inc("IPv4Fallback", int64(1)).Return(nil)

	// The validation is expected to succeed now that IPv6First is enabled by the
	// fallback to the IPv4 address that has a test server waiting
	records, prob = va.validateChallenge(ctx, ident, chall)
	test.Assert(t, prob == nil, "validation failed with IPv6 fallback to IPv4")
	// We expect one validation record to be present
	test.AssertEquals(t, len(records), 1)
	// We expect that the address eventually used was the IPv4 localhost address
	test.AssertEquals(t, records[0].AddressUsed.String(), "127.0.0.1")
	// We expect that one address was tried before the address used
	test.AssertEquals(t, len(records[0].AddressesTried), 1)
	// We expect that IPv6 localhost address was tried before the address used
	test.AssertEquals(t, records[0].AddressesTried[0].String(), "::1")

	// Now try a validation for an IPv6 only host. E.g. one without an IPv4
	// address. The IPv6 will fail without a server and we expect the overall
	// validation to fail since there is no IPv4 address/listener to fall back to.
	host = "ipv6.localhost"
	ident = core.AcmeIdentifier{Type: core.IdentifierDNS, Value: host}
	va.stats = metrics.NewNoopScope()
	records, prob = va.validateChallenge(ctx, ident, chall)

	// The validation is expected to fail since there is no IPv4 to fall back to
	// and a broken IPv6
	records, prob = va.validateChallenge(ctx, ident, chall)
	test.Assert(t, prob != nil, "validation succeeded with broken IPv6 and no IPv4 fallback")
	// We expect that the problem has the correct error message about working IPs
	test.AssertEquals(t, prob.Detail, "no working IP addresses found for \"ipv6.localhost\"")
	// We expect one validation record to be present
	test.AssertEquals(t, len(records), 1)
	// We expect that the address eventually used was the IPv6 localhost address
	test.AssertEquals(t, records[0].AddressUsed.String(), "::1")
	// We expect that one address was tried
	test.AssertEquals(t, len(records[0].AddressesTried), 1)
	// We expect that IPv6 localhost address was tried
	test.AssertEquals(t, records[0].AddressesTried[0].String(), "::1")
}

type multiSrv struct {
	*httptest.Server

	mu         sync.Mutex
	allowedUAs map[string]struct{}
}

func httpMultiSrv(t *testing.T, token string, allowedUAs map[string]struct{}) *multiSrv {
	m := http.NewServeMux()

	server := httptest.NewUnstartedServer(m)
	ms := &multiSrv{server, sync.Mutex{}, allowedUAs}

	m.HandleFunc("/", func(w http.ResponseWriter, r *http.Request) {
		ms.mu.Lock()
		defer ms.mu.Unlock()
		if _, ok := ms.allowedUAs[r.UserAgent()]; ok {
			ch := core.Challenge{Token: token}
			keyAuthz, _ := ch.ExpectedKeyAuthorization(accountKey)
			t.Logf("HTTPSRV: Key Authz = '%s%s'\n", keyAuthz, "\\n\\r \\t")
			fmt.Fprint(w, keyAuthz, "\n\r \t")
		} else {
			fmt.Fprint(w, "???")
		}
	})

	ms.Start()
	return ms
}

func TestPerformRemoteValidation(t *testing.T) {
	// Create a new challenge to use for the httpSrv
	chall := core.HTTPChallenge01()
	setChallengeToken(&chall, core.NewToken())

	// Create an IPv4 test server
	ms := httpMultiSrv(t, chall.Token, map[string]struct{}{"remote 1": {}, "remote 2": {}})
	defer ms.Close()

	// Create a local test VA and two 'remote' VAs
	localVA, _ := setup(ms.Server)
	localVA.userAgent = "local"
	remoteVA1, _ := setup(ms.Server)
	remoteVA1.userAgent = "remote 1"
	remoteVA2, _ := setup(ms.Server)
	remoteVA2.userAgent = "remote 2"
	localVA.remoteVAs = []RemoteVA{
		{remoteVA1, "remote 1"},
		{remoteVA2, "remote 2"},
	}

	probCh := make(chan *probs.ProblemDetails, 1)
	ident := core.AcmeIdentifier{Type: core.IdentifierDNS, Value: "localhost"}
	localVA.performRemoteValidation(context.Background(), ident.Value, chall, core.Authorization{}, probCh)
	prob := <-probCh
	if prob != nil {
		t.Errorf("performRemoteValidation failed: %s", prob)
	}

	ms.mu.Lock()
	delete(ms.allowedUAs, "remote 1")
	ms.mu.Unlock()
	localVA.performRemoteValidation(context.Background(), ident.Value, chall, core.Authorization{}, probCh)
	prob = <-probCh
	if prob == nil {
		t.Error("performRemoteValidation didn't fail when one 'remote' validation failed")
	}

	ms.mu.Lock()
	ms.allowedUAs["local"] = struct{}{}
	ms.allowedUAs["remote 1"] = struct{}{}
	ms.allowedUAs["remote 2"] = struct{}{}
	ms.mu.Unlock()

	_, err := localVA.PerformValidation(context.Background(), ident.Value, chall, core.Authorization{})
	if err != nil {
		t.Errorf("PerformValidation failed: %s", err)
	}

	ms.mu.Lock()
	delete(ms.allowedUAs, "local")
	ms.mu.Unlock()
	_, err = localVA.PerformValidation(context.Background(), ident.Value, chall, core.Authorization{})
	if err == nil {
		t.Error("PerformValidation didn't fail when local validation failed")
	}

	ms.mu.Lock()
	ms.allowedUAs["local"] = struct{}{}
	delete(ms.allowedUAs, "remote 1")
	ms.mu.Unlock()
	_, err = localVA.PerformValidation(context.Background(), ident.Value, chall, core.Authorization{})
	if err == nil {
		t.Error("PerformValidation didn't fail when one 'remote' validation failed")
	}

	atomic.StoreInt64(&localVA.maxRemoteFailures, 1)
	_, err = localVA.PerformValidation(context.Background(), ident.Value, chall, core.Authorization{})
	if err != nil {
		t.Errorf("PerformValidation failed when one 'remote' validation failed but maxRemoteFailures is 1: %s", err)
	}

	ms.mu.Lock()
	delete(ms.allowedUAs, "remote 2")
	ms.mu.Unlock()
	_, err = localVA.PerformValidation(context.Background(), ident.Value, chall, core.Authorization{})
	if err == nil {
		t.Error("PerformValidation didn't fail when both 'remote' validations failed")
	}
}<|MERGE_RESOLUTION|>--- conflicted
+++ resolved
@@ -1085,41 +1085,6 @@
 	return va, logger
 }
 
-<<<<<<< HEAD
-func TestCheckCAAFallback(t *testing.T) {
-	testSrv := httptest.NewServer(http.HandlerFunc(mocks.GPDNSHandler))
-	defer testSrv.Close()
-
-	logger := blog.NewMock()
-	caaDR, err := cdr.New(metrics.NewNoopScope(), time.Second, 1, nil, blog.NewMock())
-	test.AssertNotError(t, err, "Failed to create CAADistributedResolver")
-	caaDR.URI = testSrv.URL
-	caaDR.Clients["1.1.1.1"] = new(http.Client)
-	va := NewValidationAuthorityImpl(
-		&cmd.PortConfig{},
-		nil,
-		caaDR,
-		&bdns.MockDNSResolver{},
-		nil,
-		0,
-		"user agent 1.0",
-		"ca.com",
-		metrics.NewNoopScope(),
-		clock.Default(),
-		logger)
-
-	prob := va.checkCAA(ctx, core.AcmeIdentifier{Value: "bad-local-resolver.com", Type: "dns"})
-	test.Assert(t, prob == nil, fmt.Sprintf("returned ProblemDetails was non-nil: %#v", prob))
-
-	va.caaDR = nil
-	prob = va.checkCAA(ctx, core.AcmeIdentifier{Value: "bad-local-resolver.com", Type: "dns"})
-	test.Assert(t, prob != nil, "returned ProblemDetails was nil")
-	test.AssertEquals(t, prob.Type, probs.ConnectionProblem)
-	test.AssertEquals(t, prob.Detail, "DNS problem: query timed out looking up CAA for bad-local-resolver.com")
-}
-
-=======
->>>>>>> 5bb1ed81
 func TestParseResults(t *testing.T) {
 	r := []caaResult{}
 	s, err := parseResults(r)
