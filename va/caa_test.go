--- conflicted
+++ resolved
@@ -397,15 +397,11 @@
 	method := "http-01"
 	params := &caaParams{accountURIID: &accountURIID, validationMethod: &method}
 
-<<<<<<< HEAD
-	va, _ := setup(nil, 0)
+	va, _ := setup(nil, 0, "", nil)
 	if err := features.Set(map[string]bool{"CAAValidationMethods": true, "CAAAccountURI": true}); err != nil {
 		t.Fatalf("Failed to enable feature: %v", err)
 	}
 
-=======
-	va, _ := setup(nil, 0, "", nil)
->>>>>>> bc200cbe
 	va.dnsClient = caaMockDNS{}
 	va.accountURIPrefixes = []string{"https://letsencrypt.org/acct/reg/"}
 	for _, caaTest := range testCases {
