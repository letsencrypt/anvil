--- conflicted
+++ resolved
@@ -544,39 +544,6 @@
 	test.AssertEquals(t, core.StatusValid, mockRA.lastAuthz.Challenges[0].Status)
 }
 
-<<<<<<< HEAD
-=======
-func TestValidateHTTPResponseDocument(t *testing.T) {
-	chall := core.HTTPChallenge01(accountKey)
-	setChallengeToken(&chall, core.NewToken())
-
-	hs := httpSrv(t, `a.StartOfLine.aaaaaaaaaaaaaaaaaaaaaaaaaaaaaaaaaaaaaaa.PastTruncationPoint.aaaaaaaaaaaaaaaaaaaa`)
-	port, err := getPort(hs)
-	test.AssertNotError(t, err, "failed to get test server port")
-	stats, _ := statsd.NewNoopClient()
-	va := NewValidationAuthorityImpl(&cmd.PortConfig{HTTPPort: port}, nil, nil, nil, stats, clock.Default())
-	va.DNSResolver = &bdns.MockDNSResolver{}
-	mockRA := &MockRegistrationAuthority{}
-	va.RA = mockRA
-
-	defer hs.Close()
-
-	var authz = core.Authorization{
-		ID:             core.NewToken(),
-		RegistrationID: 1,
-		Identifier:     ident,
-		Challenges:     []core.Challenge{chall},
-	}
-	va.validate(ctx, authz, 0)
-
-	test.AssertEquals(t, core.StatusInvalid, mockRA.lastAuthz.Challenges[0].Status)
-	test.Assert(t, len(log.GetAllMatching("StartOfLine")) > 1, "Beginning of response body not logged")
-	test.Assert(t, len(log.GetAllMatching("…")) > 1, "Ellipsis not logged")
-	test.AssertEquals(t, len(log.GetAllMatching("PastTruncationPoint")), 0) // End of response body was logged
-
-}
-
->>>>>>> f776343d
 // challengeType == "tls-sni-00" or "dns-00", since they're the same
 func createChallenge(challengeType string) core.Challenge {
 	chall := core.Challenge{
@@ -1044,11 +1011,36 @@
 	test.AssertEquals(t, core.StatusInvalid, mockRA.lastAuthz.Challenges[0].Status)
 }
 
-<<<<<<< HEAD
 func TestLimitedReader(t *testing.T) {
 	chall := core.HTTPChallenge01(accountKey)
 	setChallengeToken(&chall, core.NewToken())
-=======
+
+	ident.Value = "localhost"
+	hs := httpSrv(t, "01234567890123456789012345678901234567890123456789012345678901234567890123456789")
+	port, err := getPort(hs)
+	test.AssertNotError(t, err, "failed to get test server port")
+	stats, _ := statsd.NewNoopClient()
+	va := NewValidationAuthorityImpl(&cmd.PortConfig{HTTPPort: port}, nil, nil, nil, stats, clock.Default())
+	va.DNSResolver = &bdns.MockDNSResolver{}
+	mockRA := &MockRegistrationAuthority{}
+	va.RA = mockRA
+
+	defer hs.Close()
+
+	var authz = core.Authorization{
+		ID:             core.NewToken(),
+		RegistrationID: 1,
+		Identifier:     ident,
+		Challenges:     []core.Challenge{chall},
+	}
+	va.validate(ctx, authz, 0)
+
+	test.AssertEquals(t, core.StatusInvalid, mockRA.lastAuthz.Challenges[0].Status)
+	test.Assert(t, mockRA.lastAuthz.Challenges[0].Error != nil, "fetchHTTP didn't fail on oversized body")
+	test.AssertEquals(t, mockRA.lastAuthz.Challenges[0].Error.Type, probs.UnauthorizedProblem)
+	test.AssertEquals(t, len(log.GetAllMatching("Invalid response")), 2)
+}
+
 func TestGetCAASetFallback(t *testing.T) {
 	testSrv := httptest.NewServer(http.HandlerFunc(mocks.GPDNSHandler))
 	defer testSrv.Close()
@@ -1084,46 +1076,6 @@
 	test.AssertNotError(t, err, "no error should be returned")
 }
 
-func TestTruncateBody(t *testing.T) {
-	testCases := []struct {
-		Case     string
-		Expected string
-	}{
-		{"", ""},
-		{"a", "a"},
-		{"aaaaaaaaaaaaaaaaaaaaaaaaaaaaaaaaaaaaaaaaaaaaa", "aaaaaaaaaaaaaaaaaaaaaaaaaaaaaaaaaaaaaaaaaaaaa"},
-		{"aaaaaaaaaaaaaaaaaaaaaaaaaaaaaaaaaaaaaaaaaaaaaa", "aaaaaaaaaaaaaaaaaaaaaaaaaaaaaaaaaaaaaaaaaaaaa…"},
-		{"ááááááááááááááááááááááááááááááááááááááááááááá", "ááááááááááááááááááááááááááááááááááááááááááááá"},
-		{"áááááááááááááááááááááááááááááááááááááááááááááá", "ááááááááááááááááááááááááááááááááááááááááááááá…"},
-	}
->>>>>>> f776343d
-
-	ident.Value = "localhost"
-	hs := httpSrv(t, "01234567890123456789012345678901234567890123456789012345678901234567890123456789")
-	port, err := getPort(hs)
-	test.AssertNotError(t, err, "failed to get test server port")
-	stats, _ := statsd.NewNoopClient()
-	va := NewValidationAuthorityImpl(&cmd.PortConfig{HTTPPort: port}, nil, nil, stats, clock.Default())
-	va.DNSResolver = &bdns.MockDNSResolver{}
-	mockRA := &MockRegistrationAuthority{}
-	va.RA = mockRA
-
-	defer hs.Close()
-
-	var authz = core.Authorization{
-		ID:             core.NewToken(),
-		RegistrationID: 1,
-		Identifier:     ident,
-		Challenges:     []core.Challenge{chall},
-	}
-	va.validate(ctx, authz, 0)
-
-	test.AssertEquals(t, core.StatusInvalid, mockRA.lastAuthz.Challenges[0].Status)
-	test.Assert(t, mockRA.lastAuthz.Challenges[0].Error != nil, "fetchHTTP didn't fail on oversized body")
-	test.AssertEquals(t, mockRA.lastAuthz.Challenges[0].Error.Type, probs.UnauthorizedProblem)
-	test.AssertEquals(t, len(log.GetAllMatching("Invalid response")), 2)
-}
-
 type MockRegistrationAuthority struct {
 	lastAuthz *core.Authorization
 }
