--- conflicted
+++ resolved
@@ -560,11 +560,7 @@
 
 	ch.ProvidedKeyAuthorization, err = ch.ExpectedKeyAuthorization()
 	if err != nil {
-<<<<<<< HEAD
-		return err
-=======
 		panic(err)
->>>>>>> deb49a40
 	}
 
 	return nil
