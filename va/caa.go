package va

import (
	"context"
	"encoding/json"
	"fmt"
	"strings"
	"sync"

	corepb "github.com/letsencrypt/boulder/core/proto"
	"github.com/letsencrypt/boulder/features"
	"github.com/letsencrypt/boulder/identifier"
	"github.com/letsencrypt/boulder/probs"
	vapb "github.com/letsencrypt/boulder/va/proto"
	"github.com/miekg/dns"
)

type caaParams struct {
	accountURIID     int64
	validationMethod string
}

func (va *ValidationAuthorityImpl) IsCAAValid(ctx context.Context, req *vapb.IsCAAValidRequest) (*vapb.IsCAAValidResponse, error) {
	acmeID := identifier.ACMEIdentifier{
		Type:  identifier.DNS,
		Value: req.Domain,
	}
	params := &caaParams{
		accountURIID:     req.AccountURIID,
		validationMethod: req.ValidationMethod,
	}
	if prob := va.checkCAA(ctx, acmeID, params); prob != nil {
		typ := string(prob.Type)
		detail := fmt.Sprintf("While processing CAA for %s: %s", req.Domain, prob.Detail)
		return &vapb.IsCAAValidResponse{
			Problem: &corepb.ProblemDetails{
				ProblemType: &typ,
				Detail:      &detail,
			},
		}, nil
	}
	return &vapb.IsCAAValidResponse{}, nil
}

// checkCAA performs a CAA lookup & validation for the provided identifier. If
// the CAA lookup & validation fail a problem is returned.
func (va *ValidationAuthorityImpl) checkCAA(
	ctx context.Context,
	identifier identifier.ACMEIdentifier,
	params *caaParams) *probs.ProblemDetails {
	present, valid, records, err := va.checkCAARecords(ctx, identifier, params)
	if err != nil {
		return probs.DNS(err.Error())
	}

	recordsStr, err := json.Marshal(&records)
	if err != nil {
		return probs.CAA(fmt.Sprintf("CAA records for %s were malformed", identifier.Value))
	}

<<<<<<< HEAD
	accountID, challengeType := "unknown", "unknown"
	if params.accountURIID != 0 {
		accountID = fmt.Sprintf("%d", params.accountURIID)
	}
	if params.validationMethod != "" {
		challengeType = params.validationMethod
=======
	accountID, validationMethod := "unknown", "unknown"
	if params.accountURIID != nil && *params.accountURIID != 0 {
		accountID = fmt.Sprintf("%d", *params.accountURIID)
	}
	if params.validationMethod != nil && *params.validationMethod != "" {
		validationMethod = *params.validationMethod
>>>>>>> a2f29d2c
	}

	va.log.AuditInfof("Checked CAA records for %s, [Present: %t, Account ID: %s, Challenge: %s, Valid for issuance: %t] Records=%s",
		identifier.Value, present, accountID, validationMethod, valid, recordsStr)
	if !valid {
		return probs.CAA(fmt.Sprintf("CAA record for %s prevents issuance", identifier.Value))
	}
	return nil
}

// CAASet consists of filtered CAA records
type CAASet struct {
	Issue     []*dns.CAA
	Issuewild []*dns.CAA
	Iodef     []*dns.CAA
	Unknown   []*dns.CAA
}

// returns true if any CAA records have unknown tag properties and are flagged critical.
func (caaSet CAASet) criticalUnknown() bool {
	if len(caaSet.Unknown) > 0 {
		for _, caaRecord := range caaSet.Unknown {
			// The critical flag is the bit with significance 128. However, many CAA
			// record users have misinterpreted the RFC and concluded that the bit
			// with significance 1 is the critical bit. This is sufficiently
			// widespread that that bit must reasonably be considered an alias for
			// the critical bit. The remaining bits are 0/ignore as proscribed by the
			// RFC.
			if (caaRecord.Flag & (128 | 1)) != 0 {
				return true
			}
		}
	}

	return false
}

// Filter CAA records by property
func newCAASet(CAAs []*dns.CAA) *CAASet {
	var filtered CAASet

	for _, caaRecord := range CAAs {
		switch strings.ToLower(caaRecord.Tag) {
		case "issue":
			filtered.Issue = append(filtered.Issue, caaRecord)
		case "issuewild":
			filtered.Issuewild = append(filtered.Issuewild, caaRecord)
		case "iodef":
			filtered.Iodef = append(filtered.Iodef, caaRecord)
		default:
			filtered.Unknown = append(filtered.Unknown, caaRecord)
		}
	}

	return &filtered
}

type caaResult struct {
	records []*dns.CAA
	err     error
}

func parseResults(results []caaResult) (*CAASet, []*dns.CAA, error) {
	// Return first result
	for _, res := range results {
		if res.err != nil {
			return nil, nil, res.err
		}
		if len(res.records) > 0 {
			return newCAASet(res.records), res.records, nil
		}
	}
	return nil, nil, nil
}

func (va *ValidationAuthorityImpl) parallelCAALookup(ctx context.Context, name string) []caaResult {
	labels := strings.Split(name, ".")
	results := make([]caaResult, len(labels))
	var wg sync.WaitGroup

	for i := 0; i < len(labels); i++ {
		// Start the concurrent DNS lookup.
		wg.Add(1)
		go func(name string, r *caaResult) {
			r.records, r.err = va.dnsClient.LookupCAA(ctx, name)
			wg.Done()
		}(strings.Join(labels[i:], "."), &results[i])
	}

	wg.Wait()
	return results
}

func (va *ValidationAuthorityImpl) getCAASet(ctx context.Context, hostname string) (*CAASet, []*dns.CAA, error) {
	hostname = strings.TrimRight(hostname, ".")

	// See RFC 6844 "Certification Authority Processing" for pseudocode, as
	// amended by https://www.rfc-editor.org/errata/eid5065.
	// Essentially: check CAA records for the FDQN to be issued, and all
	// parent domains.
	//
	// The lookups are performed in parallel in order to avoid timing out
	// the RPC call.
	//
	// We depend on our resolver to snap CNAME and DNAME records.
	results := va.parallelCAALookup(ctx, hostname)
	return parseResults(results)
}

// checkCAARecords fetches the CAA records for the given identifier and then
// validates them. If the identifier argument's value has a wildcard prefix then
// the prefix is stripped and validation will be performed against the base
// domain, honouring any issueWild CAA records encountered as appropriate.
// checkCAARecords returns four values: the first is a bool indicating whether
// CAA records were present after filtering for known/supported CAA tags. The
// second is a bool indicating whether issuance for the identifier is valid. The
// unmodified *dns.CAA records that were processed/filtered are returned as the
// third argument. Any  errors encountered are returned as the fourth return
// value (or nil).
func (va *ValidationAuthorityImpl) checkCAARecords(
	ctx context.Context,
	identifier identifier.ACMEIdentifier,
	params *caaParams) (bool, bool, []*dns.CAA, error) {
	hostname := strings.ToLower(identifier.Value)
	// If this is a wildcard name, remove the prefix
	var wildcard bool
	if strings.HasPrefix(hostname, `*.`) {
		hostname = strings.TrimPrefix(identifier.Value, `*.`)
		wildcard = true
	}
	caaSet, records, err := va.getCAASet(ctx, hostname)
	if err != nil {
		return false, false, nil, err
	}
	present, valid := va.validateCAASet(caaSet, wildcard, params)
	return present, valid, records, nil
}

func containsMethod(commaSeparatedMethods, method string) bool {
	for _, m := range strings.Split(commaSeparatedMethods, ",") {
		if method == m {
			return true
		}
	}
	return false
}

// validateCAASet checks a provided *CAASet. When the wildcard argument is true
// this means the CAASet's issueWild records must be validated as well. This
// function returns two booleans: the first indicates whether the CAASet was
// empty, the second indicates whether the CAASet is valid for issuance to
// proceed.
func (va *ValidationAuthorityImpl) validateCAASet(caaSet *CAASet, wildcard bool, params *caaParams) (present, valid bool) {
	if caaSet == nil {
		// No CAA records found, can issue
		va.metrics.caaCounter.WithLabelValues("no records").Inc()
		return false, true
	}

	if caaSet.criticalUnknown() {
		// Contains unknown critical directives
		va.metrics.caaCounter.WithLabelValues("record with unknown critical directive").Inc()
		return true, false
	}

	if len(caaSet.Issue) == 0 && !wildcard {
		// Although CAA records exist, none of them pertain to issuance in this case.
		// (e.g. there is only an issuewild directive, but we are checking for a
		// non-wildcard identifier, or there is only an iodef or non-critical unknown
		// directive.)
		va.metrics.caaCounter.WithLabelValues("no relevant records").Inc()
		return true, true
	}

	// Per RFC 6844 Section 5.3 "issueWild properties MUST be ignored when
	// processing a request for a domain that is not a wildcard domain" so we
	// default to checking the `caaSet.Issue` records and only check
	// `caaSet.Issuewild` when `wildcard` is true and there is >0 `Issuewild`
	// records.
	records := caaSet.Issue
	if wildcard && len(caaSet.Issuewild) > 0 {
		records = caaSet.Issuewild
	}

	// There are CAA records pertaining to issuance in our case. Note that this
	// includes the case of the unsatisfiable CAA record value ";", used to
	// prevent issuance by any CA under any circumstance.
	//
	// Our CAA identity must be found in the chosen checkSet.
	for _, caa := range records {
		caaIssuerDomain, caaParameters, caaValid := extractIssuerDomainAndParameters(caa)
		if !caaValid || caaIssuerDomain != va.issuerDomain {
			continue
		}

		if features.Enabled(features.CAAAccountURI) {
			// Check the accounturi CAA parameter as defined
			// in section 3 of the draft CAA ACME RFC:
			// https://tools.ietf.org/html/draft-ietf-acme-caa-04
			caaAccountURI, ok := caaParameters["accounturi"]
			if ok {
				if params.accountURIID == 0 {
					continue
				}
				if !checkAccountURI(caaAccountURI, va.accountURIPrefixes, params.accountURIID) {
					continue
				}
			}
		}
		if features.Enabled(features.CAAValidationMethods) {
			// Check the validationmethods CAA parameter as defined
			// in section 4 of the draft CAA ACME RFC:
			// https://tools.ietf.org/html/draft-ietf-acme-caa-04
			caaMethods, ok := caaParameters["validationmethods"]
			if ok {
				if params.validationMethod == "" {
					continue
				}
				if !containsMethod(caaMethods, params.validationMethod) {
					continue
				}
			}
		}

		va.metrics.caaCounter.WithLabelValues("authorized").Inc()
		return true, true
	}

	// The list of authorized issuers is non-empty, but we are not in it. Fail.
	va.metrics.caaCounter.WithLabelValues("unauthorized").Inc()
	return true, false
}

// checkAccountURI checks the specified full account URI against the
// given accountID and a list of valid prefixes.
func checkAccountURI(accountURI string, accountURIPrefixes []string, accountID int64) bool {
	for _, prefix := range accountURIPrefixes {
		if accountURI == fmt.Sprintf("%s%d", prefix, accountID) {
			return true
		}
	}
	return false
}

// extractIssuerDomainAndParameters extracts the domain and parameters (if any)
// from a issue/issuewild CAA record. This follows sections 5.2 and 5.3 of the
// RFC 6844bis draft (https://tools.ietf.org/html/draft-ietf-lamps-rfc6844bis-00),
// where all components are semi-colon separated. The domain name (which may be
// an empty string in the unsatisfiable case) and a tag-value map of parameters
// are returned, along with a bool indicating if the CAA record is valid.
func extractIssuerDomainAndParameters(caa *dns.CAA) (domain string, parameters map[string]string, valid bool) {
	isIssueSpace := func(r rune) bool {
		return r == '\t' || r == ' '
	}

	// Semi-colons (ASCII 0x3B) are prohibited from being specified in the
	// parameter tag or value, hence we can simply split on semi-colons.
	parts := strings.Split(caa.Value, ";")
	domain = strings.TrimFunc(parts[0], isIssueSpace)
	parameters = make(map[string]string)

	// Handle the case where a semi-colon is specified following the domain
	// but no parameters are given.
	if len(parts[1:]) == 1 && strings.TrimFunc(parts[1], isIssueSpace) == "" {
		return domain, parameters, true
	}

	for _, parameter := range parts[1:] {
		// A parameter tag cannot include equal signs (ASCII 0x3D),
		// however they are permitted in the value itself.
		tv := strings.SplitN(parameter, "=", 2)
		if len(tv) != 2 {
			return domain, nil, false
		}

		tag := strings.TrimFunc(tv[0], isIssueSpace)
		for _, r := range []rune(tag) {
			// ASCII alpha/digits.
			// tag = (ALPHA / DIGIT) *( *("-") (ALPHA / DIGIT))
			if r < 0x30 || r > 0x39 && r < 0x41 || r > 0x5a && r < 0x61 || r > 0x7a {
				return domain, nil, false
			}
		}

		value := strings.TrimFunc(tv[1], isIssueSpace)
		for _, r := range []rune(value) {
			// ASCII without whitespace/semi-colons.
			// value = *(%x21-3A / %x3C-7E)
			if r < 0x21 || r > 0x3a && r < 0x3c || r > 0x7e {
				return domain, nil, false
			}
		}

		parameters[tag] = value
	}

	return domain, parameters, true
}<|MERGE_RESOLUTION|>--- conflicted
+++ resolved
@@ -58,21 +58,12 @@
 		return probs.CAA(fmt.Sprintf("CAA records for %s were malformed", identifier.Value))
 	}
 
-<<<<<<< HEAD
-	accountID, challengeType := "unknown", "unknown"
+	accountID, validationMethod := "unknown", "unknown"
 	if params.accountURIID != 0 {
 		accountID = fmt.Sprintf("%d", params.accountURIID)
 	}
 	if params.validationMethod != "" {
-		challengeType = params.validationMethod
-=======
-	accountID, validationMethod := "unknown", "unknown"
-	if params.accountURIID != nil && *params.accountURIID != 0 {
-		accountID = fmt.Sprintf("%d", *params.accountURIID)
-	}
-	if params.validationMethod != nil && *params.validationMethod != "" {
-		validationMethod = *params.validationMethod
->>>>>>> a2f29d2c
+		validationMethod = params.validationMethod
 	}
 
 	va.log.AuditInfof("Checked CAA records for %s, [Present: %t, Account ID: %s, Challenge: %s, Valid for issuance: %t] Records=%s",
