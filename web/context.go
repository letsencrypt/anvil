package web

import (
	"encoding/json"
	"fmt"
	"net/http"
	"time"

	"golang.org/x/net/context"

	blog "github.com/letsencrypt/boulder/log"
)

type RequestEvent struct {
<<<<<<< HEAD
	RealIP         string    `json:",omitempty"`
	Endpoint       string    `json:",omitempty"`
	Method         string    `json:",omitempty"`
	InternalErrors []string  `json:",omitempty"`
	Error          string    `json:",omitempty"`
	Requester      int64     `json:",omitempty"`
	Contacts       *[]string `json:",omitempty"`
	UserAgent      string    `json:",omitempty"`
	Latency        float64
	Code           int
	Payload        string                 `json:",omitempty"`
	Extra          map[string]interface{} `json:",omitempty"`
=======
	RealIP    string    `json:",omitempty"`
	Endpoint  string    `json:",omitempty"`
	Slug      string    `json:",omitempty"`
	Method    string    `json:",omitempty"`
	Errors    []string  `json:",omitempty"`
	Requester int64     `json:",omitempty"`
	Contacts  *[]string `json:",omitempty"`
	UserAgent string    `json:",omitempty"`
	Latency   float64
	Code      int
	Payload   string                 `json:",omitempty"`
	Extra     map[string]interface{} `json:",omitempty"`
>>>>>>> b7f35615
}

func (e *RequestEvent) AddError(msg string, args ...interface{}) {
	e.InternalErrors = append(e.InternalErrors, fmt.Sprintf(msg, args...))
}

type WFEHandlerFunc func(context.Context, *RequestEvent, http.ResponseWriter, *http.Request)

func (f WFEHandlerFunc) ServeHTTP(e *RequestEvent, w http.ResponseWriter, r *http.Request) {
	ctx := context.TODO()
	f(ctx, e, w, r)
}

type wfeHandler interface {
	ServeHTTP(e *RequestEvent, w http.ResponseWriter, r *http.Request)
}

type TopHandler struct {
	wfe wfeHandler
	log blog.Logger
}

func NewTopHandler(log blog.Logger, wfe wfeHandler) *TopHandler {
	return &TopHandler{
		wfe: wfe,
		log: log,
	}
}

// responseWriterWithStatus satisfies http.ResponseWriter, but keeps track of the
// status code for logging.
type responseWriterWithStatus struct {
	http.ResponseWriter
	code int
}

// WriteHeader stores a status code for generating stats.
func (r *responseWriterWithStatus) WriteHeader(code int) {
	r.code = code
	r.ResponseWriter.WriteHeader(code)
}

func (th *TopHandler) ServeHTTP(w http.ResponseWriter, r *http.Request) {
	logEvent := &RequestEvent{
		RealIP:    r.Header.Get("X-Real-IP"),
		Method:    r.Method,
		UserAgent: r.Header.Get("User-Agent"),
		Extra:     make(map[string]interface{}, 0),
	}

	begin := time.Now()
	rwws := &responseWriterWithStatus{w, 0}
	defer func() {
		logEvent.Code = rwws.code
		logEvent.Latency = float64(time.Since(begin)) / float64(time.Second)
		th.logEvent(logEvent)
	}()
	th.wfe.ServeHTTP(logEvent, rwws, r)
}

func (th *TopHandler) logEvent(logEvent *RequestEvent) {
	var msg string
	jsonEvent, err := json.Marshal(logEvent)
	if err != nil {
		th.log.AuditErr(fmt.Sprintf("failed to marshal logEvent - %s - %#v", msg, err))
		return
	}
	th.log.Info(fmt.Sprintf("JSON=%s", jsonEvent))
}

// Comma-separated list of HTTP clients involved in making this
// request, starting with the original requestor and ending with the
// remote end of our TCP connection (which is typically our own
// proxy).
func GetClientAddr(r *http.Request) string {
	if xff := r.Header.Get("X-Forwarded-For"); xff != "" {
		return xff + "," + r.RemoteAddr
	}
	return r.RemoteAddr
}<|MERGE_RESOLUTION|>--- conflicted
+++ resolved
@@ -12,9 +12,9 @@
 )
 
 type RequestEvent struct {
-<<<<<<< HEAD
 	RealIP         string    `json:",omitempty"`
 	Endpoint       string    `json:",omitempty"`
+	Slug           string    `json:",omitempty"`
 	Method         string    `json:",omitempty"`
 	InternalErrors []string  `json:",omitempty"`
 	Error          string    `json:",omitempty"`
@@ -25,20 +25,6 @@
 	Code           int
 	Payload        string                 `json:",omitempty"`
 	Extra          map[string]interface{} `json:",omitempty"`
-=======
-	RealIP    string    `json:",omitempty"`
-	Endpoint  string    `json:",omitempty"`
-	Slug      string    `json:",omitempty"`
-	Method    string    `json:",omitempty"`
-	Errors    []string  `json:",omitempty"`
-	Requester int64     `json:",omitempty"`
-	Contacts  *[]string `json:",omitempty"`
-	UserAgent string    `json:",omitempty"`
-	Latency   float64
-	Code      int
-	Payload   string                 `json:",omitempty"`
-	Extra     map[string]interface{} `json:",omitempty"`
->>>>>>> b7f35615
 }
 
 func (e *RequestEvent) AddError(msg string, args ...interface{}) {
