package sa

import (
	"bytes"
	"crypto/rsa"
	"crypto/x509"
	"database/sql"
	"encoding/base64"
	"encoding/json"
	"fmt"
	"io/ioutil"
	"math/big"
	"net"
	"reflect"
	"sync"
	"testing"
	"time"

	"golang.org/x/net/context"

	"github.com/jmhodges/clock"
	gorp "gopkg.in/go-gorp/gorp.v2"
	jose "gopkg.in/square/go-jose.v2"

	"github.com/letsencrypt/boulder/core"
	corepb "github.com/letsencrypt/boulder/core/proto"
	berrors "github.com/letsencrypt/boulder/errors"
	blog "github.com/letsencrypt/boulder/log"
	"github.com/letsencrypt/boulder/metrics"
	"github.com/letsencrypt/boulder/revocation"
	sapb "github.com/letsencrypt/boulder/sa/proto"
	"github.com/letsencrypt/boulder/sa/satest"
	"github.com/letsencrypt/boulder/test"
	"github.com/letsencrypt/boulder/test/vars"
)

var log = blog.UseMock()
var ctx = context.Background()

// initSA constructs a SQLStorageAuthority and a clean up function
// that should be defer'ed to the end of the test.
func initSA(t *testing.T) (*SQLStorageAuthority, clock.FakeClock, func()) {
	dbMap, err := NewDbMap(vars.DBConnSA, 0)
	if err != nil {
		t.Fatalf("Failed to create dbMap: %s", err)
	}

	fc := clock.NewFake()
	fc.Set(time.Date(2015, 3, 4, 5, 0, 0, 0, time.UTC))

	sa, err := NewSQLStorageAuthority(dbMap, fc, log, metrics.NewNoopScope(), 1)
	if err != nil {
		t.Fatalf("Failed to create SA: %s", err)
	}

	cleanUp := test.ResetSATestDatabase(t)
	return sa, fc, cleanUp
}

var (
	anotherKey = `{
	"kty":"RSA",
	"n": "vd7rZIoTLEe-z1_8G1FcXSw9CQFEJgV4g9V277sER7yx5Qjz_Pkf2YVth6wwwFJEmzc0hoKY-MMYFNwBE4hQHw",
	"e":"AQAB"
}`
)

func TestAddRegistration(t *testing.T) {
	sa, clk, cleanUp := initSA(t)
	defer cleanUp()

	jwk := satest.GoodJWK()

	contact := "mailto:foo@example.com"
	contacts := &[]string{contact}
	reg, err := sa.NewRegistration(ctx, core.Registration{
		Key:       jwk,
		Contact:   contacts,
		InitialIP: net.ParseIP("43.34.43.34"),
	})
	if err != nil {
		t.Fatalf("Couldn't create new registration: %s", err)
	}
	test.Assert(t, reg.ID != 0, "ID shouldn't be 0")
	test.AssertDeepEquals(t, reg.Contact, contacts)

	_, err = sa.GetRegistration(ctx, 0)
	test.AssertError(t, err, "Registration object for ID 0 was returned")

	dbReg, err := sa.GetRegistration(ctx, reg.ID)
	test.AssertNotError(t, err, fmt.Sprintf("Couldn't get registration with ID %v", reg.ID))

	expectedReg := core.Registration{
		ID:        reg.ID,
		Key:       jwk,
		InitialIP: net.ParseIP("43.34.43.34"),
		CreatedAt: clk.Now(),
	}
	test.AssertEquals(t, dbReg.ID, expectedReg.ID)
	test.Assert(t, core.KeyDigestEquals(dbReg.Key, expectedReg.Key), "Stored key != expected")

	newReg := core.Registration{
		ID:        reg.ID,
		Key:       jwk,
		Contact:   &[]string{"test.com"},
		InitialIP: net.ParseIP("72.72.72.72"),
		Agreement: "yes",
	}
	err = sa.UpdateRegistration(ctx, newReg)
	test.AssertNotError(t, err, fmt.Sprintf("Couldn't get registration with ID %v", reg.ID))
	dbReg, err = sa.GetRegistrationByKey(ctx, jwk)
	test.AssertNotError(t, err, "Couldn't get registration by key")

	test.AssertEquals(t, dbReg.ID, newReg.ID)
	test.AssertEquals(t, dbReg.Agreement, newReg.Agreement)

	var anotherJWK jose.JSONWebKey
	err = json.Unmarshal([]byte(anotherKey), &anotherJWK)
	test.AssertNotError(t, err, "couldn't unmarshal anotherJWK")
	_, err = sa.GetRegistrationByKey(ctx, &anotherJWK)
	test.AssertError(t, err, "Registration object for invalid key was returned")
}

func TestNoSuchRegistrationErrors(t *testing.T) {
	sa, _, cleanUp := initSA(t)
	defer cleanUp()

	_, err := sa.GetRegistration(ctx, 100)
	if !berrors.Is(err, berrors.NotFound) {
		t.Errorf("GetRegistration: expected a berrors.NotFound type error, got %T type error (%s)", err, err)
	}

	jwk := satest.GoodJWK()
	_, err = sa.GetRegistrationByKey(ctx, jwk)
	if !berrors.Is(err, berrors.NotFound) {
		t.Errorf("GetRegistrationByKey: expected a berrors.NotFound type error, got %T type error (%s)", err, err)
	}

	err = sa.UpdateRegistration(ctx, core.Registration{ID: 100, Key: jwk})
	if !berrors.Is(err, berrors.NotFound) {
		t.Errorf("UpdateRegistration: expected a berrors.NotFound type error, got %T type error (%v)", err, err)
	}
}

func TestCountPendingAuthorizations(t *testing.T) {
	sa, fc, cleanUp := initSA(t)
	defer cleanUp()

	reg := satest.CreateWorkingRegistration(t, sa)
	expires := fc.Now().Add(time.Hour)
	pendingAuthz := core.Authorization{
		RegistrationID: reg.ID,
		Expires:        &expires,
	}

	pendingAuthz, err := sa.NewPendingAuthorization(ctx, pendingAuthz)
	test.AssertNotError(t, err, "Couldn't create new pending authorization")
	count, err := sa.CountPendingAuthorizations(ctx, reg.ID)
	test.AssertNotError(t, err, "Couldn't count pending authorizations")
	test.AssertEquals(t, count, 0)

	pendingAuthz.Status = core.StatusPending
	pendingAuthz, err = sa.NewPendingAuthorization(ctx, pendingAuthz)
	test.AssertNotError(t, err, "Couldn't create new pending authorization")
	count, err = sa.CountPendingAuthorizations(ctx, reg.ID)
	test.AssertNotError(t, err, "Couldn't count pending authorizations")
	test.AssertEquals(t, count, 1)

	fc.Add(2 * time.Hour)
	count, err = sa.CountPendingAuthorizations(ctx, reg.ID)
	test.AssertNotError(t, err, "Couldn't count pending authorizations")
	test.AssertEquals(t, count, 0)
}

func TestAddAuthorization(t *testing.T) {
	sa, _, cleanUp := initSA(t)
	defer cleanUp()

	reg := satest.CreateWorkingRegistration(t, sa)
	PA := core.Authorization{RegistrationID: reg.ID}

	PA, err := sa.NewPendingAuthorization(ctx, PA)
	test.AssertNotError(t, err, "Couldn't create new pending authorization")
	test.Assert(t, PA.ID != "", "ID shouldn't be blank")

	dbPa, err := sa.GetAuthorization(ctx, PA.ID)
	test.AssertNotError(t, err, "Couldn't get pending authorization with ID "+PA.ID)
	test.AssertMarshaledEquals(t, PA, dbPa)

	expectedPa := core.Authorization{ID: PA.ID}
	test.AssertMarshaledEquals(t, dbPa.ID, expectedPa.ID)

	combos := make([][]int, 1)
	combos[0] = []int{0, 1}

	exp := time.Now().AddDate(0, 0, 1)
	identifier := core.AcmeIdentifier{Type: core.IdentifierDNS, Value: "wut.com"}
	newPa := core.Authorization{ID: PA.ID, Identifier: identifier, RegistrationID: reg.ID, Status: core.StatusPending, Expires: &exp, Combinations: combos}

	newPa.Status = core.StatusValid
	err = sa.FinalizeAuthorization(ctx, newPa)
	test.AssertNotError(t, err, "Couldn't finalize pending authorization with ID "+PA.ID)

	dbPa, err = sa.GetAuthorization(ctx, PA.ID)
	test.AssertNotError(t, err, "Couldn't get authorization with ID "+PA.ID)
}

func TestRecyclePendingDisabled(t *testing.T) {
	sa, _, cleanUp := initSA(t)
	defer cleanUp()

	reg := satest.CreateWorkingRegistration(t, sa)
	pendingAuthz, err := sa.NewPendingAuthorization(ctx, core.Authorization{RegistrationID: reg.ID})

	test.AssertNotError(t, err, "Couldn't create new pending authorization")
	test.Assert(t, pendingAuthz.ID != "", "ID shouldn't be blank")

	pendingAuthz2, err := sa.NewPendingAuthorization(ctx, core.Authorization{RegistrationID: reg.ID})

	test.AssertNotError(t, err, "Couldn't create new pending authorization")
	test.AssertNotEquals(t, pendingAuthz.ID, pendingAuthz2.ID)
}

func TestRecyclePendingEnabled(t *testing.T) {

	sa, fc, cleanUp := initSA(t)
	defer cleanUp()

	reg := satest.CreateWorkingRegistration(t, sa)
	expires := fc.Now()
	authz := core.Authorization{
		RegistrationID: reg.ID,
		Identifier: core.AcmeIdentifier{
			Type:  "dns",
			Value: "example.letsencrypt.org",
		},
		Challenges: []core.Challenge{
			core.Challenge{
				URI:    "https://acme-example.letsencrypt.org/challenge123",
				Type:   "http-01",
				Status: "pending",
				Token:  "abc",
			},
		},
		Expires: &expires,
	}

	// Add expired authz
	_, err := sa.NewPendingAuthorization(ctx, authz)
	test.AssertNotError(t, err, "Couldn't create new expired pending authorization")

	// Add expected authz
	fc.Add(3 * time.Hour)
	expires = fc.Now().Add(2 * time.Hour) // magic pointer
	pendingAuthzA, err := sa.NewPendingAuthorization(ctx, authz)
	test.AssertNotError(t, err, "Couldn't create new pending authorization")
	test.Assert(t, pendingAuthzA.ID != "", "ID shouldn't be blank")
	// Add extra authz for kicks
	pendingAuthzB, err := sa.NewPendingAuthorization(ctx, authz)
	test.AssertNotError(t, err, "Couldn't create new pending authorization")
	test.Assert(t, pendingAuthzB.ID != "", "ID shouldn't be blank")
}

func CreateDomainAuth(t *testing.T, domainName string, sa *SQLStorageAuthority) (authz core.Authorization) {
	return CreateDomainAuthWithRegID(t, domainName, sa, 42)
}

func CreateDomainAuthWithRegID(t *testing.T, domainName string, sa *SQLStorageAuthority, regID int64) (authz core.Authorization) {
	exp := sa.clk.Now().AddDate(0, 0, 1) // expire in 1 day

	combos := make([][]int, 1)
	combos[0] = []int{0, 1}

	// create pending auth
	authz, err := sa.NewPendingAuthorization(ctx, core.Authorization{
		Status:         core.StatusPending,
		Expires:        &exp,
		Identifier:     core.AcmeIdentifier{Type: core.IdentifierDNS, Value: domainName},
		RegistrationID: regID,
		Challenges:     []core.Challenge{{}},
		Combinations:   combos,
	})
	if err != nil {
		t.Fatalf("Couldn't create new pending authorization: %s", err)
	}
	test.Assert(t, authz.ID != "", "ID shouldn't be blank")

	// prepare challenge for auth
	chall := core.Challenge{Type: "simpleHttp", Status: core.StatusValid, URI: domainName, Token: "THISWOULDNTBEAGOODTOKEN"}
	// Add some challenges
	authz.Challenges = []core.Challenge{chall}
	err = sa.UpdatePendingAuthorization(ctx, authz)
	test.AssertNotError(t, err, "Couldn't update pending authorization with ID "+authz.ID)

	return
}

// Ensure we get only valid authorization with correct RegID
func TestGetValidAuthorizationsBasic(t *testing.T) {
	sa, clk, cleanUp := initSA(t)
	defer cleanUp()

	// Attempt to get unauthorized domain.
	authzMap, err := sa.GetValidAuthorizations(ctx, 0, []string{"example.org"}, clk.Now())
	// Should get no results, but not error.
	test.AssertNotError(t, err, "Error getting valid authorizations")
	test.AssertEquals(t, len(authzMap), 0)

	reg := satest.CreateWorkingRegistration(t, sa)

	// authorize "example.org"
	authz := CreateDomainAuthWithRegID(t, "example.org", sa, reg.ID)

	// finalize auth
	authz.Status = core.StatusValid
	err = sa.FinalizeAuthorization(ctx, authz)
	test.AssertNotError(t, err, "Couldn't finalize pending authorization with ID "+authz.ID)

	// attempt to get authorized domain with wrong RegID
	authzMap, err = sa.GetValidAuthorizations(ctx, 0, []string{"example.org"}, clk.Now())
	test.AssertNotError(t, err, "Error getting valid authorizations")
	test.AssertEquals(t, len(authzMap), 0)

	// get authorized domain
	authzMap, err = sa.GetValidAuthorizations(ctx, reg.ID, []string{"example.org"}, clk.Now())
	test.AssertNotError(t, err, "Should have found a valid auth for example.org and regID 42")
	test.AssertEquals(t, len(authzMap), 1)
	result := authzMap["example.org"]
	test.AssertEquals(t, result.Status, core.StatusValid)
	test.AssertEquals(t, result.Identifier.Type, core.IdentifierDNS)
	test.AssertEquals(t, result.Identifier.Value, "example.org")
	test.AssertEquals(t, result.RegistrationID, reg.ID)
}

func TestCountInvalidAuthorizations(t *testing.T) {
	sa, _, cleanUp := initSA(t)
	defer cleanUp()

	reg := satest.CreateWorkingRegistration(t, sa)

	key2 := new(jose.JSONWebKey)
	key2.Key = &rsa.PublicKey{N: big.NewInt(1), E: 3}
	reg2, err := sa.NewRegistration(context.Background(), core.Registration{
		Key:       key2,
		InitialIP: net.ParseIP("88.77.66.11"),
		CreatedAt: time.Date(2003, 5, 10, 0, 0, 0, 0, time.UTC),
		Status:    core.StatusValid,
	})
	test.AssertNotError(t, err, "making registration")

	baseTime := time.Date(2017, 3, 4, 5, 0, 0, 0, time.UTC)
	latest := baseTime.Add(3 * time.Hour)

	makeInvalidAuthz := func(regID int64, domain string, offset time.Duration) {
		authz := CreateDomainAuthWithRegID(t, domain, sa, regID)
		exp := baseTime.Add(offset)
		authz.Expires = &exp
		authz.Status = "invalid"
		err := sa.FinalizeAuthorization(ctx, authz)
		test.AssertNotError(t, err, "Couldn't finalize pending authorization with ID "+authz.ID)
	}

	// We're going to count authzs for reg.ID and example.net, expiring between
	// baseTime and baseTime + 3 hours, so add two examples that should be counted
	// (1 hour from now and 2 hours from now), plus three that shouldn't be
	// counted (too far future, wrong domain name, and wrong ID).
	hostname := "example.net"
	makeInvalidAuthz(reg.ID, hostname, time.Hour)
	makeInvalidAuthz(reg.ID, hostname, 2*time.Hour)
	makeInvalidAuthz(reg.ID, hostname, 24*time.Hour)
	makeInvalidAuthz(reg.ID, "example.com", time.Hour)
	makeInvalidAuthz(reg2.ID, hostname, time.Hour)

	earliestNanos := baseTime.UnixNano()
	latestNanos := latest.UnixNano()

	count, err := sa.CountInvalidAuthorizations(context.Background(), &sapb.CountInvalidAuthorizationsRequest{
		RegistrationID: &reg.ID,
		Hostname:       &hostname,
		Range: &sapb.Range{
			Earliest: &earliestNanos,
			Latest:   &latestNanos,
		},
	})
	test.AssertNotError(t, err, "counting invalid authorizations")

	if *count.Count != 2 {
		t.Errorf("expected to count 2 invalid authorizations, counted %d instead", *count.Count)
	}
}

// Ensure we get the latest valid authorization for an ident
func TestGetValidAuthorizationsDuplicate(t *testing.T) {
	sa, clk, cleanUp := initSA(t)
	defer cleanUp()

	domain := "example.org"
	var err error

	reg := satest.CreateWorkingRegistration(t, sa)

	makeAuthz := func(daysToExpiry int, status core.AcmeStatus) core.Authorization {
		authz := CreateDomainAuthWithRegID(t, domain, sa, reg.ID)
		exp := clk.Now().AddDate(0, 0, daysToExpiry)
		authz.Expires = &exp
		authz.Status = status
		err = sa.FinalizeAuthorization(ctx, authz)
		test.AssertNotError(t, err, "Couldn't finalize pending authorization with ID "+authz.ID)
		return authz
	}

	// create invalid authz
	makeAuthz(10, core.StatusInvalid)

	// should not get the auth
	authzMap, err := sa.GetValidAuthorizations(ctx, reg.ID, []string{domain}, clk.Now())
	test.AssertEquals(t, len(authzMap), 0)

	// create valid auth
	makeAuthz(1, core.StatusValid)

	// should get the valid auth even if it's expire date is lower than the invalid one
	authzMap, err = sa.GetValidAuthorizations(ctx, reg.ID, []string{domain}, clk.Now())
	test.AssertNotError(t, err, "Should have found a valid auth for "+domain)
	test.AssertEquals(t, len(authzMap), 1)
	result1 := authzMap[domain]
	test.AssertEquals(t, result1.Status, core.StatusValid)
	test.AssertEquals(t, result1.Identifier.Type, core.IdentifierDNS)
	test.AssertEquals(t, result1.Identifier.Value, domain)
	test.AssertEquals(t, result1.RegistrationID, reg.ID)

	// create a newer auth
	newAuthz := makeAuthz(2, core.StatusValid)

	authzMap, err = sa.GetValidAuthorizations(ctx, reg.ID, []string{domain}, clk.Now())
	test.AssertNotError(t, err, "Should have found a valid auth for "+domain)
	test.AssertEquals(t, len(authzMap), 1)
	result2 := authzMap[domain]
	test.AssertEquals(t, result2.Status, core.StatusValid)
	test.AssertEquals(t, result2.Identifier.Type, core.IdentifierDNS)
	test.AssertEquals(t, result2.Identifier.Value, domain)
	test.AssertEquals(t, result2.RegistrationID, reg.ID)
	// make sure we got the latest auth
	test.AssertEquals(t, result2.ID, newAuthz.ID)
}

// Fetch multiple authzs at once. Check that
func TestGetValidAuthorizationsMultiple(t *testing.T) {
	sa, clk, cleanUp := initSA(t)
	defer cleanUp()
	var err error

	reg := satest.CreateWorkingRegistration(t, sa)

	makeAuthz := func(daysToExpiry int, status core.AcmeStatus, domain string) core.Authorization {
		authz := CreateDomainAuthWithRegID(t, domain, sa, reg.ID)
		exp := clk.Now().AddDate(0, 0, daysToExpiry)
		authz.Expires = &exp
		authz.Status = status
		err = sa.FinalizeAuthorization(ctx, authz)
		test.AssertNotError(t, err, "Couldn't finalize pending authorization with ID "+authz.ID)
		return authz
	}
	makeAuthz(1, core.StatusValid, "blog.example.com")
	makeAuthz(2, core.StatusInvalid, "blog.example.com")
	makeAuthz(5, core.StatusValid, "www.example.com")
	wwwAuthz := makeAuthz(6, core.StatusValid, "www.example.com")

	authzMap, err := sa.GetValidAuthorizations(ctx, reg.ID,
		[]string{"blog.example.com", "www.example.com", "absent.example.com"}, clk.Now())
	test.AssertNotError(t, err, "Couldn't get authorizations")
	test.AssertEquals(t, len(authzMap), 2)
	blogResult := authzMap["blog.example.com"]
	if blogResult == nil {
		t.Errorf("Didn't find blog.example.com in result")
	}
	if blogResult.Status == core.StatusInvalid {
		t.Errorf("Got invalid blogResult")
	}
	wwwResult := authzMap["www.example.com"]
	if wwwResult == nil {
		t.Errorf("Didn't find www.example.com in result")
	}
	test.AssertEquals(t, wwwResult.ID, wwwAuthz.ID)
}

func TestAddCertificate(t *testing.T) {
	sa, clk, cleanUp := initSA(t)
	defer cleanUp()

	reg := satest.CreateWorkingRegistration(t, sa)

	// An example cert taken from EFF's website
	certDER, err := ioutil.ReadFile("www.eff.org.der")
	test.AssertNotError(t, err, "Couldn't read example cert DER")

	digest, err := sa.AddCertificate(ctx, certDER, reg.ID, nil)
	test.AssertNotError(t, err, "Couldn't add www.eff.org.der")
	test.AssertEquals(t, digest, "qWoItDZmR4P9eFbeYgXXP3SR4ApnkQj8x4LsB_ORKBo")

	retrievedCert, err := sa.GetCertificate(ctx, "000000000000000000000000000000021bd4")
	test.AssertNotError(t, err, "Couldn't get www.eff.org.der by full serial")
	test.AssertByteEquals(t, certDER, retrievedCert.DER)

	certificateStatus, err := sa.GetCertificateStatus(ctx, "000000000000000000000000000000021bd4")
	test.AssertNotError(t, err, "Couldn't get status for www.eff.org.der")
	test.Assert(t, certificateStatus.Status == core.OCSPStatusGood, "OCSP Status should be good")
	test.Assert(t, certificateStatus.OCSPLastUpdated.IsZero(), "OCSPLastUpdated should be nil")
	test.AssertEquals(t, certificateStatus.NotAfter, retrievedCert.Expires)

	// Test cert generated locally by Boulder / CFSSL, names [example.com,
	// www.example.com, admin.example.com]
	certDER2, err := ioutil.ReadFile("test-cert.der")
	test.AssertNotError(t, err, "Couldn't read example cert DER")
	serial := "ffdd9b8a82126d96f61d378d5ba99a0474f0"

	digest2, err := sa.AddCertificate(ctx, certDER2, reg.ID, nil)
	test.AssertNotError(t, err, "Couldn't add test-cert.der")
	test.AssertEquals(t, digest2, "vrlPN5wIPME1D2PPsCy-fGnTWh8dMyyYQcXPRkjHAQI")

	retrievedCert2, err := sa.GetCertificate(ctx, serial)
	test.AssertNotError(t, err, "Couldn't get test-cert.der")
	test.AssertByteEquals(t, certDER2, retrievedCert2.DER)

	certificateStatus2, err := sa.GetCertificateStatus(ctx, serial)
	test.AssertNotError(t, err, "Couldn't get status for test-cert.der")
	test.Assert(t, certificateStatus2.Status == core.OCSPStatusGood, "OCSP Status should be good")
	test.Assert(t, certificateStatus2.OCSPLastUpdated.IsZero(), "OCSPLastUpdated should be nil")

	// Test adding OCSP response with cert
	certDER3, err := ioutil.ReadFile("test-cert2.der")
	test.AssertNotError(t, err, "Couldn't read example cert DER")
	serial = "ffa0160630d618b2eb5c0510824b14274856"
	ocspResp := []byte{0, 0, 1}
	_, err = sa.AddCertificate(ctx, certDER3, reg.ID, ocspResp)
	test.AssertNotError(t, err, "Couldn't add test-cert2.der")

	certificateStatus3, err := sa.GetCertificateStatus(ctx, serial)
	test.AssertNotError(t, err, "Couldn't get status for test-cert2.der")
	test.Assert(
		t,
		bytes.Compare(certificateStatus3.OCSPResponse, ocspResp) == 0,
		fmt.Sprintf("OCSP responses don't match, expected: %x, got %x", certificateStatus3.OCSPResponse, ocspResp),
	)
	test.Assert(
		t,
		clk.Now().Equal(certificateStatus3.OCSPLastUpdated),
		fmt.Sprintf("OCSPLastUpdated doesn't match, expected %s, got %s", clk.Now(), certificateStatus3.OCSPLastUpdated),
	)
}

func TestCountCertificatesByNames(t *testing.T) {
	sa, clk, cleanUp := initSA(t)
	defer cleanUp()

	// Test cert generated locally by Boulder / CFSSL, names [example.com,
	// www.example.com, admin.example.com]
	certDER, err := ioutil.ReadFile("test-cert.der")
	test.AssertNotError(t, err, "Couldn't read example cert DER")

	cert, err := x509.ParseCertificate(certDER)
	test.AssertNotError(t, err, "Couldn't parse example cert DER")

	// Set the test clock's time to the time from the test certificate
	clk.Add(-clk.Now().Sub(cert.NotBefore))
	now := clk.Now()
	yesterday := clk.Now().Add(-24 * time.Hour)
	twoDaysAgo := clk.Now().Add(-48 * time.Hour)
	tomorrow := clk.Now().Add(24 * time.Hour)

	// Count for a name that doesn't have any certs
	counts, err := sa.CountCertificatesByNames(ctx, []string{"example.com"}, yesterday, now)
	test.AssertNotError(t, err, "Error counting certs.")
	test.AssertEquals(t, len(counts), 1)
	test.AssertEquals(t, *counts[0].Name, "example.com")
	test.AssertEquals(t, *counts[0].Count, int64(0))

	// Add the test cert and query for its names.
	reg := satest.CreateWorkingRegistration(t, sa)
	_, err = sa.AddCertificate(ctx, certDER, reg.ID, nil)
	test.AssertNotError(t, err, "Couldn't add test-cert.der")

	// Time range including now should find the cert
	counts, err = sa.CountCertificatesByNames(ctx, []string{"example.com"}, yesterday, now)
	test.AssertEquals(t, len(counts), 1)
	test.AssertEquals(t, *counts[0].Name, "example.com")
	test.AssertEquals(t, *counts[0].Count, int64(1))

	// Time range between two days ago and yesterday should not.
	counts, err = sa.CountCertificatesByNames(ctx, []string{"example.com"}, twoDaysAgo, yesterday)
	test.AssertNotError(t, err, "Error counting certs.")
	test.AssertEquals(t, len(counts), 1)
	test.AssertEquals(t, *counts[0].Name, "example.com")
	test.AssertEquals(t, *counts[0].Count, int64(0))

	// Time range between now and tomorrow also should not (time ranges are
	// inclusive at the tail end, but not the beginning end).
	counts, err = sa.CountCertificatesByNames(ctx, []string{"example.com"}, now, tomorrow)
	test.AssertNotError(t, err, "Error counting certs.")
	test.AssertEquals(t, len(counts), 1)
	test.AssertEquals(t, *counts[0].Name, "example.com")
	test.AssertEquals(t, *counts[0].Count, int64(0))

	// Add a second test cert (for example.co.bn) and query for multiple names.
	names := []string{"example.com", "foo.com", "example.co.bn"}

	// Override countCertificatesByName with an implementation of certCountFunc
	// that will block forever if it's called in serial, but will succeed if
	// called in parallel.
	var interlocker sync.WaitGroup
	interlocker.Add(len(names))
	sa.parallelismPerRPC = len(names)
	oldCertCountFunc := sa.countCertificatesByName
	sa.countCertificatesByName = func(domain string, earliest, latest time.Time) (int, error) {
		interlocker.Done()
		interlocker.Wait()
		return oldCertCountFunc(domain, earliest, latest)
	}

	certDER2, err := ioutil.ReadFile("test-cert2.der")
	test.AssertNotError(t, err, "Couldn't read test-cert2.der")
	_, err = sa.AddCertificate(ctx, certDER2, reg.ID, nil)
	test.AssertNotError(t, err, "Couldn't add test-cert2.der")
	counts, err = sa.CountCertificatesByNames(ctx, names, yesterday, now.Add(10000*time.Hour))
	test.AssertNotError(t, err, "Error counting certs.")
	test.AssertEquals(t, len(counts), 3)

	expected := map[string]int{
		"example.co.bn": 1,
		"foo.com":       0,
		"example.com":   1,
	}
	for _, entry := range counts {
		domain := *entry.Name
		actualCount := *entry.Count
		expectedCount := int64(expected[domain])
		test.AssertEquals(t, actualCount, expectedCount)
	}
}

const (
	sctVersion    = 0
	sctTimestamp  = 1435787268907
	sctLogID      = "aPaY+B9kgr46jO65KB1M/HFRXWeT1ETRCmesu09P+8Q="
	sctSignature  = "BAMASDBGAiEA/4kz9wQq3NhvZ6VlOmjq2Z9MVHGrUjF8uxUG9n1uRc4CIQD2FYnnszKXrR9AP5kBWmTgh3fXy+VlHK8HZXfbzdFf7g=="
	sctCertSerial = "ff000000000000012607e11a78ac01f9"
)

func TestAddSCTReceipt(t *testing.T) {
	sigBytes, err := base64.StdEncoding.DecodeString(sctSignature)
	test.AssertNotError(t, err, "Failed to decode SCT signature")
	sct := core.SignedCertificateTimestamp{
		SCTVersion:        sctVersion,
		LogID:             sctLogID,
		Timestamp:         sctTimestamp,
		Signature:         sigBytes,
		CertificateSerial: sctCertSerial,
	}
	sa, _, cleanup := initSA(t)
	defer cleanup()
	err = sa.AddSCTReceipt(ctx, sct)
	test.AssertNotError(t, err, "Failed to add SCT receipt")
	// Append only and unique on signature and across LogID and CertificateSerial
	err = sa.AddSCTReceipt(ctx, sct)
	test.AssertNotError(t, err, "Incorrectly returned error on duplicate SCT receipt")
}

func TestGetSCTReceipt(t *testing.T) {
	sigBytes, err := base64.StdEncoding.DecodeString(sctSignature)
	test.AssertNotError(t, err, "Failed to decode SCT signature")
	sct := core.SignedCertificateTimestamp{
		SCTVersion:        sctVersion,
		LogID:             sctLogID,
		Timestamp:         sctTimestamp,
		Signature:         sigBytes,
		CertificateSerial: sctCertSerial,
	}
	sa, _, cleanup := initSA(t)
	defer cleanup()
	err = sa.AddSCTReceipt(ctx, sct)
	test.AssertNotError(t, err, "Failed to add SCT receipt")

	sqlSCT, err := sa.GetSCTReceipt(ctx, sctCertSerial, sctLogID)
	test.AssertNotError(t, err, "Failed to get existing SCT receipt")
	test.Assert(t, sqlSCT.SCTVersion == sct.SCTVersion, "Invalid SCT version")
	test.Assert(t, sqlSCT.LogID == sct.LogID, "Invalid log ID")
	test.Assert(t, sqlSCT.Timestamp == sct.Timestamp, "Invalid timestamp")
	test.Assert(t, bytes.Compare(sqlSCT.Signature, sct.Signature) == 0, "Invalid signature")
	test.Assert(t, sqlSCT.CertificateSerial == sct.CertificateSerial, "Invalid certificate serial")
}

func TestMarkCertificateRevoked(t *testing.T) {
	sa, fc, cleanUp := initSA(t)
	defer cleanUp()

	reg := satest.CreateWorkingRegistration(t, sa)
	// Add a cert to the DB to test with.
	certDER, err := ioutil.ReadFile("www.eff.org.der")
	test.AssertNotError(t, err, "Couldn't read example cert DER")
	_, err = sa.AddCertificate(ctx, certDER, reg.ID, nil)
	test.AssertNotError(t, err, "Couldn't add www.eff.org.der")

	serial := "000000000000000000000000000000021bd4"
	const ocspResponse = "this is a fake OCSP response"

	certificateStatusObj, err := sa.GetCertificateStatus(ctx, serial)
	test.AssertEquals(t, certificateStatusObj.Status, core.OCSPStatusGood)

	fc.Add(1 * time.Hour)

	err = sa.MarkCertificateRevoked(ctx, serial, revocation.KeyCompromise)
	test.AssertNotError(t, err, "MarkCertificateRevoked failed")

	certificateStatusObj, err = sa.GetCertificateStatus(ctx, serial)
	test.AssertNotError(t, err, "Failed to fetch certificate status")

	if revocation.KeyCompromise != certificateStatusObj.RevokedReason {
		t.Errorf("RevokedReasons, expected %v, got %v", revocation.KeyCompromise, certificateStatusObj.RevokedReason)
	}
	if !fc.Now().Equal(certificateStatusObj.RevokedDate) {
		t.Errorf("RevokedData, expected %s, got %s", fc.Now(), certificateStatusObj.RevokedDate)
	}
}

func TestCountCertificates(t *testing.T) {
	sa, fc, cleanUp := initSA(t)
	defer cleanUp()
	fc.Add(time.Hour * 24)
	now := fc.Now()
	count, err := sa.CountCertificatesRange(ctx, now.Add(-24*time.Hour), now)
	test.AssertNotError(t, err, "Couldn't get certificate count for the last 24hrs")
	test.AssertEquals(t, count, int64(0))

	reg := satest.CreateWorkingRegistration(t, sa)
	// Add a cert to the DB to test with.
	certDER, err := ioutil.ReadFile("www.eff.org.der")
	test.AssertNotError(t, err, "Couldn't read example cert DER")
	_, err = sa.AddCertificate(ctx, certDER, reg.ID, nil)
	test.AssertNotError(t, err, "Couldn't add www.eff.org.der")

	fc.Add(2 * time.Hour)
	now = fc.Now()
	count, err = sa.CountCertificatesRange(ctx, now.Add(-24*time.Hour), now)
	test.AssertNotError(t, err, "Couldn't get certificate count for the last 24hrs")
	test.AssertEquals(t, count, int64(1))

	fc.Add(24 * time.Hour)
	now = fc.Now()
	count, err = sa.CountCertificatesRange(ctx, now.Add(-24*time.Hour), now)
	test.AssertNotError(t, err, "Couldn't get certificate count for the last 24hrs")
	test.AssertEquals(t, count, int64(0))
}

func TestCountRegistrationsByIP(t *testing.T) {
	sa, fc, cleanUp := initSA(t)
	defer cleanUp()

	contact := "mailto:foo@example.com"

	// Create one IPv4 registration
	_, err := sa.NewRegistration(ctx, core.Registration{
		Key:       &jose.JSONWebKey{Key: &rsa.PublicKey{N: big.NewInt(1), E: 1}},
		Contact:   &[]string{contact},
		InitialIP: net.ParseIP("43.34.43.34"),
	})
	// Create two IPv6 registrations, both within the same /48
	test.AssertNotError(t, err, "Couldn't insert registration")
	_, err = sa.NewRegistration(ctx, core.Registration{
		Key:       &jose.JSONWebKey{Key: &rsa.PublicKey{N: big.NewInt(2), E: 1}},
		Contact:   &[]string{contact},
		InitialIP: net.ParseIP("2001:cdba:1234:5678:9101:1121:3257:9652"),
	})
	test.AssertNotError(t, err, "Couldn't insert registration")
	_, err = sa.NewRegistration(ctx, core.Registration{
		Key:       &jose.JSONWebKey{Key: &rsa.PublicKey{N: big.NewInt(3), E: 1}},
		Contact:   &[]string{contact},
		InitialIP: net.ParseIP("2001:cdba:1234:5678:9101:1121:3257:9653"),
	})
	test.AssertNotError(t, err, "Couldn't insert registration")

	earliest := fc.Now().Add(-time.Hour * 24)
	latest := fc.Now()

	// There should be 0 registrations for an IPv4 address we didn't add
	// a registration for
	count, err := sa.CountRegistrationsByIP(ctx, net.ParseIP("1.1.1.1"), earliest, latest)
	test.AssertNotError(t, err, "Failed to count registrations")
	test.AssertEquals(t, count, 0)
	// There should be 1 registration for the IPv4 address we did add
	// a registration for
	count, err = sa.CountRegistrationsByIP(ctx, net.ParseIP("43.34.43.34"), earliest, latest)
	test.AssertNotError(t, err, "Failed to count registrations")
	test.AssertEquals(t, count, 1)
	// There should be 1 registration for the first IPv6 address we added
	// a registration for
	count, err = sa.CountRegistrationsByIP(ctx, net.ParseIP("2001:cdba:1234:5678:9101:1121:3257:9652"), earliest, latest)
	test.AssertNotError(t, err, "Failed to count registrations")
	test.AssertEquals(t, count, 1)
	// There should be 1 registration for the second IPv6 address we added
	// a registration for as well
	count, err = sa.CountRegistrationsByIP(ctx, net.ParseIP("2001:cdba:1234:5678:9101:1121:3257:9653"), earliest, latest)
	test.AssertNotError(t, err, "Failed to count registrations")
	test.AssertEquals(t, count, 1)
	// There should be 0 registrations for an IPv6 address in the same /48 as the
	// two IPv6 addresses with registrations
	count, err = sa.CountRegistrationsByIP(ctx, net.ParseIP("2001:cdba:1234:0000:0000:0000:0000:0000"), earliest, latest)
	test.AssertNotError(t, err, "Failed to count registrations")
	test.AssertEquals(t, count, 0)
}

func TestCountRegistrationsByIPRange(t *testing.T) {
	sa, fc, cleanUp := initSA(t)
	defer cleanUp()

	contact := "mailto:foo@example.com"

	// Create one IPv4 registration
	_, err := sa.NewRegistration(ctx, core.Registration{
		Key:       &jose.JSONWebKey{Key: &rsa.PublicKey{N: big.NewInt(1), E: 1}},
		Contact:   &[]string{contact},
		InitialIP: net.ParseIP("43.34.43.34"),
	})
	// Create two IPv6 registrations, both within the same /48
	test.AssertNotError(t, err, "Couldn't insert registration")
	_, err = sa.NewRegistration(ctx, core.Registration{
		Key:       &jose.JSONWebKey{Key: &rsa.PublicKey{N: big.NewInt(2), E: 1}},
		Contact:   &[]string{contact},
		InitialIP: net.ParseIP("2001:cdba:1234:5678:9101:1121:3257:9652"),
	})
	test.AssertNotError(t, err, "Couldn't insert registration")
	_, err = sa.NewRegistration(ctx, core.Registration{
		Key:       &jose.JSONWebKey{Key: &rsa.PublicKey{N: big.NewInt(3), E: 1}},
		Contact:   &[]string{contact},
		InitialIP: net.ParseIP("2001:cdba:1234:5678:9101:1121:3257:9653"),
	})
	test.AssertNotError(t, err, "Couldn't insert registration")

	earliest := fc.Now().Add(-time.Hour * 24)
	latest := fc.Now()

	// There should be 0 registrations in the range for an IPv4 address we didn't
	// add a registration for
	count, err := sa.CountRegistrationsByIPRange(ctx, net.ParseIP("1.1.1.1"), earliest, latest)
	test.AssertNotError(t, err, "Failed to count registrations")
	test.AssertEquals(t, count, 0)
	// There should be 1 registration in the range for the IPv4 address we did
	// add a registration for
	count, err = sa.CountRegistrationsByIPRange(ctx, net.ParseIP("43.34.43.34"), earliest, latest)
	test.AssertNotError(t, err, "Failed to count registrations")
	test.AssertEquals(t, count, 1)
	// There should be 2 registrations in the range for the first IPv6 address we added
	// a registration for because it's in the same /48
	count, err = sa.CountRegistrationsByIPRange(ctx, net.ParseIP("2001:cdba:1234:5678:9101:1121:3257:9652"), earliest, latest)
	test.AssertNotError(t, err, "Failed to count registrations")
	test.AssertEquals(t, count, 2)
	// There should be 2 registrations in the range for the second IPv6 address
	// we added a registration for as well, because it too is in the same /48
	count, err = sa.CountRegistrationsByIPRange(ctx, net.ParseIP("2001:cdba:1234:5678:9101:1121:3257:9653"), earliest, latest)
	test.AssertNotError(t, err, "Failed to count registrations")
	test.AssertEquals(t, count, 2)
	// There should also be 2 registrations in the range for an arbitrary IPv6 address in
	// the same /48 as the registrations we added
	count, err = sa.CountRegistrationsByIPRange(ctx, net.ParseIP("2001:cdba:1234:0000:0000:0000:0000:0000"), earliest, latest)
	test.AssertNotError(t, err, "Failed to count registrations")
	test.AssertEquals(t, count, 2)
}

func TestRevokeAuthorizationsByDomain(t *testing.T) {
	sa, _, cleanUp := initSA(t)
	defer cleanUp()

	reg := satest.CreateWorkingRegistration(t, sa)
	PA1 := CreateDomainAuthWithRegID(t, "a.com", sa, reg.ID)
	PA2 := CreateDomainAuthWithRegID(t, "a.com", sa, reg.ID)

	PA2.Status = core.StatusValid
	err := sa.FinalizeAuthorization(ctx, PA2)
	test.AssertNotError(t, err, "Failed to finalize authorization")

	ident := core.AcmeIdentifier{Value: "a.com", Type: core.IdentifierDNS}
	ar, par, err := sa.RevokeAuthorizationsByDomain(ctx, ident)
	test.AssertNotError(t, err, "Failed to revoke authorizations for a.com")
	test.AssertEquals(t, ar, int64(1))
	test.AssertEquals(t, par, int64(1))

	PA, err := sa.GetAuthorization(ctx, PA1.ID)
	test.AssertNotError(t, err, "Failed to retrieve pending authorization")
	FA, err := sa.GetAuthorization(ctx, PA2.ID)
	test.AssertNotError(t, err, "Failed to retrieve finalized authorization")

	test.AssertEquals(t, PA.Status, core.StatusRevoked)
	test.AssertEquals(t, FA.Status, core.StatusRevoked)
}

func TestFQDNSets(t *testing.T) {
	sa, fc, cleanUp := initSA(t)
	defer cleanUp()

	tx, err := sa.dbMap.Begin()
	test.AssertNotError(t, err, "Failed to open transaction")
	names := []string{"a.example.com", "B.example.com"}
	expires := fc.Now().Add(time.Hour * 2).UTC()
	issued := fc.Now()
	err = addFQDNSet(tx, names, "serial", issued, expires)
	test.AssertNotError(t, err, "Failed to add name set")
	test.AssertNotError(t, tx.Commit(), "Failed to commit transaction")

	// only one valid
	threeHours := time.Hour * 3
	count, err := sa.CountFQDNSets(ctx, threeHours, names)
	test.AssertNotError(t, err, "Failed to count name sets")
	test.AssertEquals(t, count, int64(1))

	// check hash isn't affected by changing name order/casing
	count, err = sa.CountFQDNSets(ctx, threeHours, []string{"b.example.com", "A.example.COM"})
	test.AssertNotError(t, err, "Failed to count name sets")
	test.AssertEquals(t, count, int64(1))

	// add another valid set
	tx, err = sa.dbMap.Begin()
	test.AssertNotError(t, err, "Failed to open transaction")
	err = addFQDNSet(tx, names, "anotherSerial", issued, expires)
	test.AssertNotError(t, err, "Failed to add name set")
	test.AssertNotError(t, tx.Commit(), "Failed to commit transaction")

	// only two valid
	count, err = sa.CountFQDNSets(ctx, threeHours, names)
	test.AssertNotError(t, err, "Failed to count name sets")
	test.AssertEquals(t, count, int64(2))

	// add an expired set
	tx, err = sa.dbMap.Begin()
	test.AssertNotError(t, err, "Failed to open transaction")
	err = addFQDNSet(
		tx,
		names,
		"yetAnotherSerial",
		issued.Add(-threeHours),
		expires.Add(-threeHours),
	)
	test.AssertNotError(t, err, "Failed to add name set")
	test.AssertNotError(t, tx.Commit(), "Failed to commit transaction")

	// only two valid
	count, err = sa.CountFQDNSets(ctx, threeHours, names)
	test.AssertNotError(t, err, "Failed to count name sets")
	test.AssertEquals(t, count, int64(2))
}

func TestFQDNSetsExists(t *testing.T) {
	sa, fc, cleanUp := initSA(t)
	defer cleanUp()

	names := []string{"a.example.com", "B.example.com"}
	exists, err := sa.FQDNSetExists(ctx, names)
	test.AssertNotError(t, err, "Failed to check FQDN set existence")
	test.Assert(t, !exists, "FQDN set shouldn't exist")

	tx, err := sa.dbMap.Begin()
	test.AssertNotError(t, err, "Failed to open transaction")
	expires := fc.Now().Add(time.Hour * 2).UTC()
	issued := fc.Now()
	err = addFQDNSet(tx, names, "serial", issued, expires)
	test.AssertNotError(t, err, "Failed to add name set")
	test.AssertNotError(t, tx.Commit(), "Failed to commit transaction")

	exists, err = sa.FQDNSetExists(ctx, names)
	test.AssertNotError(t, err, "Failed to check FQDN set existence")
	test.Assert(t, exists, "FQDN set does exist")
}

type execRecorder struct {
	query string
	args  []interface{}
}

func (e *execRecorder) Exec(query string, args ...interface{}) (sql.Result, error) {
	e.query = query
	e.args = args
	return nil, nil
}

func TestAddIssuedNames(t *testing.T) {
	var e execRecorder
	err := addIssuedNames(&e, &x509.Certificate{
		DNSNames: []string{
			"example.co.uk",
			"example.xyz",
		},
		SerialNumber: big.NewInt(1),
		NotBefore:    time.Date(2015, 3, 4, 5, 0, 0, 0, time.UTC),
	})
	if err != nil {
		t.Fatal(err)
	}
	expected := "INSERT INTO issuedNames (reversedName, serial, notBefore) VALUES (?, ?, ?), (?, ?, ?);"
	if e.query != expected {
		t.Errorf("Wrong query: got %q, expected %q", e.query, expected)
	}
	expectedArgs := []interface{}{
		"uk.co.example",
		"000000000000000000000000000000000001",
		time.Date(2015, 3, 4, 5, 0, 0, 0, time.UTC),
		"xyz.example",
		"000000000000000000000000000000000001",
		time.Date(2015, 3, 4, 5, 0, 0, 0, time.UTC),
	}
	if !reflect.DeepEqual(e.args, expectedArgs) {
		t.Errorf("Wrong args: got\n%#v, expected\n%#v", e.args, expectedArgs)
	}
}

func TestPreviousCertificateExists(t *testing.T) {
	sa, _, cleanUp := initSA(t)
	defer cleanUp()

	reg := satest.CreateWorkingRegistration(t, sa)

	// An example cert taken from EFF's website
	certDER, err := ioutil.ReadFile("www.eff.org.der")
	test.AssertNotError(t, err, "reading cert DER")

	_, err = sa.AddCertificate(ctx, certDER, reg.ID, nil)
	test.AssertNotError(t, err, "calling AddCertificate")

	cases := []struct {
		name     string
		domain   string
		regID    int64
		expected bool
	}{
		{"matches", "www.eff.org", reg.ID, true},
		{"wrongDomain", "wwoof.org", reg.ID, false},
		{"wrongAccount", "www.eff.org", 3333, false},
	}

	for _, testCase := range cases {
		t.Run(testCase.name, func(t *testing.T) {
			exists, err := sa.PreviousCertificateExists(context.Background(),
				&sapb.PreviousCertificateExistsRequest{
					Domain: &testCase.domain,
					RegID:  &testCase.regID,
				})
			test.AssertNotError(t, err, "calling PreviousCertificateExists")
			if *exists.Exists != testCase.expected {
				t.Errorf("wanted %v got %v", testCase.expected, *exists.Exists)
			}
		})
	}
}

func TestDeactivateAuthorization(t *testing.T) {
	sa, _, cleanUp := initSA(t)
	defer cleanUp()

	reg := satest.CreateWorkingRegistration(t, sa)
	PA := core.Authorization{RegistrationID: reg.ID}

	PA, err := sa.NewPendingAuthorization(ctx, PA)
	test.AssertNotError(t, err, "Couldn't create new pending authorization")
	test.Assert(t, PA.ID != "", "ID shouldn't be blank")

	dbPa, err := sa.GetAuthorization(ctx, PA.ID)
	test.AssertNotError(t, err, "Couldn't get pending authorization with ID "+PA.ID)
	test.AssertMarshaledEquals(t, PA, dbPa)

	expectedPa := core.Authorization{ID: PA.ID}
	test.AssertMarshaledEquals(t, dbPa.ID, expectedPa.ID)

	combos := make([][]int, 1)
	combos[0] = []int{0, 1}

	exp := time.Now().AddDate(0, 0, 1)
	identifier := core.AcmeIdentifier{Type: core.IdentifierDNS, Value: "wut.com"}
	newPa := core.Authorization{
		ID:             PA.ID,
		Identifier:     identifier,
		RegistrationID: reg.ID,
		Status:         core.StatusPending,
		Expires:        &exp,
		Combinations:   combos,
	}

	newPa.Status = core.StatusValid
	err = sa.FinalizeAuthorization(ctx, newPa)
	test.AssertNotError(t, err, "Couldn't finalize pending authorization with ID "+PA.ID)

	dbPa, err = sa.GetAuthorization(ctx, PA.ID)
	test.AssertNotError(t, err, "Couldn't get authorization with ID "+PA.ID)

	err = sa.DeactivateAuthorization(ctx, dbPa.ID)
	test.AssertNotError(t, err, "Couldn't deactivate valid authorization with ID "+PA.ID)

	dbPa, err = sa.GetAuthorization(ctx, PA.ID)
	test.AssertNotError(t, err, "Couldn't get authorization with ID "+PA.ID)
	test.AssertEquals(t, dbPa.Status, core.StatusDeactivated)

	PA.Status = core.StatusPending
	PA, err = sa.NewPendingAuthorization(ctx, PA)
	test.AssertNotError(t, err, "Couldn't create new pending authorization")
	test.Assert(t, PA.ID != "", "ID shouldn't be blank")

	err = sa.DeactivateAuthorization(ctx, PA.ID)
	test.AssertNotError(t, err, "Couldn't deactivate pending authorization with ID "+PA.ID)

	dbPa, err = sa.GetAuthorization(ctx, PA.ID)
	test.AssertNotError(t, err, "Couldn't get authorization with ID "+PA.ID)
	test.AssertEquals(t, dbPa.Status, core.StatusDeactivated)

	pendingObj, err := sa.dbMap.Get(&pendingauthzModel{}, PA.ID)
	test.AssertNotError(t, err, "sa.dbMap.Get failed to get pending authz")
	test.Assert(t, pendingObj == nil, "Deactivated authorization still in pending table")
}

func TestDeactivateAccount(t *testing.T) {
	sa, _, cleanUp := initSA(t)
	defer cleanUp()

	reg := satest.CreateWorkingRegistration(t, sa)

	err := sa.DeactivateRegistration(context.Background(), reg.ID)
	test.AssertNotError(t, err, "DeactivateRegistration failed")

	dbReg, err := sa.GetRegistration(context.Background(), reg.ID)
	test.AssertNotError(t, err, "GetRegistration failed")
	test.AssertEquals(t, dbReg.Status, core.StatusDeactivated)
}

func TestReverseName(t *testing.T) {
	testCases := []struct {
		inputDomain   string
		inputReversed string
	}{
		{"", ""},
		{"...", "..."},
		{"com", "com"},
		{"example.com", "com.example"},
		{"www.example.com", "com.example.www"},
		{"world.wide.web.example.com", "com.example.web.wide.world"},
	}

	for _, tc := range testCases {
		output := ReverseName(tc.inputDomain)
		test.AssertEquals(t, output, tc.inputReversed)
	}
}

type fqdnTestcase struct {
	Serial       string
	Names        []string
	ExpectedHash setHash
	Issued       time.Time
	Expires      time.Time
}

func setupFQDNSets(t *testing.T, db *gorp.DbMap, fc clock.FakeClock) map[string]fqdnTestcase {
	namesA := []string{"a.example.com", "B.example.com"}
	namesB := []string{"example.org"}
	namesC := []string{"letsencrypt.org"}
	expectedHashA := setHash{0x92, 0xc7, 0xf2, 0x47, 0xbd, 0x1e, 0xea, 0x8d, 0x52, 0x7f, 0xb0, 0x59, 0x19, 0xe9, 0xbe, 0x81, 0x78, 0x88, 0xe6, 0xf7, 0x55, 0xf0, 0x1c, 0xc9, 0x63, 0x15, 0x5f, 0x8e, 0x52, 0xae, 0x95, 0xc1}
	expectedHashB := setHash{0xbf, 0xab, 0xc3, 0x74, 0x32, 0x95, 0x8b, 0x6, 0x33, 0x60, 0xd3, 0xad, 0x64, 0x61, 0xc9, 0xc4, 0x73, 0x5a, 0xe7, 0xf8, 0xed, 0xd4, 0x65, 0x92, 0xa5, 0xe0, 0xf0, 0x14, 0x52, 0xb2, 0xe4, 0xb5}
	expectedHashC := setHash{0xf2, 0xbb, 0x7b, 0xab, 0x8, 0x2c, 0x18, 0xee, 0x8, 0x97, 0x17, 0xbe, 0x67, 0xd7, 0x12, 0x14, 0xaa, 0x4, 0xac, 0xe2, 0x29, 0x2a, 0x67, 0x2c, 0x37, 0x2c, 0xf3, 0x33, 0xe1, 0xb0, 0xd8, 0xe7}

	now := fc.Now()

	testcases := map[string]fqdnTestcase{
		// One test case with serial "a" issued now and expiring in two hours for
		// namesA
		"a": fqdnTestcase{
			Serial:       "a",
			Names:        namesA,
			ExpectedHash: expectedHashA,
			Issued:       now,
			Expires:      now.Add(time.Hour * 2).UTC(),
		},
		// One test case with serial "b", issued one hour from now and expiring in
		// two hours, also for namesA
		"b": fqdnTestcase{
			Serial:       "b",
			Names:        namesA,
			ExpectedHash: expectedHashA,
			Issued:       now.Add(time.Hour),
			Expires:      now.Add(time.Hour * 2).UTC(),
		},
		// One test case with serial "c", issued one hour from now and expiring in
		// two hours, for namesB
		"c": fqdnTestcase{
			Serial:       "c",
			Names:        namesB,
			ExpectedHash: expectedHashB,
			Issued:       now.Add(time.Hour),
			Expires:      now.Add(time.Hour * 2).UTC(),
		},
		// One test case with serial "d", issued five hours in the past and expiring
		// in two hours from now, with namesC
		"d": fqdnTestcase{
			Serial:       "d",
			Names:        namesC,
			ExpectedHash: expectedHashC,
			Issued:       now.Add(-5 * time.Hour),
			Expires:      now.Add(time.Hour * 2).UTC(),
		},
	}

	for _, tc := range testcases {
		tx, err := db.Begin()
		test.AssertNotError(t, err, "Failed to open transaction")
		err = addFQDNSet(tx, tc.Names, tc.Serial, tc.Issued, tc.Expires)
		test.AssertNotError(t, err, fmt.Sprintf("Failed to add fqdnSet for %#v", tc))
		test.AssertNotError(t, tx.Commit(), "Failed to commit transaction")
	}

	return testcases
}

func TestGetFQDNSetsBySerials(t *testing.T) {
	sa, fc, cleanUp := initSA(t)
	defer cleanUp()

	// Add the test fqdn sets
	testcases := setupFQDNSets(t, sa.dbMap, fc)

	// Asking for the fqdnSets for no serials should produce an error since this
	// is not expected in normal conditions
	fqdnSets, err := sa.getFQDNSetsBySerials([]string{})
	test.AssertError(t, err, "No error calling getFQDNSetsBySerials for empty serials")
	test.AssertEquals(t, len(fqdnSets), 0)

	// Asking for the fqdnSets for serials that don't exist should return nothing
	fqdnSets, err = sa.getFQDNSetsBySerials([]string{"this", "doesn't", "exist"})
	test.AssertNotError(t, err, "Error calling getFQDNSetsBySerials for non-existent serials")
	test.AssertEquals(t, len(fqdnSets), 0)

	// Asking for the fqdnSets for serial "a" should return the expectedHashA hash
	fqdnSets, err = sa.getFQDNSetsBySerials([]string{"a"})
	test.AssertNotError(t, err, "Error calling getFQDNSetsBySerials for serial \"a\"")
	test.AssertEquals(t, len(fqdnSets), 1)
	test.AssertEquals(t, string(fqdnSets[0]), string(testcases["a"].ExpectedHash))

	// Asking for the fqdnSets for serial "b" should return the expectedHashA hash
	// because cert "b" has namesA subjects
	fqdnSets, err = sa.getFQDNSetsBySerials([]string{"b"})
	test.AssertNotError(t, err, "Error calling getFQDNSetsBySerials for serial \"b\"")
	test.AssertEquals(t, len(fqdnSets), 1)
	test.AssertEquals(t, string(fqdnSets[0]), string(testcases["b"].ExpectedHash))

	// Asking for the fqdnSets for serial "d" should return the expectedHashC hash
	// because cert "d" has namesC subjects
	fqdnSets, err = sa.getFQDNSetsBySerials([]string{"d"})
	test.AssertNotError(t, err, "Error calling getFQDNSetsBySerials for serial \"d\"")
	test.AssertEquals(t, len(fqdnSets), 1)
	test.AssertEquals(t, string(fqdnSets[0]), string(testcases["d"].ExpectedHash))

	// Asking for the fqdnSets for serial "c" should return the expectedHashB hash
	// because cert "c" has namesB subjects
	fqdnSets, err = sa.getFQDNSetsBySerials([]string{"c"})
	test.AssertNotError(t, err, "Error calling getFQDNSetsBySerials for serial \"c\"")
	test.AssertEquals(t, len(fqdnSets), 1)
	test.AssertEquals(t, string(fqdnSets[0]), string(testcases["c"].ExpectedHash))

	// Asking for the fqdnSets for serial "a", "b", "c" and "made up" should return
	// the three expected hashes - two expectedHashA (for "a" and "b"), one
	// expectedHashB (for "c")
	expectedHashes := map[string]int{
		string(testcases["a"].ExpectedHash): 2,
		string(testcases["c"].ExpectedHash): 1,
	}
	fqdnSets, err = sa.getFQDNSetsBySerials([]string{"a", "b", "c", "made up"})
	test.AssertNotError(t, err, "Error calling getFQDNSetsBySerials for serial \"a\", \"b\", \"c\", \"made up\"")

	for _, setHash := range fqdnSets {
		setHashKey := string(setHash)
		if _, present := expectedHashes[setHashKey]; !present {
			t.Errorf("Unexpected setHash in results: %#v", setHash)
		}
		expectedHashes[setHashKey]--
		if expectedHashes[setHashKey] <= 0 {
			delete(expectedHashes, setHashKey)
		}
	}
	if len(expectedHashes) != 0 {
		t.Errorf("Some expected setHashes were not observed: %#v", expectedHashes)
	}
}

func TestGetNewIssuancesByFQDNSet(t *testing.T) {
	sa, fc, cleanUp := initSA(t)
	defer cleanUp()

	// Add the test fqdn sets
	testcases := setupFQDNSets(t, sa.dbMap, fc)

	// Use one hour ago as the earliest cut off
	earliest := fc.Now().Add(-time.Hour)

	// Calling getNewIssuancesByFQDNSet with an empty FQDNSet should error
	count, err := sa.getNewIssuancesByFQDNSet(nil, earliest)
	test.AssertError(t, err, "No error calling getNewIssuancesByFQDNSet for empty fqdn set")
	test.AssertEquals(t, count, -1)

	// Calling getNewIssuancesByFQDNSet with FQDNSet hashes that don't exist
	// should return 0
	count, err = sa.getNewIssuancesByFQDNSet([]setHash{setHash{0xC0, 0xFF, 0xEE}, setHash{0x13, 0x37}}, earliest)
	test.AssertNotError(t, err, "Error calling getNewIssuancesByFQDNSet for non-existent set hashes")
	test.AssertEquals(t, count, 0)

	// Calling getNewIssuancesByFQDNSet with the "a" expected hash should return
	// 1, since both testcase "b" was a renewal of testcase "a"
	count, err = sa.getNewIssuancesByFQDNSet([]setHash{testcases["a"].ExpectedHash}, earliest)
	test.AssertNotError(t, err, "Error calling getNewIssuancesByFQDNSet for testcase a")
	test.AssertEquals(t, count, 1)

	// Calling getNewIssuancesByFQDNSet with the "c" expected hash should return
	// 1, since there is only one issuance for this sethash
	count, err = sa.getNewIssuancesByFQDNSet([]setHash{testcases["c"].ExpectedHash}, earliest)
	test.AssertNotError(t, err, "Error calling getNewIssuancesByFQDNSet for testcase c")
	test.AssertEquals(t, count, 1)

	// Calling getNewIssuancesByFQDNSet with the "c" and "d" expected hashes should return
	// only 1, since there is only one issuance for the provided set hashes that
	// is within the earliest window. The issuance for "d" was too far in the past
	// to be counted
	count, err = sa.getNewIssuancesByFQDNSet([]setHash{testcases["c"].ExpectedHash, testcases["d"].ExpectedHash}, earliest)
	test.AssertNotError(t, err, "Error calling getNewIssuancesByFQDNSet for testcase c and d")
	test.AssertEquals(t, count, 1)

	// But by moving the earliest point behind the "d" issuance, we should now get a count of 2
	count, err = sa.getNewIssuancesByFQDNSet([]setHash{testcases["c"].ExpectedHash, testcases["d"].ExpectedHash}, earliest.Add(-6*time.Hour))
	test.AssertNotError(t, err, "Error calling getNewIssuancesByFQDNSet for testcase c and d with adjusted earliest")
	test.AssertEquals(t, count, 2)
}

func TestNewOrder(t *testing.T) {
	sa, _, cleanup := initSA(t)
	defer cleanup()

	// Create a test registration to reference
	reg, err := sa.NewRegistration(ctx, core.Registration{
		Key:       &jose.JSONWebKey{Key: &rsa.PublicKey{N: big.NewInt(1), E: 1}},
		InitialIP: net.ParseIP("42.42.42.42"),
	})
	test.AssertNotError(t, err, "Couldn't create test registration")

	i := int64(1)
	status := string(core.StatusPending)
	order, err := sa.NewOrder(context.Background(), &corepb.Order{
		RegistrationID: &reg.ID,
		Expires:        &i,
		Names:          []string{"example.com", "just.another.example.com"},
		Authorizations: []string{"a", "b", "c"},
		Status:         &status,
	})
	test.AssertNotError(t, err, "sa.NewOrder failed")
	test.AssertEquals(t, *order.Id, int64(1))

	var authzIDs []string
	_, err = sa.dbMap.Select(&authzIDs, "SELECT authzID FROM orderToAuthz WHERE orderID = ?;", *order.Id)
	test.AssertNotError(t, err, "Failed to count orderToAuthz entries")
	test.AssertEquals(t, len(authzIDs), 3)
	test.AssertDeepEquals(t, authzIDs, []string{"a", "b", "c"})

	names, err := sa.namesForOrder(*order.Id)
	test.AssertNotError(t, err, "namesForOrder errored")
	test.AssertEquals(t, len(names), 2)
	test.AssertDeepEquals(t, names, []string{"com.example", "com.example.another.just"})
}

func TestSetOrderProcessing(t *testing.T) {
	sa, fc, cleanup := initSA(t)
	defer cleanup()

	// Create a test registration to reference
	reg, err := sa.NewRegistration(ctx, core.Registration{
		Key:       &jose.JSONWebKey{Key: &rsa.PublicKey{N: big.NewInt(1), E: 1}},
		InitialIP: net.ParseIP("42.42.42.42"),
	})
	test.AssertNotError(t, err, "Couldn't create test registration")

	// Add one pending authz
	authzExpires := fc.Now().Add(time.Hour)
	newAuthz := core.Authorization{
		Identifier:     core.AcmeIdentifier{Type: core.IdentifierDNS, Value: "example.com"},
		RegistrationID: reg.ID,
		Status:         core.StatusPending,
		Expires:        &authzExpires,
	}
	authz, err := sa.NewPendingAuthorization(ctx, newAuthz)
	test.AssertNotError(t, err, "Couldn't create new pending authorization")

	// Update the pending authz to be valid
	authz.Status = core.StatusValid
	err = sa.FinalizeAuthorization(ctx, authz)
	test.AssertNotError(t, err, "Couldn't finalize pending authz to valid")

	i := int64(1337)
	order := &corepb.Order{
		RegistrationID: &reg.ID,
		Expires:        &i,
		Names:          []string{"example.com"},
		Authorizations: []string{authz.ID},
	}

	// Add a new order in pending status with no certificate serial
	order, err = sa.NewOrder(context.Background(), order)
	test.AssertNotError(t, err, "NewOrder failed")

	// Set the order to be processing
	err = sa.SetOrderProcessing(context.Background(), order)
	test.AssertNotError(t, err, "SetOrderProcessing failed")

	// Read the order by ID from the DB to check the status was correctly updated
	// to processing
	updatedOrder, err := sa.GetOrder(
		context.Background(),
		&sapb.OrderRequest{Id: order.Id})
	test.AssertNotError(t, err, "GetOrder failed")
	test.AssertEquals(t, *updatedOrder.Status, string(core.StatusProcessing))
	test.AssertEquals(t, *updatedOrder.BeganProcessing, true)
}

func TestFinalizeOrder(t *testing.T) {
	sa, fc, cleanup := initSA(t)
	defer cleanup()

	// Create a test registration to reference
	reg, err := sa.NewRegistration(ctx, core.Registration{
		Key:       &jose.JSONWebKey{Key: &rsa.PublicKey{N: big.NewInt(1), E: 1}},
		InitialIP: net.ParseIP("42.42.42.42"),
	})
	test.AssertNotError(t, err, "Couldn't create test registration")

	// Add one pending authz
	authzExpires := fc.Now().Add(time.Hour)
	newAuthz := core.Authorization{
		Identifier:     core.AcmeIdentifier{Type: core.IdentifierDNS, Value: "example.com"},
		RegistrationID: reg.ID,
		Status:         core.StatusPending,
		Expires:        &authzExpires,
	}
	authz, err := sa.NewPendingAuthorization(ctx, newAuthz)
	test.AssertNotError(t, err, "Couldn't create new pending authorization")

	// Set the authz to valid
	authz.Status = core.StatusValid
	err = sa.FinalizeAuthorization(ctx, authz)
	test.AssertNotError(t, err, "Couldn't finalize pending authorization")

	i := int64(1337)
	order := &corepb.Order{
		RegistrationID: &reg.ID,
		Expires:        &i,
		Names:          []string{"example.com"},
		Authorizations: []string{authz.ID},
	}

	// Add a new order with an empty certificate serial
	order, err = sa.NewOrder(context.Background(), order)
	test.AssertNotError(t, err, "NewOrder failed")

	// Set the order to processing so it can be finalized
	err = sa.SetOrderProcessing(ctx, order)
	test.AssertNotError(t, err, "SetOrderProcessing failed")

	// Finalize the order with a certificate serial
	serial := "eat.serial.for.breakfast"
	order.CertificateSerial = &serial
	err = sa.FinalizeOrder(context.Background(), order)
	test.AssertNotError(t, err, "FinalizeOrder failed")

	// Read the order by ID from the DB to check the certificate serial and status
	// was correctly updated
	updatedOrder, err := sa.GetOrder(
		context.Background(),
		&sapb.OrderRequest{Id: order.Id})
	test.AssertNotError(t, err, "GetOrder failed")
	test.AssertEquals(t, *updatedOrder.CertificateSerial, serial)
	test.AssertEquals(t, *updatedOrder.Status, string(core.StatusValid))
}

func TestOrder(t *testing.T) {
	sa, fc, cleanup := initSA(t)
	defer cleanup()

	// Create a test registration to reference
	reg, err := sa.NewRegistration(ctx, core.Registration{
		Key:       &jose.JSONWebKey{Key: &rsa.PublicKey{N: big.NewInt(1), E: 1}},
		InitialIP: net.ParseIP("42.42.42.42"),
	})
	test.AssertNotError(t, err, "Couldn't create test registration")

	authzExpires := fc.Now().Add(time.Hour)
	newAuthz := core.Authorization{
		Identifier:     core.AcmeIdentifier{Type: core.IdentifierDNS, Value: "example.com"},
		RegistrationID: reg.ID,
		Status:         core.StatusPending,
		Expires:        &authzExpires,
	}
	authz, err := sa.NewPendingAuthorization(ctx, newAuthz)
	test.AssertNotError(t, err, "Couldn't create new pending authorization")

	// Set the order to expire in two hours
	expires := fc.Now().Add(2 * time.Hour).UnixNano()
	empty := ""

	inputOrder := &corepb.Order{
		RegistrationID: &reg.ID,
		Expires:        &expires,
		Names:          []string{"example.com"},
		Authorizations: []string{authz.ID},
	}

	// Create the order
	order, err := sa.NewOrder(context.Background(), inputOrder)
	test.AssertNotError(t, err, "sa.NewOrder failed")

	pendingStatus := string(core.StatusPending)
	falseBool := false
	one := int64(1)
	nowTS := sa.clk.Now().UnixNano()
	// The Order from GetOrder should match the following expected order
	expectedOrder := &corepb.Order{
		// The registration ID, authorizations, expiry, and names should match the
		// input to NewOrder
		RegistrationID: inputOrder.RegistrationID,
		Authorizations: inputOrder.Authorizations,
		Names:          inputOrder.Names,
		Expires:        inputOrder.Expires,
		// The ID should have been set to 1 by the SA
		Id: &one,
		// The status should be pending
		Status: &pendingStatus,
		// The serial should be empty since this is a pending order
		CertificateSerial: &empty,
		// We should not be processing it
		BeganProcessing: &falseBool,
		// The created timestamp should have been set to the current time
		Created: &nowTS,
	}

	// Fetch the order by its ID and make sure it matches the expected
	storedOrder, err := sa.GetOrder(context.Background(), &sapb.OrderRequest{Id: order.Id})
	test.AssertNotError(t, err, "sa.GetOrder failed")
	test.AssertDeepEquals(t, storedOrder, expectedOrder)
}

func TestGetValidOrderAuthorizations(t *testing.T) {
	sa, _, cleanup := initSA(t)
	defer cleanup()

	// Create a throw away registration
	reg := satest.CreateWorkingRegistration(t, sa)

	// Create and finalize an authz for the throw-away reg and "example.com"
	authz := CreateDomainAuthWithRegID(t, "example.com", sa, reg.ID)
	exp := sa.clk.Now().Add(time.Hour * 24 * 7)
	authz.Expires = &exp
	authz.Status = "valid"
	err := sa.FinalizeAuthorization(ctx, authz)
	test.AssertNotError(t, err, "Couldn't create final authz with ID "+authz.ID)

	// Now create a new order that references the above authorization
	i := time.Now().Truncate(time.Second).UnixNano()
	status := string(core.StatusPending)
	order := &corepb.Order{
		RegistrationID: &reg.ID,
		Expires:        &i,
		Names:          []string{"example.com"},
		Authorizations: []string{authz.ID},
		Status:         &status,
	}
	order, err = sa.NewOrder(context.Background(), order)
	test.AssertNotError(t, err, "AddOrder failed")

	// Now fetch the order authorizations for the order we added for the
	// throw-away reg
	authzMap, err := sa.GetValidOrderAuthorizations(
		context.Background(),
		&sapb.GetValidOrderAuthorizationsRequest{
			Id:     order.Id,
			AcctID: &reg.ID,
		})
	// It should not fail and one valid authorization for the example.com domain
	// should be present with ID and status equal to the authz we created earlier.
	test.AssertNotError(t, err, "GetValidOrderAuthorizations failed")
	test.AssertNotNil(t, authzMap, "GetValidOrderAuthorizations result was nil")
	test.AssertEquals(t, len(authzMap), 1)
	test.AssertNotNil(t, authzMap["example.com"], "Authz for example.com was nil")
	test.AssertEquals(t, authzMap["example.com"].ID, authz.ID)
	test.AssertEquals(t, string(authzMap["example.com"].Status), "valid")

	// Getting the order authorizations for an order that doesn't exist should return nothing
	missingID := int64(0xC0FFEEEEEEE)
	authzMap, err = sa.GetValidOrderAuthorizations(
		context.Background(),
		&sapb.GetValidOrderAuthorizationsRequest{
			Id:     &missingID,
			AcctID: &reg.ID,
		})
	test.AssertNotError(t, err, "GetValidOrderAuthorizations for non-existent order errored")
	test.AssertEquals(t, len(authzMap), 0)

	// Getting the order authorizations for an order that does exist, but for the
	// wrong acct ID should return nothing
	wrongAcctID := int64(0xDEADDA7ABA5E)
	authzMap, err = sa.GetValidOrderAuthorizations(
		context.Background(),
		&sapb.GetValidOrderAuthorizationsRequest{
			Id:     order.Id,
			AcctID: &wrongAcctID,
		})
	test.AssertNotError(t, err, "GetValidOrderAuthorizations for existent order, wrong acctID errored")
	test.AssertEquals(t, len(authzMap), 0)
}

// TestGetAuthorizationNoRows ensures that the GetAuthorization function returns
// the correct error when there are no results for the provided ID.
func TestGetAuthorizationNoRows(t *testing.T) {
	sa, _, cleanUp := initSA(t)
	defer cleanUp()

	// An empty authz ID should result in `sql.ErrNoRows`
	_, err := sa.GetAuthorization(ctx, "")
	test.AssertError(t, err, "Didn't get an error looking up empty authz ID")
	test.Assert(t, berrors.Is(err, berrors.NotFound), "GetAuthorization did not return a berrors.NotFound error")
}

func TestGetAuthorizations(t *testing.T) {
	sa, fc, cleanup := initSA(t)
	defer cleanup()

	reg := satest.CreateWorkingRegistration(t, sa)
<<<<<<< HEAD
	// Set the base expiry to be 10 days from now
	exp := fc.Now().AddDate(0, 0, 10)

	identA := "aaa"
	identB := "bbb"
	identC := "ccc"
	identD := "ddd"
	idents := []string{identA, identB, identC}

	// Create an authorization template for a pending authorization with a dummy identifier
	pa := core.Authorization{
		RegistrationID: reg.ID,
		Identifier:     core.AcmeIdentifier{Type: core.IdentifierDNS, Value: identA},
		Status:         core.StatusPending,
		Expires:        &exp,
		Combinations:   [][]int{[]int{0, 1}},
	}

=======
	exp := fc.Now().AddDate(0, 0, 1)

	identA := "aaa"
	identB := "bbb"
	idents := []string{identA, identB}

	// Create an authorization template for a pending authorization with a dummy identifier
	pa := core.Authorization{
		RegistrationID: reg.ID,
		Identifier:     core.AcmeIdentifier{Type: core.IdentifierDNS, Value: identA},
		Status:         core.StatusPending,
		Expires:        &exp,
		Combinations:   [][]int{[]int{0, 1}},
	}

>>>>>>> 52dc5dc0
	// Add the template to create pending authorization A
	paA, err := sa.NewPendingAuthorization(ctx, pa)
	test.AssertNotError(t, err, "Couldn't create new pending authorization")
	test.Assert(t, paA.ID != "", "ID shouldn't be blank")

	// Twiddle the template to have a different identifier
	pa.Identifier.Value = identB
	// Add the template to create pending authorization B
	paB, err := sa.NewPendingAuthorization(ctx, pa)
	test.AssertNotError(t, err, "Couldn't create new pending authorization")
	test.Assert(t, paB.ID != "", "ID shouldn't be blank")

	// Set pending authorization A's status to valid, and then finalize it
	paB.Status = core.StatusValid
	err = sa.FinalizeAuthorization(ctx, paB)
	test.AssertNotError(t, err, "Couldn't finalize pending authorization with ID "+paB.ID)

<<<<<<< HEAD
	// Adjust the template to have an expiry in 1 hour from now.
	nearbyExpires := fc.Now().Add(time.Hour)
	pa.Expires = &nearbyExpires
	pa.Identifier.Value = identC
	// Add the template to create pending authorization C
	paC, err := sa.NewPendingAuthorization(ctx, pa)
	// There should be no error
	test.AssertNotError(t, err, "Couldn't create new pending authorization")
	test.Assert(t, paC.ID != "", "ID shouldn't be blank")

=======
>>>>>>> 52dc5dc0
	// Don't require V2 authorizations because the above pending authorizations
	// aren't associated with orders, and therefore are seen as legacy V1
	// authorizations.
	requireV2Authzs := false
<<<<<<< HEAD

	// Set an expiry cut off of 1 day in the future similar to `RA.NewOrder`. This
	// should exclude pending authorization C based on its nearbyExpires expiry
	// value.
	expiryCutoff := fc.Now().AddDate(0, 0, 1).UnixNano()
=======
	now := fc.Now().UnixNano()
>>>>>>> 52dc5dc0
	// Get authorizations for the names used above.
	authz, err := sa.GetAuthorizations(context.Background(), &sapb.GetAuthorizationsRequest{
		RegistrationID:  &reg.ID,
		Domains:         idents,
<<<<<<< HEAD
		Now:             &expiryCutoff,
=======
		Now:             &now,
>>>>>>> 52dc5dc0
		RequireV2Authzs: &requireV2Authzs,
	})
	// It should not fail
	test.AssertNotError(t, err, "sa.GetAuthorizations failed")
<<<<<<< HEAD
	// We should get back two authorizations since one of the three authorizations
	// created above expires too soon.
=======
	// We should get back two authorizations
>>>>>>> 52dc5dc0
	test.AssertEquals(t, len(authz.Authz), 2)

	// Get authorizations for the names used above, and one name that doesn't exist
	authz, err = sa.GetAuthorizations(context.Background(), &sapb.GetAuthorizationsRequest{
		RegistrationID:  &reg.ID,
<<<<<<< HEAD
		Domains:         append(idents, identD),
		Now:             &expiryCutoff,
=======
		Domains:         append(idents, "ccc"),
		Now:             &now,
>>>>>>> 52dc5dc0
		RequireV2Authzs: &requireV2Authzs,
	})
	// It should not fail
	test.AssertNotError(t, err, "sa.GetAuthorizations failed")
<<<<<<< HEAD
	// It should still return only two authorizations
=======
	// It should return two authorizations
>>>>>>> 52dc5dc0
	test.AssertEquals(t, len(authz.Authz), 2)

	// Get authorizations for the names used above, but this time enforce that no
	// V2 authorizations are returned.
	requireV2Authzs = true
	authz, err = sa.GetAuthorizations(context.Background(), &sapb.GetAuthorizationsRequest{
		RegistrationID:  &reg.ID,
		Domains:         idents,
<<<<<<< HEAD
		Now:             &expiryCutoff,
=======
		Now:             &now,
>>>>>>> 52dc5dc0
		RequireV2Authzs: &requireV2Authzs,
	})
	// It should not fail
	test.AssertNotError(t, err, "sa.GetAuthorizations failed")
	// It should return no authorizations
	test.AssertEquals(t, len(authz.Authz), 0)

	// Create a new pending order that references one of the pending authorizations
	orderExpiry := exp.Unix()
	_, err = sa.NewOrder(ctx, &corepb.Order{
		RegistrationID: &reg.ID,
		Expires:        &orderExpiry,
		Names:          []string{identA},
		Authorizations: []string{paA.ID},
	})
	// It should not fail
	test.AssertNotError(t, err, "Couldn't create new pending order")

	// Calling get authorizations for the names used above with requireV2Authzs true should now find an authz
	requireV2Authzs = true
	authz, err = sa.GetAuthorizations(context.Background(), &sapb.GetAuthorizationsRequest{
		RegistrationID:  &reg.ID,
		Domains:         idents,
<<<<<<< HEAD
		Now:             &expiryCutoff,
=======
		Now:             &now,
>>>>>>> 52dc5dc0
		RequireV2Authzs: &requireV2Authzs,
	})
	// It should not fail
	test.AssertNotError(t, err, "sa.GetAuthorizations failed")
	// It should find the one authz we associated with an order above
	test.AssertEquals(t, len(authz.Authz), 1)
	test.AssertEquals(t, *authz.Authz[0].Authz.Id, paA.ID)
}

func TestAddPendingAuthorizations(t *testing.T) {
	sa, fc, cleanup := initSA(t)
	defer cleanup()

	reg := satest.CreateWorkingRegistration(t, sa)
	expires := fc.Now().Add(time.Hour).UnixNano()
	identA := `a`
	identB := `a`
	combo := []byte(`[[0]]`)
	status := string(core.StatusPending)
	empty := ""
	authz := []*corepb.Authorization{
		&corepb.Authorization{
			Id:             &empty,
			Identifier:     &identA,
			RegistrationID: &reg.ID,
			Status:         &status,
			Expires:        &expires,
			Combinations:   combo,
		},
		&corepb.Authorization{
			Id:             &empty,
			Identifier:     &identB,
			RegistrationID: &reg.ID,
			Status:         &status,
			Expires:        &expires,
			Combinations:   combo,
		},
	}

	ids, err := sa.AddPendingAuthorizations(context.Background(), &sapb.AddPendingAuthorizationsRequest{Authz: authz})
	test.AssertNotError(t, err, "sa.AddPendingAuthorizations failed")
	test.AssertEquals(t, len(ids.Ids), 2)

	for _, id := range ids.Ids {
		_, err := sa.GetAuthorization(context.Background(), id)
		test.AssertNotError(t, err, "sa.GetAuthorization failed")
	}
}

func TestCountOrders(t *testing.T) {
	sa, _, cleanUp := initSA(t)
	defer cleanUp()

	reg := satest.CreateWorkingRegistration(t, sa)
	now := sa.clk.Now()
	expires := now.Add(24 * time.Hour).UnixNano()

	earliest := now.Add(-time.Hour)
	latest := now.Add(time.Second)

	// Counting new orders for a reg ID that doesn't exist should return 0
	count, err := sa.CountOrders(ctx, 12345, earliest, latest)
	test.AssertNotError(t, err, "Couldn't count new orders for fake reg ID")
	test.AssertEquals(t, count, 0)

	// Add one pending order
	order, err := sa.NewOrder(ctx, &corepb.Order{
		RegistrationID: &reg.ID,
		Expires:        &expires,
		Names:          []string{"example.com"},
		Authorizations: []string{"~ ~ [:: AuThOrIzEd ::] ~ ~ "},
	})
	test.AssertNotError(t, err, "Couldn't create new pending order")

	// Counting new orders for the reg ID should now yield 1
	count, err = sa.CountOrders(ctx, reg.ID, earliest, latest)
	test.AssertNotError(t, err, "Couldn't count new orders for reg ID")
	test.AssertEquals(t, count, 1)

	// Moving the count window to after the order was created should return the
	// count to 0
	earliest = time.Unix(0, *order.Created).Add(time.Minute)
	latest = earliest.Add(time.Hour)
	count, err = sa.CountOrders(ctx, reg.ID, earliest, latest)
	test.AssertNotError(t, err, "Couldn't count new orders for reg ID")
	test.AssertEquals(t, count, 0)
}

func TestGetOrderForNames(t *testing.T) {
	sa, fc, cleanUp := initSA(t)
	defer cleanUp()

	// Give the order we create a short lifetime
	orderLifetime := time.Hour
	expires := fc.Now().Add(orderLifetime).UnixNano()

	// Create two test registrations to associate with orders
	regA, err := sa.NewRegistration(ctx, core.Registration{
		Key:       satest.GoodJWK(),
		InitialIP: net.ParseIP("42.42.42.42"),
	})
	test.AssertNotError(t, err, "Couldn't create test registration")

	// Add one pending authz for the first name for regA
	authzExpires := fc.Now().Add(time.Hour)
	newAuthzA := core.Authorization{
		Identifier:     core.AcmeIdentifier{Type: core.IdentifierDNS, Value: "example.com"},
		RegistrationID: regA.ID,
		Status:         core.StatusPending,
		Expires:        &authzExpires,
	}
	pendingAuthzA, err := sa.NewPendingAuthorization(ctx, newAuthzA)
	test.AssertNotError(t, err, "Couldn't create new pending authorization for regA")

	// Add one pending authz for the second name for regA
	newAuthzB := core.Authorization{
		Identifier:     core.AcmeIdentifier{Type: core.IdentifierDNS, Value: "just.another.example.com"},
		RegistrationID: regA.ID,
		Status:         core.StatusPending,
		Expires:        &authzExpires,
	}
	pendingAuthzB, err := sa.NewPendingAuthorization(ctx, newAuthzB)
	test.AssertNotError(t, err, "Couldn't create new pending authorization for regA")

	ctx := context.Background()
	names := []string{"example.com", "just.another.example.com"}

	// Call GetOrderForNames for a set of names we haven't created an order for
	// yet
	result, err := sa.GetOrderForNames(ctx, &sapb.GetOrderForNamesRequest{
		AcctID: &regA.ID,
		Names:  names,
	})
	// We expect the result to return an error
	test.AssertError(t, err, "sa.GetOrderForNames did not return an error for an empty result")
	// The error should be a notfound error
	test.AssertEquals(t, berrors.Is(err, berrors.NotFound), true)
	// The result should be nil
	test.Assert(t, result == nil, "sa.GetOrderForNames for non-existent order returned non-nil result")

	// Add a new order for a set of names
	order, err := sa.NewOrder(ctx, &corepb.Order{
		RegistrationID: &regA.ID,
		Expires:        &expires,
		Authorizations: []string{pendingAuthzA.ID, pendingAuthzB.ID},
		Names:          names,
	})
	// It shouldn't error
	test.AssertNotError(t, err, "sa.NewOrder failed")
	// The order ID shouldn't be nil
	test.AssertNotNil(t, *order.Id, "NewOrder returned with a nil Id")

	// Call GetOrderForNames with the same account ID and set of names as the
	// above NewOrder call
	result, err = sa.GetOrderForNames(ctx, &sapb.GetOrderForNamesRequest{
		AcctID: &regA.ID,
		Names:  names,
	})
	// It shouldn't error
	test.AssertNotError(t, err, "sa.GetOrderForNames failed")
	// The order returned should have the same ID as the order we created above
	test.AssertNotNil(t, result, "Returned order was nil")
	test.AssertEquals(t, *result.Id, *order.Id)

	// Call GetOrderForNames with a different account ID from the NewOrder call
	regB := int64(1337)
	result, err = sa.GetOrderForNames(ctx, &sapb.GetOrderForNamesRequest{
		AcctID: &regB,
		Names:  names,
	})
	// It should error
	test.AssertError(t, err, "sa.GetOrderForNames did not return an error for an empty result")
	// The error should be a notfound error
	test.AssertEquals(t, berrors.Is(err, berrors.NotFound), true)
	// The result should be nil
	test.Assert(t, result == nil, "sa.GetOrderForNames for diff AcctID returned non-nil result")

	// Advance the clock beyond the initial order's lifetime
	fc.Add(2 * orderLifetime)

	// Call GetOrderForNames again with the same account ID and set of names as
	// the initial NewOrder call
	result, err = sa.GetOrderForNames(ctx, &sapb.GetOrderForNamesRequest{
		AcctID: &regA.ID,
		Names:  names,
	})
	// It should error since there is no result
	test.AssertError(t, err, "sa.GetOrderForNames did not return an error for an empty result")
	// The error should be a notfound error
	test.AssertEquals(t, berrors.Is(err, berrors.NotFound), true)
	// The result should be nil because the initial order expired & we don't want
	// to return expired orders
	test.Assert(t, result == nil, "sa.GetOrderForNames returned non-nil result for expired order case")

	// Add a fresh order for a different of names.
	expires = fc.Now().Add(orderLifetime).UnixNano()
	names = []string{"zombo.com", "welcome.to.zombo.com"}
	order, err = sa.NewOrder(ctx, &corepb.Order{
		RegistrationID: &regA.ID,
		Expires:        &expires,
		// We can use the same pending authz's as above - it doesn't matter that
		// they are for different names for this test, we just need some authz IDs
		// that exist.
		Authorizations: []string{pendingAuthzA.ID, pendingAuthzB.ID},
		Names:          names,
	})
	// It shouldn't error
	test.AssertNotError(t, err, "sa.NewOrder failed")
	// The order ID shouldn't be nil
	test.AssertNotNil(t, *order.Id, "NewOrder returned with a nil Id")

	// Set the order processing so it can be finalized
	err = sa.SetOrderProcessing(ctx, order)
	test.AssertNotError(t, err, "sa.SetOrderProcessing failed")

	// Finalize the order
	serial := "cinnamon toast crunch"
	order.CertificateSerial = &serial
	err = sa.FinalizeOrder(ctx, order)
	test.AssertNotError(t, err, "sa.FinalizeOrder failed")

	// Call GetOrderForNames with the same account ID and set of names as
	// the above NewOrder call
	result, err = sa.GetOrderForNames(ctx, &sapb.GetOrderForNamesRequest{
		AcctID: &regA.ID,
		Names:  names,
	})
	// It should error since there is no result
	test.AssertError(t, err, "sa.GetOrderForNames did not return an error for an empty result")
	// The error should be a notfound error
	test.AssertEquals(t, berrors.Is(err, berrors.NotFound), true)
	// The result should be nil because the one matching order has been finalized
	// already
	test.Assert(t, result == nil, "sa.GetOrderForNames returned non-nil result for finalized order case")
}

func TestUpdatePendingAuthorizationInvalidOrder(t *testing.T) {
	sa, fc, cleanUp := initSA(t)
	defer cleanUp()

	expires := fc.Now().Add(time.Hour)
	ctx := context.Background()

	// Create a registration to work with
	reg := satest.CreateWorkingRegistration(t, sa)

	// Create a pending authz, not associated with any orders
	authz := core.Authorization{
		RegistrationID: reg.ID,
		Expires:        &expires,
		Status:         core.StatusPending,
		Identifier:     core.AcmeIdentifier{Type: core.IdentifierDNS, Value: "your.order.is.up"},
	}
	pendingAuthz, err := sa.NewPendingAuthorization(ctx, authz)
	test.AssertNotError(t, err, "Couldn't create new pending authorization")

	// Update the pending authz to be invalid. This shouldn't error.
	pendingAuthz.Status = core.StatusInvalid
	err = sa.FinalizeAuthorization(ctx, pendingAuthz)
	test.AssertNotError(t, err, "Couldn't finalize legacy pending authz to invalid")

	// Create a pending authz that will be associated with an order
	authz = core.Authorization{
		RegistrationID: reg.ID,
		Expires:        &expires,
		Status:         core.StatusPending,
		Identifier:     core.AcmeIdentifier{Type: core.IdentifierDNS, Value: "your.order.is.up"},
	}
	pendingAuthz, err = sa.NewPendingAuthorization(ctx, authz)
	test.AssertNotError(t, err, "Couldn't create new pending authorization")

	// Add a new order that references the above pending authz
	expiresNano := expires.UnixNano()
	order, err := sa.NewOrder(ctx, &corepb.Order{
		RegistrationID: &reg.ID,
		Expires:        &expiresNano,
		Authorizations: []string{pendingAuthz.ID},
		Names:          []string{"your.order.is.up"},
	})
	// It shouldn't error
	test.AssertNotError(t, err, "sa.NewOrder failed")
	// The order ID shouldn't be nil
	test.AssertNotNil(t, *order.Id, "NewOrder returned with a nil Id")
	// The order should be pending
	test.AssertEquals(t, *order.Status, string(core.StatusPending))
	// The order should have one authz with the correct ID
	test.AssertEquals(t, len(order.Authorizations), 1)
	test.AssertEquals(t, order.Authorizations[0], pendingAuthz.ID)

	// Now finalize the authz to an invalid status.
	pendingAuthz.Status = core.StatusInvalid
	err = sa.FinalizeAuthorization(ctx, pendingAuthz)
	test.AssertNotError(t, err, "Couldn't finalize pending authz associated with order to invalid")

	// Fetch the order to get its updated status
	updatedOrder, err := sa.GetOrder(
		context.Background(),
		&sapb.OrderRequest{Id: order.Id})
	test.AssertNotError(t, err, "GetOrder failed")
	// We expect the updated order status to be invalid
	test.AssertEquals(t, *updatedOrder.Status, string(core.StatusInvalid))
}

func TestStatusForOrder(t *testing.T) {
	sa, fc, cleanUp := initSA(t)
	defer cleanUp()

	ctx := context.Background()
	expires := fc.Now().Add(time.Hour)
	expiresNano := expires.UnixNano()
	alreadyExpired := expires.Add(-2 * time.Hour)

	// Create a registration to work with
	reg := satest.CreateWorkingRegistration(t, sa)

	// Create a pending authz
	newAuthz := core.Authorization{
		RegistrationID: reg.ID,
		Expires:        &expires,
		Status:         core.StatusPending,
		Identifier:     core.AcmeIdentifier{Type: core.IdentifierDNS, Value: "pending.your.order.is.up"},
	}
	pendingAuthz, err := sa.NewPendingAuthorization(ctx, newAuthz)
	test.AssertNotError(t, err, "Couldn't create new pending authorization")

	// Create an expired authz
	newExpiredAuthz := core.Authorization{
		RegistrationID: newAuthz.RegistrationID,
		Expires:        &alreadyExpired,
		Status:         newAuthz.Status,
		Identifier:     core.AcmeIdentifier{Type: core.IdentifierDNS, Value: "expired.your.order.is.up"},
	}
	expiredAuthz, err := sa.NewPendingAuthorization(ctx, newExpiredAuthz)
	test.AssertNotError(t, err, "Couldn't create new expired pending authorization")

	// Create an invalid authz
	invalidAuthz, err := sa.NewPendingAuthorization(ctx, newAuthz)
	test.AssertNotError(t, err, "Couldn't create new pending authorization")
	invalidAuthz.Status = core.StatusInvalid
	invalidAuthz.Identifier.Value = "invalid.your.order.is.up"
	err = sa.FinalizeAuthorization(ctx, invalidAuthz)
	test.AssertNotError(t, err, "Couldn't finalize pending authz to invalid")

	// Create a deactivate authz
	deactivatedAuthz, err := sa.NewPendingAuthorization(ctx, newAuthz)
	test.AssertNotError(t, err, "Couldn't create new pending authorization")
	deactivatedAuthz.Status = core.StatusDeactivated
	deactivatedAuthz.Identifier.Value = "deactivated.your.order.is.up"
	err = sa.FinalizeAuthorization(ctx, deactivatedAuthz)
	test.AssertNotError(t, err, "Couldn't finalize pending authz to deactivated")

	// Create a valid authz
	validAuthz, err := sa.NewPendingAuthorization(ctx, newAuthz)
	validAuthz.Status = core.StatusValid
	validAuthz.Identifier.Value = "valid.your.order.is.up"
	err = sa.FinalizeAuthorization(ctx, validAuthz)
	test.AssertNotError(t, err, "Couldn't finalize pending authz to valid")

	testCases := []struct {
		Name             string
		AuthorizationIDs []string
		OrderNames       []string
		ExpectedStatus   string
		SetProcessing    bool
		Finalize         bool
	}{
		{
			Name:             "Order with an invalid authz",
			OrderNames:       []string{"pending.your.order.is.up", "invalid.your.order.is.up", "deactivated.your.order.is.up", "valid.your.order.is.up"},
			AuthorizationIDs: []string{pendingAuthz.ID, invalidAuthz.ID, deactivatedAuthz.ID, validAuthz.ID},
			ExpectedStatus:   string(core.StatusInvalid),
		},
		{
			Name:             "Order with an expired authz",
			OrderNames:       []string{"pending.your.order.is.up", "expired.your.order.is.up", "deactivated.your.order.is.up", "valid.your.order.is.up"},
			AuthorizationIDs: []string{pendingAuthz.ID, expiredAuthz.ID, deactivatedAuthz.ID, validAuthz.ID},
			ExpectedStatus:   string(core.StatusInvalid),
		},
		{
			Name:             "Order with a deactivated authz",
			OrderNames:       []string{"pending.your.order.is.up", "deactivated.your.order.is.up", "valid.your.order.is.up"},
			AuthorizationIDs: []string{pendingAuthz.ID, deactivatedAuthz.ID, validAuthz.ID},
			ExpectedStatus:   string(core.StatusDeactivated),
		},
		{
			Name:             "Order with a pending authz",
			OrderNames:       []string{"valid.your.order.is.up", "pending.your.order.is.up"},
			AuthorizationIDs: []string{validAuthz.ID, pendingAuthz.ID},
			ExpectedStatus:   string(core.StatusPending),
		},
		{
			Name:             "Order with only valid authzs, not yet processed or finalized",
			OrderNames:       []string{"valid.your.order.is.up"},
			AuthorizationIDs: []string{validAuthz.ID},
			ExpectedStatus:   string(core.StatusPending),
		},
		{
			Name:             "Order with only valid authzs, set processing",
			OrderNames:       []string{"valid.your.order.is.up"},
			AuthorizationIDs: []string{validAuthz.ID},
			SetProcessing:    true,
			ExpectedStatus:   string(core.StatusProcessing),
		},
		{
			Name:             "Order with only valid authzs, set processing and finalized",
			OrderNames:       []string{"valid.your.order.is.up"},
			AuthorizationIDs: []string{validAuthz.ID},
			SetProcessing:    true,
			Finalize:         true,
			ExpectedStatus:   string(core.StatusValid),
		},
	}

	for _, tc := range testCases {
		t.Run(tc.Name, func(t *testing.T) {
			// Add a new order with the testcase authz IDs
			newOrder, err := sa.NewOrder(ctx, &corepb.Order{
				RegistrationID: &reg.ID,
				Expires:        &expiresNano,
				Authorizations: tc.AuthorizationIDs,
				Names:          tc.OrderNames,
			})
			test.AssertNotError(t, err, "NewOrder errored unexpectedly")
			// If requested, set the order to processing
			if tc.SetProcessing {
				err := sa.SetOrderProcessing(ctx, newOrder)
				test.AssertNotError(t, err, "Error setting order to processing status")
			}
			// If requested, finalize the order
			if tc.Finalize {
				cereal := "lucky charms"
				newOrder.CertificateSerial = &cereal
				err := sa.FinalizeOrder(ctx, newOrder)
				test.AssertNotError(t, err, "Error finalizing order")
			}
			// Fetch the order by ID to get its calculated status
			storedOrder, err := sa.GetOrder(ctx, &sapb.OrderRequest{Id: newOrder.Id})
			test.AssertNotError(t, err, "GetOrder failed")
			// The status shouldn't be nil
			test.AssertNotNil(t, storedOrder.Status, "Order status was nil")
			// The status should match expected
			test.AssertEquals(t, *storedOrder.Status, tc.ExpectedStatus)
		})
	}

}<|MERGE_RESOLUTION|>--- conflicted
+++ resolved
@@ -1629,8 +1629,6 @@
 	defer cleanup()
 
 	reg := satest.CreateWorkingRegistration(t, sa)
-<<<<<<< HEAD
-	// Set the base expiry to be 10 days from now
 	exp := fc.Now().AddDate(0, 0, 10)
 
 	identA := "aaa"
@@ -1648,23 +1646,6 @@
 		Combinations:   [][]int{[]int{0, 1}},
 	}
 
-=======
-	exp := fc.Now().AddDate(0, 0, 1)
-
-	identA := "aaa"
-	identB := "bbb"
-	idents := []string{identA, identB}
-
-	// Create an authorization template for a pending authorization with a dummy identifier
-	pa := core.Authorization{
-		RegistrationID: reg.ID,
-		Identifier:     core.AcmeIdentifier{Type: core.IdentifierDNS, Value: identA},
-		Status:         core.StatusPending,
-		Expires:        &exp,
-		Combinations:   [][]int{[]int{0, 1}},
-	}
-
->>>>>>> 52dc5dc0
 	// Add the template to create pending authorization A
 	paA, err := sa.NewPendingAuthorization(ctx, pa)
 	test.AssertNotError(t, err, "Couldn't create new pending authorization")
@@ -1682,7 +1663,6 @@
 	err = sa.FinalizeAuthorization(ctx, paB)
 	test.AssertNotError(t, err, "Couldn't finalize pending authorization with ID "+paB.ID)
 
-<<<<<<< HEAD
 	// Adjust the template to have an expiry in 1 hour from now.
 	nearbyExpires := fc.Now().Add(time.Hour)
 	pa.Expires = &nearbyExpires
@@ -1693,61 +1673,38 @@
 	test.AssertNotError(t, err, "Couldn't create new pending authorization")
 	test.Assert(t, paC.ID != "", "ID shouldn't be blank")
 
-=======
->>>>>>> 52dc5dc0
 	// Don't require V2 authorizations because the above pending authorizations
 	// aren't associated with orders, and therefore are seen as legacy V1
 	// authorizations.
 	requireV2Authzs := false
-<<<<<<< HEAD
 
 	// Set an expiry cut off of 1 day in the future similar to `RA.NewOrder`. This
 	// should exclude pending authorization C based on its nearbyExpires expiry
 	// value.
 	expiryCutoff := fc.Now().AddDate(0, 0, 1).UnixNano()
-=======
-	now := fc.Now().UnixNano()
->>>>>>> 52dc5dc0
 	// Get authorizations for the names used above.
 	authz, err := sa.GetAuthorizations(context.Background(), &sapb.GetAuthorizationsRequest{
 		RegistrationID:  &reg.ID,
 		Domains:         idents,
-<<<<<<< HEAD
 		Now:             &expiryCutoff,
-=======
-		Now:             &now,
->>>>>>> 52dc5dc0
 		RequireV2Authzs: &requireV2Authzs,
 	})
 	// It should not fail
 	test.AssertNotError(t, err, "sa.GetAuthorizations failed")
-<<<<<<< HEAD
 	// We should get back two authorizations since one of the three authorizations
 	// created above expires too soon.
-=======
-	// We should get back two authorizations
->>>>>>> 52dc5dc0
 	test.AssertEquals(t, len(authz.Authz), 2)
 
 	// Get authorizations for the names used above, and one name that doesn't exist
 	authz, err = sa.GetAuthorizations(context.Background(), &sapb.GetAuthorizationsRequest{
 		RegistrationID:  &reg.ID,
-<<<<<<< HEAD
 		Domains:         append(idents, identD),
 		Now:             &expiryCutoff,
-=======
-		Domains:         append(idents, "ccc"),
-		Now:             &now,
->>>>>>> 52dc5dc0
 		RequireV2Authzs: &requireV2Authzs,
 	})
 	// It should not fail
 	test.AssertNotError(t, err, "sa.GetAuthorizations failed")
-<<<<<<< HEAD
 	// It should still return only two authorizations
-=======
-	// It should return two authorizations
->>>>>>> 52dc5dc0
 	test.AssertEquals(t, len(authz.Authz), 2)
 
 	// Get authorizations for the names used above, but this time enforce that no
@@ -1756,11 +1713,7 @@
 	authz, err = sa.GetAuthorizations(context.Background(), &sapb.GetAuthorizationsRequest{
 		RegistrationID:  &reg.ID,
 		Domains:         idents,
-<<<<<<< HEAD
 		Now:             &expiryCutoff,
-=======
-		Now:             &now,
->>>>>>> 52dc5dc0
 		RequireV2Authzs: &requireV2Authzs,
 	})
 	// It should not fail
@@ -1784,11 +1737,7 @@
 	authz, err = sa.GetAuthorizations(context.Background(), &sapb.GetAuthorizationsRequest{
 		RegistrationID:  &reg.ID,
 		Domains:         idents,
-<<<<<<< HEAD
 		Now:             &expiryCutoff,
-=======
-		Now:             &now,
->>>>>>> 52dc5dc0
 		RequireV2Authzs: &requireV2Authzs,
 	})
 	// It should not fail
