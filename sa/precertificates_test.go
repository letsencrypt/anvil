--- conflicted
+++ resolved
@@ -9,11 +9,7 @@
 
 	"github.com/letsencrypt/boulder/db"
 	berrors "github.com/letsencrypt/boulder/errors"
-<<<<<<< HEAD
-	sapb "github.com/letsencrypt/boulder/sa/proto2"
-=======
-	sapb "github.com/letsencrypt/boulder/sa/proto3"
->>>>>>> eeb78718
+	sapb "github.com/letsencrypt/boulder/sa/proto"
 	"github.com/letsencrypt/boulder/sa/satest"
 	"github.com/letsencrypt/boulder/test"
 )
@@ -50,9 +46,9 @@
 		issuedTimeNano := issuedTime.UnixNano()
 		_, err := sa.AddPrecertificate(ctx, &sapb.AddCertificateRequest{
 			Der:    testCert.Raw,
-			RegID:  &regID,
+			RegID:  regID,
 			Ocsp:   ocspResp,
-			Issued: &issuedTimeNano,
+			Issued: issuedTimeNano,
 		})
 		test.AssertNotError(t, err, "Couldn't add test cert")
 
@@ -92,9 +88,9 @@
 		// error
 		_, err = sa.AddPrecertificate(ctx, &sapb.AddCertificateRequest{
 			Der:    testCert.Raw,
-			RegID:  &regID,
+			RegID:  regID,
 			Ocsp:   ocspResp,
-			Issued: &issuedTimeNano,
+			Issued: issuedTimeNano,
 		})
 		if err == nil {
 			t.Fatalf("Expected error inserting duplicate precertificate, got none")
@@ -116,9 +112,9 @@
 	issued := testCert.NotBefore.UnixNano()
 	_, err := sa.AddPrecertificate(ctx, &sapb.AddCertificateRequest{
 		Der:    testCert.Raw,
-		RegID:  &reg.ID,
+		RegID:  reg.ID,
 		Ocsp:   []byte{1, 2, 3},
-		Issued: &issued,
+		Issued: issued,
 	})
 	test.AssertNotError(t, err, "failed to add precert")
 
