--- conflicted
+++ resolved
@@ -1604,13 +1604,6 @@
 	return order, nil
 }
 
-<<<<<<< HEAD
-// GetOrderAuthorizations has been renamed to GetValidOrderAuthorizations. To
-// satisfy deployability requirements we leave the old function in place,
-// redirecting to the new. Once Boulder has been updated in staging and
-// production we can remove this legacy implementation in favour of just
-// GetValidOrderAuthorizations.
-=======
 // statusForOrder examines the status of a provided order's authorizations to
 // determine what the overall status of the order should be. In summary:
 //   * If any of the order's authorizations are invalid, the order is invalid.
@@ -1761,10 +1754,11 @@
 	return byName, nil
 }
 
-// TODO(@cpu): Rename this to `GetValidOrderAuthorizations`
-// GetOrderAuthorizations is used to find the valid, unexpired authorizations
-// associated with a specific order and account ID.
->>>>>>> c0ffa3d5
+// GetOrderAuthorizations has been renamed to GetValidOrderAuthorizations. To
+// satisfy deployability requirements we leave the old function in place,
+// redirecting to the new. Once Boulder has been updated in staging and
+// production we can remove this legacy implementation in favour of just
+// GetValidOrderAuthorizations.
 func (ssa *SQLStorageAuthority) GetOrderAuthorizations(
 	ctx context.Context,
 	req *sapb.GetOrderAuthorizationsRequest) (map[string]*core.Authorization, error) {
