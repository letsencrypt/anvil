--- conflicted
+++ resolved
@@ -1556,15 +1556,9 @@
 		return err
 	}
 	if rows == 0 {
-<<<<<<< HEAD
-		// DuplicateError because we know this certificate exists but expected it
-		// to not be revoked.
-		return berrors.DuplicateError("no certificate with serial %s and status other than %s", req.Serial, string(core.OCSPStatusRevoked))
-=======
 		// InternalServerError because we expected this certificate status to exist and
 		// not be revoked.
 		return berrors.InternalServerError("no certificate with serial %s and status other than %s", req.Serial, string(core.OCSPStatusRevoked))
->>>>>>> 8e8f8bdf
 	}
 	return nil
 }
