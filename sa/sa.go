package sa

import (
	"crypto/sha256"
	"crypto/x509"
	"database/sql"
	"encoding/json"
	"errors"
	"fmt"
	"math/big"
	"net"
	"strings"
	"time"

	"github.com/jmhodges/clock"
	jose "github.com/square/go-jose"
	"golang.org/x/net/context"
	gorp "gopkg.in/gorp.v1"

	"github.com/letsencrypt/boulder/core"
	"github.com/letsencrypt/boulder/features"
	blog "github.com/letsencrypt/boulder/log"
	"github.com/letsencrypt/boulder/revocation"
)

// SQLStorageAuthority defines a Storage Authority
type SQLStorageAuthority struct {
	dbMap *gorp.DbMap
	clk   clock.Clock
	log   blog.Logger
}

func digest256(data []byte) []byte {
	d := sha256.New()
	_, _ = d.Write(data) // Never returns an error
	return d.Sum(nil)
}

// Utility models
type pendingauthzModel struct {
	core.Authorization

	LockCol int64
}

type authzModel struct {
	core.Authorization
}

// We need two certStatus model structs, one for when boulder does *not* have
// the 20160817143417_CertStatusOptimizations.sql migration applied
// (certStatusModelv1) and one for when it does (certStatusModelv2)
//
// TODO(@cpu): Collapse into one struct once the migration has been applied
//             & feature flag set.
type certStatusModelv1 struct {
	Serial                string            `db:"serial"`
	SubscriberApproved    bool              `db:"subscriberApproved"`
	Status                core.OCSPStatus   `db:"status"`
	OCSPLastUpdated       time.Time         `db:"ocspLastUpdated"`
	RevokedDate           time.Time         `db:"revokedDate"`
	RevokedReason         revocation.Reason `db:"revokedReason"`
	LastExpirationNagSent time.Time         `db:"lastExpirationNagSent"`
	OCSPResponse          []byte            `db:"ocspResponse"`
	LockCol               int64             `json:"-"`
}

type certStatusModelv2 struct {
	certStatusModelv1
	NotAfter  time.Time `db:"notAfter"`
	IsExpired bool      `db:"isExpired"`
}

// NewSQLStorageAuthority provides persistence using a SQL backend for
// Boulder. It will modify the given gorp.DbMap by adding relevant tables.
func NewSQLStorageAuthority(dbMap *gorp.DbMap, clk clock.Clock, logger blog.Logger) (*SQLStorageAuthority, error) {
	SetSQLDebug(dbMap, logger)

	ssa := &SQLStorageAuthority{
		dbMap: dbMap,
		clk:   clk,
		log:   logger,
	}

	return ssa, nil
}

func existingRegistration(tx *gorp.Transaction, id int64) bool {
	var count int64
	_ = tx.SelectOne(&count, "SELECT count(*) FROM registrations WHERE id = :id", map[string]interface{}{"id": id})
	return count > 0
}

func updateChallenges(authID string, challenges []core.Challenge, tx *gorp.Transaction) error {
	var challs []challModel
	_, err := tx.Select(
		&challs,
		getChallengesQuery,
		map[string]interface{}{"authID": authID},
	)
	if err != nil {
		return err
	}
	if len(challs) != len(challenges) {
		return fmt.Errorf("Invalid number of challenges provided")
	}
	for i, authChall := range challenges {
		chall, err := challengeToModel(&authChall, challs[i].AuthorizationID)
		if err != nil {
			return err
		}
		chall.ID = challs[i].ID
		_, err = tx.Update(chall)
		if err != nil {
			return err
		}
	}
	return nil
}

// GetRegistration obtains a Registration by ID
func (ssa *SQLStorageAuthority) GetRegistration(ctx context.Context, id int64) (core.Registration, error) {
	var reg interface{}
	var fields string
	if features.Enabled(features.AllowAccountDeactivation) {
		reg = &regModelv2{}
		fields = regV2Fields
	} else {
		reg = &regModelv1{}
		fields = regV1Fields
	}
	err := ssa.dbMap.SelectOne(
		reg,
		fmt.Sprintf("SELECT %s FROM registrations WHERE id = ?", fields),
		id,
	)
	if err == sql.ErrNoRows {
		return core.Registration{}, core.NoSuchRegistrationError(
			fmt.Sprintf("No registrations with ID %d", id),
		)
	}
	if err != nil {
		return core.Registration{}, err
	}
	return modelToRegistration(reg)
}

// GetRegistrationByKey obtains a Registration by JWK
func (ssa *SQLStorageAuthority) GetRegistrationByKey(ctx context.Context, key jose.JsonWebKey) (core.Registration, error) {
	var reg interface{}
	var fields string
	if features.Enabled(features.AllowAccountDeactivation) {
		reg = &regModelv2{}
		fields = regV2Fields
	} else {
		reg = &regModelv1{}
		fields = regV1Fields
	}
	sha, err := core.KeyDigest(key.Key)
	if err != nil {
		return core.Registration{}, err
	}
	err = ssa.dbMap.SelectOne(
		reg,
		fmt.Sprintf("SELECT %s FROM registrations WHERE jwk_sha256 = :key", fields),
		map[string]interface{}{"key": sha},
	)

	if err == sql.ErrNoRows {
		msg := fmt.Sprintf("No registrations with public key sha256 %s", sha)
		return core.Registration{}, core.NoSuchRegistrationError(msg)
	}
	if err != nil {
		return core.Registration{}, err
	}

	return modelToRegistration(reg)
}

// GetAuthorization obtains an Authorization by ID
func (ssa *SQLStorageAuthority) GetAuthorization(ctx context.Context, id string) (core.Authorization, error) {
	tx, err := ssa.dbMap.Begin()
	if err != nil {
		return core.Authorization{}, err
	}

<<<<<<< HEAD
	authz, _, err := getAuthz(tx, id)
	if err != nil {
		err = Rollback(tx, err)
		return authz, err
=======
	var pa pendingauthzModel
	err = tx.SelectOne(&pa, fmt.Sprintf("SELECT %s FROM pendingAuthorizations WHERE id = ?", pendingAuthzFields), id)
	if err != nil && err != sql.ErrNoRows {
		err = Rollback(tx, err)
		return
	}
	if err == sql.ErrNoRows {
		var fa authzModel
		err = tx.SelectOne(&fa, fmt.Sprintf("SELECT %s FROM authz WHERE id = ?", authzFields), id)
		if err == sql.ErrNoRows {
			err = fmt.Errorf("No pendingAuthorization or authz with ID %s", id)
			err = Rollback(tx, err)
			return
		}
		if err != nil {
			err = Rollback(tx, err)
			return
		}
		authz = fa.Authorization
	} else {
		authz = pa.Authorization
>>>>>>> 4c9cf065
	}

	err = tx.Commit()
	return authz, err
}

// GetValidAuthorizations returns the latest authorization object for all
// domain names from the parameters that the account has authorizations for.
func (ssa *SQLStorageAuthority) GetValidAuthorizations(ctx context.Context, registrationID int64, names []string, now time.Time) (latest map[string]*core.Authorization, err error) {
	if len(names) == 0 {
		return nil, errors.New("GetValidAuthorizations: no names received")
	}

	params := make([]interface{}, len(names))
	qmarks := make([]string, len(names))
	for i, name := range names {
		id := core.AcmeIdentifier{Type: core.IdentifierDNS, Value: name}
		idJSON, err := json.Marshal(id)
		if err != nil {
			return nil, err
		}
		params[i] = string(idJSON)
		qmarks[i] = "?"
	}

	var auths []*core.Authorization
	_, err = ssa.dbMap.Select(
		&auths,
		fmt.Sprintf(`
		SELECT %s FROM authz
		WHERE registrationID = ?
		AND expires > ?
		AND identifier IN (`+strings.Join(qmarks, ",")+`)
		AND status = 'valid'
		`, authzFields),
		append([]interface{}{registrationID, now}, params...)...,
	)
	if err != nil {
		return nil, err
	}

	byName := make(map[string]*core.Authorization)
	for _, auth := range auths {
		// No real life authorizations should have a nil expires. If we find them,
		// don't consider them valid.
		if auth.Expires == nil {
			continue
		}
		if auth.Identifier.Type != core.IdentifierDNS {
			return nil, fmt.Errorf("unknown identifier type: %q on authz id %q", auth.Identifier.Type, auth.ID)
		}
		existing, present := byName[auth.Identifier.Value]
		if !present || auth.Expires.After(*existing.Expires) {
			byName[auth.Identifier.Value] = auth
		}
	}

	return byName, nil
}

// incrementIP returns a copy of `ip` incremented at a bit index `index`,
// or in other words the first IP of the next highest subnet given a mask of
// length `index`.
// In order to easily account for overflow, we treat ip as a big.Int and add to
// it. If the increment overflows the max size of a net.IP, return the highest
// possible net.IP.
func incrementIP(ip net.IP, index int) net.IP {
	bigInt := new(big.Int)
	bigInt.SetBytes([]byte(ip))
	incr := new(big.Int).Lsh(big.NewInt(1), 128-uint(index))
	bigInt.Add(bigInt, incr)
	// bigInt.Bytes can be shorter than 16 bytes, so stick it into a
	// full-sized net.IP.
	resultBytes := bigInt.Bytes()
	if len(resultBytes) > 16 {
		return net.ParseIP("ffff:ffff:ffff:ffff:ffff:ffff:ffff:ffff")
	}
	result := make(net.IP, 16)
	copy(result[16-len(resultBytes):], resultBytes)
	return result
}

// ipRange returns a range of IP addresses suitable for querying MySQL for the
// purpose of rate limiting using a range that is inclusive on the lower end and
// exclusive at the higher end. If ip is an IPv4 address, it returns that address,
// plus the one immediately higher than it. If ip is an IPv6 address, it applies
// a /48 mask to it and returns the lowest IP in the resulting network, and the
// first IP outside of the resulting network.
func ipRange(ip net.IP) (net.IP, net.IP) {
	ip = ip.To16()
	// For IPv6, match on a certain subnet range, since one person can commonly
	// have an entire /48 to themselves.
	maskLength := 48
	// For IPv4 addresses, do a match on exact address, so begin = ip and end =
	// next higher IP.
	if ip.To4() != nil {
		maskLength = 128
	}

	mask := net.CIDRMask(maskLength, 128)
	begin := ip.Mask(mask)
	end := incrementIP(begin, maskLength)

	return begin, end
}

// CountRegistrationsByIP returns the number of registrations created in the
// time range in an IP range. For IPv4 addresses, that range is limited to the
// single IP. For IPv6 addresses, that range is a /48, since it's not uncommon
// for one person to have a /48 to themselves.
func (ssa *SQLStorageAuthority) CountRegistrationsByIP(ctx context.Context, ip net.IP, earliest time.Time, latest time.Time) (int, error) {
	var count int64
	beginIP, endIP := ipRange(ip)
	err := ssa.dbMap.SelectOne(
		&count,
		`SELECT COUNT(1) FROM registrations
		 WHERE
		 :beginIP <= initialIP AND
		 initialIP < :endIP AND
		 :earliest < createdAt AND
		 createdAt <= :latest`,
		map[string]interface{}{
			"ip":       ip.String(),
			"earliest": earliest,
			"latest":   latest,
			"beginIP":  []byte(beginIP),
			"endIP":    []byte(endIP),
		})
	if err != nil {
		return -1, err
	}
	return int(count), nil
}

// TooManyCertificatesError indicates that the number of certificates returned by
// CountCertificates exceeded the hard-coded limit of 10,000 certificates.
type TooManyCertificatesError string

func (t TooManyCertificatesError) Error() string {
	return string(t)
}

// CountCertificatesByNames counts, for each input domain, the number of
// certificates issued in the given time range for that domain and its
// subdomains. It returns a map from domains to counts, which is guaranteed to
// contain an entry for each input domain, so long as err is nil.
// The highest count this function can return is 10,000. If there are more
// certificates than that matching one of the provided domain names, it will return
// TooManyCertificatesError.
func (ssa *SQLStorageAuthority) CountCertificatesByNames(ctx context.Context, domains []string, earliest, latest time.Time) (map[string]int, error) {
	ret := make(map[string]int, len(domains))
	for _, domain := range domains {
		currentCount, err := ssa.countCertificatesByName(domain, earliest, latest)
		if err != nil {
			return ret, err
		}
		ret[domain] = currentCount
	}
	return ret, nil
}

// countCertificatesByNames returns, for a single domain, the count of
// certificates issued in the given time range for that domain and its
// subdomains.
// The highest count this function can return is 10,000. If there are more
// certificates than that matching one of the provided domain names, it will return
// TooManyCertificatesError.
func (ssa *SQLStorageAuthority) countCertificatesByName(domain string, earliest, latest time.Time) (int, error) {
	var count int64
	const max = 10000
	var serials []struct {
		Serial string
	}
	_, err := ssa.dbMap.Select(
		&serials,
		`SELECT serial from issuedNames
		 WHERE (reversedName = :reversedDomain OR
			      reversedName LIKE CONCAT(:reversedDomain, ".%"))
		 AND notBefore > :earliest AND notBefore <= :latest
		 LIMIT :limit;`,
		map[string]interface{}{
			"reversedDomain": core.ReverseName(domain),
			"earliest":       earliest,
			"latest":         latest,
			"limit":          max + 1,
		})
	if err == sql.ErrNoRows {
		return 0, nil
	} else if err != nil {
		return -1, err
	} else if count > max {
		return max, TooManyCertificatesError(fmt.Sprintf("More than %d issuedName entries for %s.", max, domain))
	}
	serialMap := make(map[string]struct{}, len(serials))
	for _, s := range serials {
		serialMap[s.Serial] = struct{}{}
	}

	return len(serialMap), nil
}

// GetCertificate takes a serial number and returns the corresponding
// certificate, or error if it does not exist.
func (ssa *SQLStorageAuthority) GetCertificate(ctx context.Context, serial string) (core.Certificate, error) {
	if !core.ValidSerial(serial) {
		err := fmt.Errorf("Invalid certificate serial %s", serial)
		return core.Certificate{}, err
	}

	var cert core.Certificate
	err := ssa.dbMap.SelectOne(&cert, fmt.Sprintf("SELECT %s FROM certificates WHERE serial = ?", CertificateFields), serial)
	if err == sql.ErrNoRows {
		return core.Certificate{}, core.NotFoundError(fmt.Sprintf("No certificate found for %s", serial))
	}
	if err != nil {
		return core.Certificate{}, err
	}
	return cert, err
}

// GetCertificateStatus takes a hexadecimal string representing the full 128-bit serial
// number of a certificate and returns data about that certificate's current
// validity.
func (ssa *SQLStorageAuthority) GetCertificateStatus(ctx context.Context, serial string) (core.CertificateStatus, error) {
	if !core.ValidSerial(serial) {
		err := fmt.Errorf("Invalid certificate serial %s", serial)
		return core.CertificateStatus{}, err
	}

	var status core.CertificateStatus
	if features.Enabled(features.CertStatusOptimizationsMigrated) {
		statusObj, err := ssa.dbMap.Get(certStatusModelv2{}, serial)
		if err != nil {
			return status, err
		}
		if statusObj == nil {
			return status, nil
		}
		statusModel := statusObj.(*certStatusModelv2)
		status = core.CertificateStatus{
			Serial:                statusModel.Serial,
			SubscriberApproved:    statusModel.SubscriberApproved,
			Status:                statusModel.Status,
			OCSPLastUpdated:       statusModel.OCSPLastUpdated,
			RevokedDate:           statusModel.RevokedDate,
			RevokedReason:         statusModel.RevokedReason,
			LastExpirationNagSent: statusModel.LastExpirationNagSent,
			OCSPResponse:          statusModel.OCSPResponse,
			NotAfter:              statusModel.NotAfter,
			IsExpired:             statusModel.IsExpired,
			LockCol:               statusModel.LockCol,
		}
	} else {
		statusObj, err := ssa.dbMap.Get(certStatusModelv1{}, serial)
		if err != nil {
			return status, err
		}
		if statusObj == nil {
			return status, nil
		}
		statusModel := statusObj.(*certStatusModelv1)
		status = core.CertificateStatus{
			Serial:                statusModel.Serial,
			SubscriberApproved:    statusModel.SubscriberApproved,
			Status:                statusModel.Status,
			OCSPLastUpdated:       statusModel.OCSPLastUpdated,
			RevokedDate:           statusModel.RevokedDate,
			RevokedReason:         statusModel.RevokedReason,
			LastExpirationNagSent: statusModel.LastExpirationNagSent,
			OCSPResponse:          statusModel.OCSPResponse,
			LockCol:               statusModel.LockCol,
		}
	}

	return status, nil
}

// NewRegistration stores a new Registration
func (ssa *SQLStorageAuthority) NewRegistration(ctx context.Context, reg core.Registration) (core.Registration, error) {
	reg.CreatedAt = ssa.clk.Now()
	rm, err := registrationToModel(&reg)
	if err != nil {
		return reg, err
	}
	err = ssa.dbMap.Insert(rm)
	if err != nil {
		return reg, err
	}
	return modelToRegistration(rm)
}

// MarkCertificateRevoked stores the fact that a certificate is revoked, along
// with a timestamp and a reason.
func (ssa *SQLStorageAuthority) MarkCertificateRevoked(ctx context.Context, serial string, reasonCode revocation.Reason) error {
	var err error
	if _, err = ssa.GetCertificate(ctx, serial); err != nil {
		return fmt.Errorf(
			"Unable to mark certificate %s revoked: cert not found.", serial)
	}

	if _, err = ssa.GetCertificateStatus(ctx, serial); err != nil {
		return fmt.Errorf(
			"Unable to mark certificate %s revoked: cert status not found.", serial)
	}

	tx, err := ssa.dbMap.Begin()
	if err != nil {
		return err
	}

	var statusObj interface{}
	var fields string

	if features.Enabled(features.CertStatusOptimizationsMigrated) {
		statusObj = &certStatusModelv2{}
		fields = CertificateStatusFieldsv2
	} else {
		statusObj = &certStatusModelv1{}
		fields = CertificateStatusFields
	}
	err = tx.SelectOne(
		statusObj,
		fmt.Sprintf("SELECT %s FROM certificateStatus WHERE serial = ?", fields),
		serial)
	if err == sql.ErrNoRows {
		err = fmt.Errorf("No certificate with serial %s", serial)
		err = Rollback(tx, err)
		return err
	}
	if err != nil {
		err = Rollback(tx, err)
		return err
	}

	now := ssa.clk.Now()
	if features.Enabled(features.CertStatusOptimizationsMigrated) {
		status := statusObj.(*certStatusModelv2)
		status.Status = core.OCSPStatusRevoked
		status.RevokedDate = now
		status.RevokedReason = reasonCode
		statusObj = status
	} else {
		status := statusObj.(*certStatusModelv1)
		status.Status = core.OCSPStatusRevoked
		status.RevokedDate = now
		status.RevokedReason = reasonCode
		statusObj = status
	}

	n, err := tx.Update(statusObj)
	if err != nil {
		err = Rollback(tx, err)
		return err
	}
	if n == 0 {
		err = errors.New("No certificate updated. Maybe the lock column was off?")
		err = Rollback(tx, err)
		return err
	}

	return tx.Commit()
}

// UpdateRegistration stores an updated Registration
func (ssa *SQLStorageAuthority) UpdateRegistration(ctx context.Context, reg core.Registration) error {
	var regType interface{}
	var fields string
	if features.Enabled(features.AllowAccountDeactivation) {
		regType = &regModelv2{}
		fields = regV2Fields
	} else {
		regType = &regModelv1{}
		fields = regV1Fields
	}
	err := ssa.dbMap.SelectOne(regType, fmt.Sprintf("SELECT %s FROM registrations WHERE id = ?", fields), reg.ID)
	if err == sql.ErrNoRows {
		msg := fmt.Sprintf("No registrations with ID %d", reg.ID)
		return core.NoSuchRegistrationError(msg)
	}

	updatedRegModel, err := registrationToModel(&reg)
	if err != nil {
		return err
	}

	// Since registrationToModel has to return an interface so that we can use either model
	// version we need to cast both the updated and existing model to their proper types
	// so that we can copy over the LockCol from one to the other. Once we have copied
	// that field we reassign to the interface so gorp can properly update it.
	if features.Enabled(features.AllowAccountDeactivation) {
		erm := regType.(*regModelv2)
		urm := updatedRegModel.(*regModelv2)
		urm.LockCol = erm.LockCol
		updatedRegModel = urm
	} else {
		erm := regType.(*regModelv1)
		urm := updatedRegModel.(*regModelv1)
		urm.LockCol = erm.LockCol
		updatedRegModel = urm
	}

	n, err := ssa.dbMap.Update(updatedRegModel)
	if err != nil {
		return err
	}
	if n == 0 {
		msg := fmt.Sprintf("Requested registration not found %d", reg.ID)
		return core.NoSuchRegistrationError(msg)
	}

	return nil
}

// NewPendingAuthorization stores a new Pending Authorization
func (ssa *SQLStorageAuthority) NewPendingAuthorization(ctx context.Context, authz core.Authorization) (core.Authorization, error) {
	var result core.Authorization

	tx, err := ssa.dbMap.Begin()
	if err != nil {
		return result, err
	}

	authz.ID = core.NewToken()
	// Check that the generated ID doesn't exist already, creating new IDs until
	// one that doesn't exist is found.
	for authzIdExists(tx, authz.ID) {
		authz.ID = core.NewToken()
	}

	// Historically it didn't matter if the caller provided a status or not,
	// putting a row in the `pendingAuthorizations` table was sufficient for it to
	// be pending. Since we now insert the authz row into the `authz` table we
	// need to explicitly set the status to `core.StatusPending` before creating
	// a row in the authz table.
	authz.Status = core.StatusPending

	// Insert a stub row in the authz table
	pendingAuthz := authzModel{Authorization: authz}
	err = tx.Insert(&pendingAuthz)
	if err != nil {
		err = Rollback(tx, err)
		return result, err
	}

	for i, c := range authz.Challenges {
		challModel, err := challengeToModel(&c, pendingAuthz.ID)
		if err != nil {
			err = Rollback(tx, err)
			return result, err
		}
		// Magic happens here: Gorp will modify challModel, setting challModel.ID
		// to the auto-increment primary key. This is important because we want
		// the challenge objects inside the Authorization we return to know their
		// IDs, so they can have proper URLs.
		// See https://godoc.org/github.com/coopernurse/gorp#DbMap.Insert
		err = tx.Insert(challModel)
		if err != nil {
			err = Rollback(tx, err)
			return result, err
		}
		challenge, err := modelToChallenge(challModel)
		if err != nil {
			err = Rollback(tx, err)
			return result, err
		}
		authz.Challenges[i] = challenge
	}

	err = tx.Commit()
	result = pendingAuthz.Authorization
	result.Challenges = authz.Challenges
	return result, err
}

// UpdatePendingAuthorization updates a Pending Authorization
func (ssa *SQLStorageAuthority) UpdatePendingAuthorization(ctx context.Context, authz core.Authorization) error {
	tx, err := ssa.dbMap.Begin()
	if err != nil {
		return err
	}

	// If the provided authz isn't Status: pending that's a problem, return early.
	if !statusIsPending(authz.Status) {
		err = errors.New("Use FinalizeAuthorization() to update to a final status")
		err = Rollback(tx, err)
		return err
	}

	dbAuthz, table, err := getAuthz(tx, authz.ID)
	if err != nil {
		err = Rollback(tx, err)
		return err
	}

	// If the existing authz row isn't pending, we can't update it
	if !statusIsPending(dbAuthz.Status) {
		err = errors.New("Cannot update a non-pending authorization")
		err = Rollback(tx, err)
		return err
	}

<<<<<<< HEAD
	var updateAuth interface{}
	if table == "pendingAuthorization" {
		// If the authz came from the legacy pending table, use
		// a `pendingAuthzModel` as the `updateAuth`.
		updateAuth = &pendingauthzModel{Authorization: authz}
	} else if table == "authz" {
		// If the authz came from the authz table, use an authzModel
		updateAuth = &authzModel{Authorization: authz}
	} else {
		// Should never happen - we only have two fixed authz tables!
		err = errors.New("Internal error. Table mismatch updating authz")
		err = Rollback(tx, err)
		return err
	}

	_, err = tx.Update(updateAuth)
=======
	var pa pendingauthzModel
	err = tx.SelectOne(&pa, fmt.Sprintf("SELECT %s FROM pendingAuthorizations WHERE id = ?", pendingAuthzFields), authz.ID)
	if err == sql.ErrNoRows {
		return Rollback(tx, fmt.Errorf("No pending authorization with ID %s", authz.ID))
	}
	if err != nil {
		return Rollback(tx, err)
	}
	pa.Authorization = authz
	_, err = tx.Update(&pa)
>>>>>>> 4c9cf065
	if err != nil {
		err = Rollback(tx, err)
		return err
	}
	err = updateChallenges(authz.ID, authz.Challenges, tx)
	if err != nil {
		err = Rollback(tx, err)
		return err
	}

	err = tx.Commit()
	return err
}

// FinalizeAuthorization converts a Pending Authorization to a final one
func (ssa *SQLStorageAuthority) FinalizeAuthorization(ctx context.Context, authz core.Authorization) error {
	tx, err := ssa.dbMap.Begin()
	if err != nil {
		return err
	}

	dbAuthz, table, err := getAuthz(tx, authz.ID)
	if err != nil {
		err = Rollback(tx, err)
		return err
	}

<<<<<<< HEAD
	// If the existing authz from the DB isn't currently pending, we can't finalize it
	if !statusIsPending(dbAuthz.Status) {
		err = errors.New("Cannot finalize an authorization that is not pending")
		err = Rollback(tx, err)
		return err
=======
	auth := &authzModel{authz}
	var pa pendingauthzModel
	err = tx.SelectOne(&pa, fmt.Sprintf("SELECT %s FROM pendingAuthorizations WHERE id = ?", pendingAuthzFields), authz.ID)
	if err == sql.ErrNoRows {
		return Rollback(tx, fmt.Errorf("No pending authorization with ID %s", authz.ID))
	}
	if err != nil {
		return Rollback(tx, err)
>>>>>>> 4c9cf065
	}

	// If the authz update is to a pending status, we can't do that! Use
	// `UpdatePendingAuthorization`
	if statusIsPending(authz.Status) {
		err = errors.New("Cannot finalize an authorization to a non-final status")
		err = Rollback(tx, err)
		return err
	}

<<<<<<< HEAD
	// If we found a pending authz in the pendingAuthorizations table, follow
	// the legacy finalization process: insert a new final `authz` row, delete the
	// old `pendingAuthorizations` row
	if table == "pendingAuthorizations" {
		oldRow := pendingauthzModel{Authorization: dbAuthz}
		newRow := &authzModel{authz}

		err = tx.Insert(newRow)
		if err != nil {
			err = Rollback(tx, err)
			return err
		}

		_, err = tx.Delete(oldRow)
		if err != nil {
			err = Rollback(tx, err)
			return err
		}
	} else if table == "authz" {
		// Otherwise, for a pending authz found in the authz table we can just
		// UPDATE the existing authz row.
		updatedRow := &authzModel{authz}
		_, err = tx.Update(updatedRow)
		if err != nil {
			err = Rollback(tx, err)
			return err
		}
	} else {
		// Should not happen! There are only two tables defined
		// `authorizationTables` from `sa/authz.go`
		err = errors.New("Internal error finalizing authz from unknown table")
=======
	_, err = tx.Delete(&pa)
	if err != nil {
>>>>>>> 4c9cf065
		err = Rollback(tx, err)
		return err
	}

	err = updateChallenges(authz.ID, authz.Challenges, tx)
	if err != nil {
		err = Rollback(tx, err)
		return err
	}

	err = tx.Commit()
	return err
}

// RevokeAuthorizationsByDomain invalidates all pending or finalized authorizations
// for a specific domain
func (ssa *SQLStorageAuthority) RevokeAuthorizationsByDomain(ctx context.Context, ident core.AcmeIdentifier) (int64, int64, error) {
	identifierJSON, err := json.Marshal(ident)
	if err != nil {
		return 0, 0, err
	}
	identifier := string(identifierJSON)
	results := []int64{0, 0}

	now := ssa.clk.Now()
	for _, table := range authorizationTables {
		for {
			authz, err := getAuthorizationIDsByDomain(ssa.dbMap, table, identifier, now)
			if err != nil {
				return results[0], results[1], err
			}
			numAuthz := len(authz)
			if numAuthz == 0 {
				break
			}

			numRevoked, err := revokeAuthorizations(ssa.dbMap, table, authz)
			if err != nil {
				return results[0], results[1], err
			}

			//
			if table == "pendingAuthorizations" {
				results[0] += numRevoked
			} else if table == "authz" {
				results[1] += numRevoked
			} else {
				// Shouldn't ever happen! Only two authz tables exist.
				return results[0], results[1], fmt.Errorf("Internal error: unknown authz table")
			}

			if numRevoked < int64(numAuthz) {
				return results[0], results[1], fmt.Errorf("Didn't revoke all found authorizations")
			}
		}
	}

	return results[0], results[1], nil
}

// AddCertificate stores an issued certificate.
func (ssa *SQLStorageAuthority) AddCertificate(ctx context.Context, certDER []byte, regID int64) (digest string, err error) {
	var parsedCertificate *x509.Certificate
	parsedCertificate, err = x509.ParseCertificate(certDER)
	if err != nil {
		return
	}
	digest = core.Fingerprint256(certDER)
	serial := core.SerialToString(parsedCertificate.SerialNumber)

	cert := &core.Certificate{
		RegistrationID: regID,
		Serial:         serial,
		Digest:         digest,
		DER:            certDER,
		Issued:         ssa.clk.Now(),
		Expires:        parsedCertificate.NotAfter,
	}

	var certStatusOb interface{}
	if features.Enabled(features.CertStatusOptimizationsMigrated) {
		certStatusOb = &certStatusModelv2{
			certStatusModelv1: certStatusModelv1{
				SubscriberApproved: false,
				Status:             core.OCSPStatus("good"),
				OCSPLastUpdated:    time.Time{},
				OCSPResponse:       []byte{},
				Serial:             serial,
				RevokedDate:        time.Time{},
				RevokedReason:      0,
				LockCol:            0,
			},
			NotAfter: parsedCertificate.NotAfter,
		}
	} else {
		certStatusOb = &certStatusModelv1{
			SubscriberApproved: false,
			Status:             core.OCSPStatus("good"),
			OCSPLastUpdated:    time.Time{},
			OCSPResponse:       []byte{},
			Serial:             serial,
			RevokedDate:        time.Time{},
			RevokedReason:      0,
			LockCol:            0,
		}
	}

	tx, err := ssa.dbMap.Begin()
	if err != nil {
		return
	}

	// TODO Verify that the serial number doesn't yet exist
	err = tx.Insert(cert)
	if err != nil {
		err = Rollback(tx, err)
		return
	}

	err = tx.Insert(certStatusOb)
	if err != nil {
		err = Rollback(tx, err)
		return
	}

	err = addIssuedNames(tx, parsedCertificate)
	if err != nil {
		err = Rollback(tx, err)
		return
	}

	err = addFQDNSet(
		tx,
		parsedCertificate.DNSNames,
		serial,
		parsedCertificate.NotBefore,
		parsedCertificate.NotAfter,
	)
	if err != nil {
		err = Rollback(tx, err)
		return
	}

	err = tx.Commit()
	return
}

// CountCertificatesRange returns the number of certificates issued in a specific
// date range
func (ssa *SQLStorageAuthority) CountCertificatesRange(ctx context.Context, start, end time.Time) (count int64, err error) {
	err = ssa.dbMap.SelectOne(
		&count,
		`SELECT COUNT(1) FROM certificates
		WHERE issued >= :windowLeft
		AND issued < :windowRight`,
		map[string]interface{}{
			"windowLeft":  start,
			"windowRight": end,
		},
	)
	return count, err
}

// CountPendingAuthorizations returns the number of pending, unexpired
// authorizations for the given registration.
func (ssa *SQLStorageAuthority) CountPendingAuthorizations(ctx context.Context, regID int64) (int, error) {
	var count int64

	/*
	 * We need to look at *both* the `authz` table and the `pendingAuthorizations`
	 * table during the transition period described in Issue 2162[0]
	 *
	 * [0] - https://github.com/letsencrypt/boulder/issues/2162
	 */
	for _, table := range authorizationTables {
		stmtArgs := []interface{}{regID, ssa.clk.Now()}
		qmarks := []string{}
		for _, status := range pendingStatuses {
			stmtArgs = append(stmtArgs, string(status))
			qmarks = append(qmarks, "?")
		}
		statusStmt := fmt.Sprintf("(%s)", strings.Join(qmarks, ","))

		var tableCount int64
		err := ssa.dbMap.SelectOne(&tableCount, fmt.Sprintf(`
		SELECT COUNT(1) FROM %s
		WHERE registrationID = ?
		AND expires > ?
		AND status IN %s`, table, statusStmt),
			stmtArgs...)
		if err != nil {
			return int(count), nil
		}
		count += tableCount
	}

	return int(count), nil
}

// ErrNoReceipt is an error type for non-existent SCT receipt
type ErrNoReceipt string

func (e ErrNoReceipt) Error() string {
	return string(e)
}

// GetSCTReceipt gets a specific SCT receipt for a given certificate serial and
// CT log ID
func (ssa *SQLStorageAuthority) GetSCTReceipt(ctx context.Context, serial string, logID string) (receipt core.SignedCertificateTimestamp, err error) {
	err = ssa.dbMap.SelectOne(
		&receipt,
		fmt.Sprintf("SELECT %s FROM sctReceipts WHERE certificateSerial = :serial AND logID = :logID", sctFields),
		map[string]interface{}{
			"serial": serial,
			"logID":  logID,
		},
	)

	if err == sql.ErrNoRows {
		err = ErrNoReceipt(err.Error())
		return
	}

	return
}

// AddSCTReceipt adds a new SCT receipt to the (append-only) sctReceipts table
func (ssa *SQLStorageAuthority) AddSCTReceipt(ctx context.Context, sct core.SignedCertificateTimestamp) error {
	err := ssa.dbMap.Insert(&sct)
	// For AddSCTReceipt, duplicates are explicitly OK, so don't return errors
	// based on duplicates, especially because we currently retry all submissions
	// for a certificate if even one of them fails. Once https://github.com/letsencrypt/boulder/issues/891
	// is fixed, we may want to start returning this as an error, or logging it.
	if err != nil && strings.HasPrefix(err.Error(), "Error 1062: Duplicate entry") {
		return nil
	}
	return err
}

func hashNames(names []string) []byte {
	names = core.UniqueLowerNames(names)
	hash := sha256.Sum256([]byte(strings.Join(names, ",")))
	return hash[:]
}

func addFQDNSet(tx *gorp.Transaction, names []string, serial string, issued time.Time, expires time.Time) error {
	return tx.Insert(&core.FQDNSet{
		SetHash: hashNames(names),
		Serial:  serial,
		Issued:  issued,
		Expires: expires,
	})
}

type execable interface {
	Exec(string, ...interface{}) (sql.Result, error)
}

func addIssuedNames(tx execable, cert *x509.Certificate) error {
	var qmarks []string
	var values []interface{}
	for _, name := range cert.DNSNames {
		values = append(values,
			core.ReverseName(name),
			core.SerialToString(cert.SerialNumber),
			cert.NotBefore)
		qmarks = append(qmarks, "(?, ?, ?)")
	}
	query := `INSERT INTO issuedNames (reversedName, serial, notBefore) VALUES ` + strings.Join(qmarks, ", ") + `;`
	_, err := tx.Exec(query, values...)
	return err
}

// CountFQDNSets returns the number of sets with hash |setHash| within the window
// |window|
func (ssa *SQLStorageAuthority) CountFQDNSets(ctx context.Context, window time.Duration, names []string) (int64, error) {
	var count int64
	err := ssa.dbMap.SelectOne(
		&count,
		`SELECT COUNT(1) FROM fqdnSets
		WHERE setHash = ?
		AND issued > ?`,
		hashNames(names),
		ssa.clk.Now().Add(-window),
	)
	return count, err
}

// FQDNSetExists returns a bool indicating if one or more FQDN sets |names|
// exists in the database
func (ssa *SQLStorageAuthority) FQDNSetExists(ctx context.Context, names []string) (bool, error) {
	var count int64
	err := ssa.dbMap.SelectOne(
		&count,
		`SELECT COUNT(1) FROM fqdnSets
		WHERE setHash = ?
		LIMIT 1`,
		hashNames(names),
	)
	return count > 0, err
}

// DeactivateRegistration deactivates a currently valid registration
func (ssa *SQLStorageAuthority) DeactivateRegistration(ctx context.Context, id int64) error {
	_, err := ssa.dbMap.Exec(
		"UPDATE registrations SET status = ? WHERE status = ? AND id = ?",
		string(core.StatusDeactivated),
		string(core.StatusValid),
		id,
	)
	return err
}

// DeactivateAuthorization deactivates a currently valid or pending authorization
func (ssa *SQLStorageAuthority) DeactivateAuthorization(ctx context.Context, id string) error {
	tx, err := ssa.dbMap.Begin()
	if err != nil {
		return err
	}

	authz, table, err := getAuthz(tx, id)
	if err != nil {
		return err
	}

	if authz.Status != core.StatusPending && authz.Status != core.StatusValid {
		return nil
	}

	// Note: we use the `table` returned from `getAuthz` to update a row in the
	//   `pendingAuthorizations` or `authz` as appropriate.
	_, err = tx.Exec(
		fmt.Sprintf(`UPDATE %s SET status = ? WHERE id = ? and status IN (?, ?)`, table),
		string(core.StatusDeactivated), id, string(core.StatusPending), string(core.StatusValid))
	if err != nil {
		err = Rollback(tx, err)
		return err
	}
	return tx.Commit()
}<|MERGE_RESOLUTION|>--- conflicted
+++ resolved
@@ -184,34 +184,10 @@
 		return core.Authorization{}, err
 	}
 
-<<<<<<< HEAD
 	authz, _, err := getAuthz(tx, id)
 	if err != nil {
 		err = Rollback(tx, err)
 		return authz, err
-=======
-	var pa pendingauthzModel
-	err = tx.SelectOne(&pa, fmt.Sprintf("SELECT %s FROM pendingAuthorizations WHERE id = ?", pendingAuthzFields), id)
-	if err != nil && err != sql.ErrNoRows {
-		err = Rollback(tx, err)
-		return
-	}
-	if err == sql.ErrNoRows {
-		var fa authzModel
-		err = tx.SelectOne(&fa, fmt.Sprintf("SELECT %s FROM authz WHERE id = ?", authzFields), id)
-		if err == sql.ErrNoRows {
-			err = fmt.Errorf("No pendingAuthorization or authz with ID %s", id)
-			err = Rollback(tx, err)
-			return
-		}
-		if err != nil {
-			err = Rollback(tx, err)
-			return
-		}
-		authz = fa.Authorization
-	} else {
-		authz = pa.Authorization
->>>>>>> 4c9cf065
 	}
 
 	err = tx.Commit()
@@ -713,7 +689,6 @@
 		return err
 	}
 
-<<<<<<< HEAD
 	var updateAuth interface{}
 	if table == "pendingAuthorization" {
 		// If the authz came from the legacy pending table, use
@@ -730,18 +705,6 @@
 	}
 
 	_, err = tx.Update(updateAuth)
-=======
-	var pa pendingauthzModel
-	err = tx.SelectOne(&pa, fmt.Sprintf("SELECT %s FROM pendingAuthorizations WHERE id = ?", pendingAuthzFields), authz.ID)
-	if err == sql.ErrNoRows {
-		return Rollback(tx, fmt.Errorf("No pending authorization with ID %s", authz.ID))
-	}
-	if err != nil {
-		return Rollback(tx, err)
-	}
-	pa.Authorization = authz
-	_, err = tx.Update(&pa)
->>>>>>> 4c9cf065
 	if err != nil {
 		err = Rollback(tx, err)
 		return err
@@ -769,22 +732,11 @@
 		return err
 	}
 
-<<<<<<< HEAD
 	// If the existing authz from the DB isn't currently pending, we can't finalize it
 	if !statusIsPending(dbAuthz.Status) {
 		err = errors.New("Cannot finalize an authorization that is not pending")
 		err = Rollback(tx, err)
 		return err
-=======
-	auth := &authzModel{authz}
-	var pa pendingauthzModel
-	err = tx.SelectOne(&pa, fmt.Sprintf("SELECT %s FROM pendingAuthorizations WHERE id = ?", pendingAuthzFields), authz.ID)
-	if err == sql.ErrNoRows {
-		return Rollback(tx, fmt.Errorf("No pending authorization with ID %s", authz.ID))
-	}
-	if err != nil {
-		return Rollback(tx, err)
->>>>>>> 4c9cf065
 	}
 
 	// If the authz update is to a pending status, we can't do that! Use
@@ -795,7 +747,6 @@
 		return err
 	}
 
-<<<<<<< HEAD
 	// If we found a pending authz in the pendingAuthorizations table, follow
 	// the legacy finalization process: insert a new final `authz` row, delete the
 	// old `pendingAuthorizations` row
@@ -827,10 +778,6 @@
 		// Should not happen! There are only two tables defined
 		// `authorizationTables` from `sa/authz.go`
 		err = errors.New("Internal error finalizing authz from unknown table")
-=======
-	_, err = tx.Delete(&pa)
-	if err != nil {
->>>>>>> 4c9cf065
 		err = Rollback(tx, err)
 		return err
 	}
