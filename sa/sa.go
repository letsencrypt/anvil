--- conflicted
+++ resolved
@@ -477,11 +477,7 @@
 		Expires:        parsedCertificate.NotAfter,
 	}
 
-<<<<<<< HEAD
-	_, overallError := db.WithTransaction(ctx, ssa.dbMap, func(txWithCtx db.Executor) (interface{}, error) {
-=======
-	isRenewalRaw, overallError := db.WithTransaction(ctx, ssa.dbMap, func(txWithCtx db.Transaction) (interface{}, error) {
->>>>>>> 8c9d4f87
+	isRenewalRaw, overallError := db.WithTransaction(ctx, ssa.dbMap, func(txWithCtx db.Executor) (interface{}, error) {
 		// Save the final certificate
 		err = txWithCtx.Insert(cert)
 		if err != nil {
@@ -541,7 +537,7 @@
 	// for rate limits. Since the effects of failing these writes is slight
 	// miscalculation of rate limits we choose to not fail the AddCertificate
 	// operation if the rate limit update transaction fails.
-	_, rlTransactionErr := db.WithTransaction(ctx, ssa.dbMap, func(txWithCtx db.Transaction) (interface{}, error) {
+	_, rlTransactionErr := db.WithTransaction(ctx, ssa.dbMap, func(txWithCtx db.Executor) (interface{}, error) {
 		// Add to the rate limit table, but only for new certificates. Renewals
 		// don't count against the certificatesPerName limit.
 		if !isRenewal {
