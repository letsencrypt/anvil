package sa

import (
	"crypto/sha256"
	"crypto/x509"
	"database/sql"
	"encoding/json"
	"fmt"
	"math/big"
	"net"
	"strings"
	"sync"
	"time"

	"github.com/jmhodges/clock"
	"golang.org/x/net/context"
	"gopkg.in/go-gorp/gorp.v2"
	jose "gopkg.in/square/go-jose.v2"

	"github.com/letsencrypt/boulder/core"
	corepb "github.com/letsencrypt/boulder/core/proto"
	berrors "github.com/letsencrypt/boulder/errors"
	"github.com/letsencrypt/boulder/features"
	bgrpc "github.com/letsencrypt/boulder/grpc"
	blog "github.com/letsencrypt/boulder/log"
	"github.com/letsencrypt/boulder/metrics"
	"github.com/letsencrypt/boulder/revocation"
	sapb "github.com/letsencrypt/boulder/sa/proto"
)

type certCountFunc func(domain string, earliest, latest time.Time) (int, error)

// SQLStorageAuthority defines a Storage Authority
type SQLStorageAuthority struct {
	dbMap *gorp.DbMap
	clk   clock.Clock
	log   blog.Logger
	scope metrics.Scope

	// For RPCs that generate multiple, parallelizable SQL queries, this is the
	// max parallelism they will use (to avoid consuming too many MariaDB
	// threads).
	parallelismPerRPC int

	// We use a function type here so we can mock out this internal function in
	// unittests.
	countCertificatesByName certCountFunc
}

func digest256(data []byte) []byte {
	d := sha256.New()
	_, _ = d.Write(data) // Never returns an error
	return d.Sum(nil)
}

// Utility models
type pendingauthzModel struct {
	core.Authorization

	LockCol int64
}

type authzModel struct {
	core.Authorization
}

// orderFQDNSet contains the SHA256 hash of the lowercased, comma joined names
// from a new-order request, along with the corresponding orderID, the
// registration ID, and the order expiry. This is used to find
// existing orders for reuse.
type orderFQDNSet struct {
	ID             int64
	SetHash        []byte
	OrderID        int64
	RegistrationID int64
	Expires        time.Time
}

const (
	authorizationTable        = "authz"
	pendingAuthorizationTable = "pendingAuthorizations"
)

var authorizationTables = []string{
	authorizationTable,
	pendingAuthorizationTable,
}

// NewSQLStorageAuthority provides persistence using a SQL backend for
// Boulder. It will modify the given gorp.DbMap by adding relevant tables.
func NewSQLStorageAuthority(
	dbMap *gorp.DbMap,
	clk clock.Clock,
	logger blog.Logger,
	scope metrics.Scope,
	parallelismPerRPC int,
) (*SQLStorageAuthority, error) {
	SetSQLDebug(dbMap, logger)

	ssa := &SQLStorageAuthority{
		dbMap:             dbMap,
		clk:               clk,
		log:               logger,
		scope:             scope,
		parallelismPerRPC: parallelismPerRPC,
	}

	ssa.countCertificatesByName = ssa.countCertificatesByNameImpl

	return ssa, nil
}

func statusIsPending(status core.AcmeStatus) bool {
	return status == core.StatusPending || status == core.StatusProcessing || status == core.StatusUnknown
}

func existingPending(tx *gorp.Transaction, id string) bool {
	var count int64
	_ = tx.SelectOne(&count, "SELECT count(*) FROM pendingAuthorizations WHERE id = :id", map[string]interface{}{"id": id})
	return count > 0
}

func existingFinal(tx *gorp.Transaction, id string) bool {
	var count int64
	_ = tx.SelectOne(&count, "SELECT count(*) FROM authz WHERE id = :id", map[string]interface{}{"id": id})
	return count > 0
}

func existingRegistration(tx *gorp.Transaction, id int64) bool {
	var count int64
	_ = tx.SelectOne(&count, "SELECT count(*) FROM registrations WHERE id = :id", map[string]interface{}{"id": id})
	return count > 0
}

func updateChallenges(authID string, challenges []core.Challenge, tx *gorp.Transaction) error {
	var challs []challModel
	_, err := tx.Select(
		&challs,
		getChallengesQuery,
		map[string]interface{}{"authID": authID},
	)
	if err != nil {
		return err
	}
	if len(challs) != len(challenges) {
		return fmt.Errorf("Invalid number of challenges provided")
	}
	for i, authChall := range challenges {
		chall, err := challengeToModel(&authChall, challs[i].AuthorizationID)
		if err != nil {
			return err
		}
		chall.ID = challs[i].ID
		_, err = tx.Update(chall)
		if err != nil {
			return err
		}
	}
	return nil
}

// GetRegistration obtains a Registration by ID
func (ssa *SQLStorageAuthority) GetRegistration(ctx context.Context, id int64) (core.Registration, error) {
	const query = "WHERE id = ?"
	model, err := selectRegistration(ssa.dbMap, query, id)
	if err == sql.ErrNoRows {
		return core.Registration{}, berrors.NotFoundError("registration with ID '%d' not found", id)
	}
	if err != nil {
		return core.Registration{}, err
	}
	return modelToRegistration(model)
}

// GetRegistrationByKey obtains a Registration by JWK
func (ssa *SQLStorageAuthority) GetRegistrationByKey(ctx context.Context, key *jose.JSONWebKey) (core.Registration, error) {
	const query = "WHERE jwk_sha256 = ?"
	if key == nil {
		return core.Registration{}, fmt.Errorf("key argument to GetRegistrationByKey must not be nil")
	}
	sha, err := core.KeyDigest(key.Key)
	if err != nil {
		return core.Registration{}, err
	}
	model, err := selectRegistration(ssa.dbMap, query, sha)
	if err == sql.ErrNoRows {
		return core.Registration{}, berrors.NotFoundError("no registrations with public key sha256 %q", sha)
	}
	if err != nil {
		return core.Registration{}, err
	}

	return modelToRegistration(model)
}

// GetAuthorization obtains an Authorization by ID
func (ssa *SQLStorageAuthority) GetAuthorization(ctx context.Context, id string) (core.Authorization, error) {
	authz := core.Authorization{}
	tx, err := ssa.dbMap.Begin()
	if err != nil {
		return authz, err
	}
	pa, err := selectPendingAuthz(tx, "WHERE id = ?", id)
	if err != nil && err != sql.ErrNoRows {
		return authz, Rollback(tx, err)
	}
	if err == sql.ErrNoRows {
		var fa authzModel
		err := tx.SelectOne(&fa, fmt.Sprintf("SELECT %s FROM authz WHERE id = ?", authzFields), id)
		if err != nil && err != sql.ErrNoRows {
			return authz, Rollback(tx, err)
		} else if err == sql.ErrNoRows {
			// If there was no result in either the pending authz table or the authz
			// table then return a `berrors.NotFound` instance (or a rollback error if
			// the transaction rollback fails)
			return authz, Rollback(
				tx,
				berrors.NotFoundError("no authorization found with id %q", id))
		}
		authz = fa.Authorization
	} else {
		authz = pa.Authorization
	}

	authz.Challenges, err = ssa.getChallenges(authz.ID)
	if err != nil {
		return authz, err
	}

	return authz, tx.Commit()
}

// GetValidAuthorizations returns the latest authorization object for all
// domain names from the parameters that the account has authorizations for.
func (ssa *SQLStorageAuthority) GetValidAuthorizations(ctx context.Context, registrationID int64, names []string, now time.Time) (map[string]*core.Authorization, error) {
	return ssa.getAuthorizations(ctx, authorizationTable, string(core.StatusValid), registrationID, names, now)
}

// incrementIP returns a copy of `ip` incremented at a bit index `index`,
// or in other words the first IP of the next highest subnet given a mask of
// length `index`.
// In order to easily account for overflow, we treat ip as a big.Int and add to
// it. If the increment overflows the max size of a net.IP, return the highest
// possible net.IP.
func incrementIP(ip net.IP, index int) net.IP {
	bigInt := new(big.Int)
	bigInt.SetBytes([]byte(ip))
	incr := new(big.Int).Lsh(big.NewInt(1), 128-uint(index))
	bigInt.Add(bigInt, incr)
	// bigInt.Bytes can be shorter than 16 bytes, so stick it into a
	// full-sized net.IP.
	resultBytes := bigInt.Bytes()
	if len(resultBytes) > 16 {
		return net.ParseIP("ffff:ffff:ffff:ffff:ffff:ffff:ffff:ffff")
	}
	result := make(net.IP, 16)
	copy(result[16-len(resultBytes):], resultBytes)
	return result
}

// ipRange returns a range of IP addresses suitable for querying MySQL for the
// purpose of rate limiting using a range that is inclusive on the lower end and
// exclusive at the higher end. If ip is an IPv4 address, it returns that address,
// plus the one immediately higher than it. If ip is an IPv6 address, it applies
// a /48 mask to it and returns the lowest IP in the resulting network, and the
// first IP outside of the resulting network.
func ipRange(ip net.IP) (net.IP, net.IP) {
	ip = ip.To16()
	// For IPv6, match on a certain subnet range, since one person can commonly
	// have an entire /48 to themselves.
	maskLength := 48
	// For IPv4 addresses, do a match on exact address, so begin = ip and end =
	// next higher IP.
	if ip.To4() != nil {
		maskLength = 128
	}

	mask := net.CIDRMask(maskLength, 128)
	begin := ip.Mask(mask)
	end := incrementIP(begin, maskLength)

	return begin, end
}

// CountRegistrationsByIP returns the number of registrations created in the
// time range for a single IP address.
func (ssa *SQLStorageAuthority) CountRegistrationsByIP(ctx context.Context, ip net.IP, earliest time.Time, latest time.Time) (int, error) {
	var count int64
	err := ssa.dbMap.SelectOne(
		&count,
		`SELECT COUNT(1) FROM registrations
		 WHERE
		 initialIP = :ip AND
		 :earliest < createdAt AND
		 createdAt <= :latest`,
		map[string]interface{}{
			"ip":       []byte(ip),
			"earliest": earliest,
			"latest":   latest,
		})
	if err != nil {
		return -1, err
	}
	return int(count), nil
}

// CountRegistrationsByIPRange returns the number of registrations created in
// the time range in an IP range. For IPv4 addresses, that range is limited to
// the single IP. For IPv6 addresses, that range is a /48, since it's not
// uncommon for one person to have a /48 to themselves.
func (ssa *SQLStorageAuthority) CountRegistrationsByIPRange(ctx context.Context, ip net.IP, earliest time.Time, latest time.Time) (int, error) {
	var count int64
	beginIP, endIP := ipRange(ip)
	err := ssa.dbMap.SelectOne(
		&count,
		`SELECT COUNT(1) FROM registrations
		 WHERE
		 :beginIP <= initialIP AND
		 initialIP < :endIP AND
		 :earliest < createdAt AND
		 createdAt <= :latest`,
		map[string]interface{}{
			"earliest": earliest,
			"latest":   latest,
			"beginIP":  []byte(beginIP),
			"endIP":    []byte(endIP),
		})
	if err != nil {
		return -1, err
	}
	return int(count), nil
}

// CountCertificatesByNames counts, for each input domain, the number of
// certificates issued in the given time range for that domain and its
// subdomains. It returns a map from domains to counts, which is guaranteed to
// contain an entry for each input domain, so long as err is nil.
// Queries will be run in parallel. If any of them error, only one error will
// be returned.
func (ssa *SQLStorageAuthority) CountCertificatesByNames(ctx context.Context, domains []string, earliest, latest time.Time) ([]*sapb.CountByNames_MapElement, error) {
	work := make(chan string, len(domains))
	type result struct {
		err    error
		count  int
		domain string
	}
	results := make(chan result, len(domains))
	for _, domain := range domains {
		work <- domain
	}
	close(work)
	var wg sync.WaitGroup
	ctx, cancel := context.WithCancel(ctx)
	defer cancel()
	// We may perform up to 100 queries, depending on what's in the certificate
	// request. Parallelize them so we don't hit our timeout, but limit the
	// parallelism so we don't consume too many threads on the database.
	for i := 0; i < ssa.parallelismPerRPC; i++ {
		wg.Add(1)
		go func() {
			defer wg.Done()
			for domain := range work {
				select {
				case <-ctx.Done():
					results <- result{err: ctx.Err()}
					return
				default:
				}
				currentCount, err := ssa.countCertificatesByName(domain, earliest, latest)
				if err != nil {
					results <- result{err: err}
					// Skip any further work
					cancel()
					return
				}
				results <- result{
					count:  currentCount,
					domain: domain,
				}
			}
		}()
	}
	wg.Wait()
	close(results)
	var ret []*sapb.CountByNames_MapElement
	for r := range results {
		if r.err != nil {
			return nil, r.err
		}
		name := string(r.domain)
		pbCount := int64(r.count)
		ret = append(ret, &sapb.CountByNames_MapElement{
			Name:  &name,
			Count: &pbCount,
		})
	}
	return ret, nil
}

func (ssa *SQLStorageAuthority) CountCertificatesByExactNames(ctx context.Context, domains []string, earliest, latest time.Time) ([]*sapb.CountByNames_MapElement, error) {
	var ret []*sapb.CountByNames_MapElement
	for _, domain := range domains {
		currentCount, err := ssa.countCertificatesByExactName(domain, earliest, latest)
		if err != nil {
			return ret, err
		}
		name := string(domain)
		pbCount := int64(currentCount)
		ret = append(ret, &sapb.CountByNames_MapElement{
			Name:  &name,
			Count: &pbCount,
		})
	}
	return ret, nil
}

func ReverseName(domain string) string {
	labels := strings.Split(domain, ".")
	for i, j := 0, len(labels)-1; i < j; i, j = i+1, j-1 {
		labels[i], labels[j] = labels[j], labels[i]
	}
	return strings.Join(labels, ".")
}

const countCertificatesSelect = `
		 SELECT serial from issuedNames
		 WHERE (reversedName = :reversedDomain OR
			      reversedName LIKE CONCAT(:reversedDomain, ".%"))
		 AND notBefore > :earliest AND notBefore <= :latest;`

const countCertificatesExactSelect = `
		 SELECT serial from issuedNames
		 WHERE reversedName = :reversedDomain
		 AND notBefore > :earliest AND notBefore <= :latest;`

// countCertificatesByNames returns, for a single domain, the count of
// certificates issued in the given time range for that domain and its
// subdomains.
func (ssa *SQLStorageAuthority) countCertificatesByNameImpl(domain string, earliest, latest time.Time) (int, error) {
	return ssa.countCertificates(domain, earliest, latest, countCertificatesSelect)
}

// countCertificatesByExactNames returns, for a single domain, the count of
// certificates issued in the given time range for that domain. In contrast to
// countCertificatesByNames subdomains are NOT considered.
func (ssa *SQLStorageAuthority) countCertificatesByExactName(domain string, earliest, latest time.Time) (int, error) {
	return ssa.countCertificates(domain, earliest, latest, countCertificatesExactSelect)
}

// countCertificates returns, for a single domain, the count of
// non-renewal certificate issuances in the given time range for that domain using the
// provided query, assumed to be either `countCertificatesExactSelect` or
// `countCertificatesSelect`. If the `AllowRenewalFirstRL` feature flag is set,
// renewals of certificates issued within the same window are considered "free"
// and are not counted.
func (ssa *SQLStorageAuthority) countCertificates(domain string, earliest, latest time.Time, query string) (int, error) {
	var serials []string
	_, err := ssa.dbMap.Select(
		&serials,
		query,
		map[string]interface{}{
			"reversedDomain": ReverseName(domain),
			"earliest":       earliest,
			"latest":         latest,
		})
	if err == sql.ErrNoRows {
		return 0, nil
	} else if err != nil {
		return 0, err
	}

	// If the `AllowRenewalFirstRL` feature flag is enabled then do the work
	// required to discount renewals
	if features.Enabled(features.AllowRenewalFirstRL) {
		// If there are no serials found, short circuit since there isn't subsequent
		// work to do
		if len(serials) == 0 {
			return 0, nil
		}

		// Find all FQDN Set Hashes with the serials from the issuedNames table that
		// were visible within our search window
		fqdnSets, err := ssa.getFQDNSetsBySerials(serials)
		if err != nil {
			return 0, err
		}

		// Using those FQDN Set Hashes, we can then find all of the non-renewal
		// issuances with a second query against the fqdnSets table using the set
		// hashes we know about
		nonRenewalIssuances, err := ssa.getNewIssuancesByFQDNSet(fqdnSets, earliest)
		if err != nil {
			return 0, err
		}
		return nonRenewalIssuances, nil
	} else {
		// Otherwise, use the preexisting behaviour and deduplicate by serials
		// returning a count of unique serials qignoring any potential renewals
		serialMap := make(map[string]struct{}, len(serials))
		for _, s := range serials {
			serialMap[s] = struct{}{}
		}

		return len(serialMap), nil
	}
}

// GetCertificate takes a serial number and returns the corresponding
// certificate, or error if it does not exist.
func (ssa *SQLStorageAuthority) GetCertificate(ctx context.Context, serial string) (core.Certificate, error) {
	if !core.ValidSerial(serial) {
		err := fmt.Errorf("Invalid certificate serial %s", serial)
		return core.Certificate{}, err
	}

	cert, err := SelectCertificate(ssa.dbMap, "WHERE serial = ?", serial)
	if err == sql.ErrNoRows {
		return core.Certificate{}, berrors.NotFoundError("certificate with serial %q not found", serial)
	}
	if err != nil {
		return core.Certificate{}, err
	}
	return cert, err
}

// GetCertificateStatus takes a hexadecimal string representing the full 128-bit serial
// number of a certificate and returns data about that certificate's current
// validity.
func (ssa *SQLStorageAuthority) GetCertificateStatus(ctx context.Context, serial string) (core.CertificateStatus, error) {
	if !core.ValidSerial(serial) {
		err := fmt.Errorf("Invalid certificate serial %s", serial)
		return core.CertificateStatus{}, err
	}

	var status core.CertificateStatus
	statusObj, err := ssa.dbMap.Get(certStatusModel{}, serial)
	if err != nil {
		return status, err
	}
	if statusObj == nil {
		return status, nil
	}
	statusModel := statusObj.(*certStatusModel)
	status = core.CertificateStatus{
		Serial:                statusModel.Serial,
		Status:                statusModel.Status,
		OCSPLastUpdated:       statusModel.OCSPLastUpdated,
		RevokedDate:           statusModel.RevokedDate,
		RevokedReason:         statusModel.RevokedReason,
		LastExpirationNagSent: statusModel.LastExpirationNagSent,
		OCSPResponse:          statusModel.OCSPResponse,
		NotAfter:              statusModel.NotAfter,
		IsExpired:             statusModel.IsExpired,
	}

	return status, nil
}

// NewRegistration stores a new Registration
func (ssa *SQLStorageAuthority) NewRegistration(ctx context.Context, reg core.Registration) (core.Registration, error) {
	reg.CreatedAt = ssa.clk.Now()
	rm, err := registrationToModel(&reg)
	if err != nil {
		return reg, err
	}
	err = ssa.dbMap.Insert(rm)
	if err != nil {
		return reg, err
	}
	return modelToRegistration(rm)
}

// MarkCertificateRevoked stores the fact that a certificate is revoked, along
// with a timestamp and a reason.
func (ssa *SQLStorageAuthority) MarkCertificateRevoked(ctx context.Context, serial string, reasonCode revocation.Reason) error {
	var err error
	if _, err = ssa.GetCertificate(ctx, serial); err != nil {
		return fmt.Errorf(
			"Unable to mark certificate %s revoked: cert not found.", serial)
	}

	if _, err = ssa.GetCertificateStatus(ctx, serial); err != nil {
		return fmt.Errorf(
			"Unable to mark certificate %s revoked: cert status not found.", serial)
	}

	tx, err := ssa.dbMap.Begin()
	if err != nil {
		return err
	}

	const statusQuery = "WHERE serial = ?"
	statusObj, err := SelectCertificateStatus(tx, statusQuery, serial)
	if err == sql.ErrNoRows {
		err = fmt.Errorf("No certificate with serial %s", serial)
		err = Rollback(tx, err)
		return err
	}
	if err != nil {
		err = Rollback(tx, err)
		return err
	}

	var n int64
	now := ssa.clk.Now()
	statusObj.Status = core.OCSPStatusRevoked
	statusObj.RevokedDate = now
	statusObj.RevokedReason = reasonCode
	n, err = tx.Update(&statusObj)
	if err != nil {
		err = Rollback(tx, err)
		return err
	}
	if n == 0 {
		err = berrors.InternalServerError("no certificate updated")
		err = Rollback(tx, err)
		return err
	}

	return tx.Commit()
}

// UpdateRegistration stores an updated Registration
func (ssa *SQLStorageAuthority) UpdateRegistration(ctx context.Context, reg core.Registration) error {
	const query = "WHERE id = ?"
	model, err := selectRegistration(ssa.dbMap, query, reg.ID)
	if err == sql.ErrNoRows {
		return berrors.NotFoundError("registration with ID '%d' not found", reg.ID)
	}

	updatedRegModel, err := registrationToModel(&reg)
	if err != nil {
		return err
	}

	// Copy the existing registration model's LockCol to the new updated
	// registration model's LockCol
	updatedRegModel.LockCol = model.LockCol
	n, err := ssa.dbMap.Update(updatedRegModel)
	if err != nil {
		return err
	}
	if n == 0 {
		return berrors.NotFoundError("registration with ID '%d' not found", reg.ID)
	}

	return nil
}

// NewPendingAuthorization retrieves a pending authorization for
// authz.Identifier if one exists, or creates a new one otherwise.
func (ssa *SQLStorageAuthority) NewPendingAuthorization(ctx context.Context, authz core.Authorization) (core.Authorization, error) {
	var output core.Authorization

	tx, err := ssa.dbMap.Begin()
	if err != nil {
		return output, err
	}

	// Create a random ID and check that it doesn't exist already
	authz.ID = core.NewToken()
	for existingPending(tx, authz.ID) || existingFinal(tx, authz.ID) {
		authz.ID = core.NewToken()
	}

	// Insert a stub row in pending
	pendingAuthz := pendingauthzModel{Authorization: authz}
	err = tx.Insert(&pendingAuthz)
	if err != nil {
		err = Rollback(tx, err)
		return output, err
	}

	for i, c := range authz.Challenges {
		challModel, err := challengeToModel(&c, pendingAuthz.ID)
		if err != nil {
			err = Rollback(tx, err)
			return output, err
		}
		// Magic happens here: Gorp will modify challModel, setting challModel.ID
		// to the auto-increment primary key. This is important because we want
		// the challenge objects inside the Authorization we return to know their
		// IDs, so they can have proper URLs.
		// See https://godoc.org/github.com/coopernurse/gorp#DbMap.Insert
		err = tx.Insert(challModel)
		if err != nil {
			err = Rollback(tx, err)
			return output, err
		}
		challenge, err := modelToChallenge(challModel)
		if err != nil {
			err = Rollback(tx, err)
			return output, err
		}
		authz.Challenges[i] = challenge
	}

	err = tx.Commit()
	output = pendingAuthz.Authorization
	output.Challenges = authz.Challenges
	return output, err
}

// GetPendingAuthorization returns the most recent Pending authorization
// with the given identifier, if available.
func (ssa *SQLStorageAuthority) GetPendingAuthorization(
	ctx context.Context,
	req *sapb.GetPendingAuthorizationRequest,
) (*core.Authorization, error) {
	identifierJSON, err := json.Marshal(core.AcmeIdentifier{
		Type:  core.IdentifierType(*req.IdentifierType),
		Value: *req.IdentifierValue,
	})
	if err != nil {
		return nil, err
	}

	// Note: This will use the index on `registrationId`, `expires`, which should
	// keep the amount of scanning to a minimum. That index does not include the
	// identifier, so accounts with huge numbers of pending authzs may result in
	// slow queries here.
	pa, err := selectPendingAuthz(ssa.dbMap,
		`WHERE registrationID = :regID
			 AND identifier = :identifierJSON
			 AND status = :status
			 AND expires > :validUntil
		 ORDER BY expires ASC
		 LIMIT 1`,
		map[string]interface{}{
			"regID":          *req.RegistrationID,
			"identifierJSON": identifierJSON,
			"status":         string(core.StatusPending),
			"validUntil":     time.Unix(0, *req.ValidUntil),
		})
	if err == sql.ErrNoRows {
		return nil, berrors.NotFoundError("pending authz not found")
	} else if err == nil {
		// We found an authz, but we still need to fetch its challenges. To
		// simplify things, just call GetAuthorization, which takes care of that.
		ssa.scope.Inc("reused_authz", 1)
		authz, err := ssa.GetAuthorization(ctx, pa.ID)
		return &authz, err
	} else {
		// Any error other than ErrNoRows; return the error
		return nil, err
	}

}

// UpdatePendingAuthorization updates a Pending Authorization's Challenges.
// Despite what the name "UpdatePendingAuthorization" (preserved for legacy
// reasons) may indicate, the pending authorization table row is not changed,
// only the associated challenges by way of `sa.updateChallenges`.
func (ssa *SQLStorageAuthority) UpdatePendingAuthorization(ctx context.Context, authz core.Authorization) error {
	tx, err := ssa.dbMap.Begin()
	if err != nil {
		return err
	}

	if !statusIsPending(authz.Status) {
		err = berrors.WrongAuthorizationStateError("authorization is not pending")
		return Rollback(tx, err)
	}

	if existingFinal(tx, authz.ID) {
		err = berrors.WrongAuthorizationStateError("cannot update a finalized authorization")
		return Rollback(tx, err)
	}

	if !existingPending(tx, authz.ID) {
		err = berrors.InternalServerError("authorization with ID '%d' not found", authz.ID)
		return Rollback(tx, err)
	}

	_, err = selectPendingAuthz(tx, "WHERE id = ?", authz.ID)
	if err == sql.ErrNoRows {
		err = berrors.InternalServerError("authorization with ID '%d' not found", authz.ID)
		return Rollback(tx, err)
	}
	if err != nil {
		return Rollback(tx, err)
	}

	err = updateChallenges(authz.ID, authz.Challenges, tx)
	if err != nil {
		return Rollback(tx, err)
	}

	return tx.Commit()
}

// FinalizeAuthorization converts a Pending Authorization to a final one. If the
// Authorization is not found a berrors.NotFound result is returned. If the
// Authorization is status pending a berrors.InternalServer error is returned.
func (ssa *SQLStorageAuthority) FinalizeAuthorization(ctx context.Context, authz core.Authorization) error {
	tx, err := ssa.dbMap.Begin()
	if err != nil {
		return err
	}

	// Check that a pending authz exists
	if !existingPending(tx, authz.ID) {
		err = berrors.NotFoundError("authorization with ID %q not found", authz.ID)
		return Rollback(tx, err)
	}
	if statusIsPending(authz.Status) {
		err = berrors.InternalServerError("authorization to finalize is pending (ID %q)", authz.ID)
		return Rollback(tx, err)
	}

	auth := &authzModel{authz}
	pa, err := selectPendingAuthz(tx, "WHERE id = ?", authz.ID)
	if err == sql.ErrNoRows {
		return Rollback(tx, berrors.NotFoundError("authorization with ID %q not found", authz.ID))
	}
	if err != nil {
		return Rollback(tx, err)
	}

	err = tx.Insert(auth)
	if err != nil {
		return Rollback(tx, err)
	}

	_, err = tx.Delete(pa)
	if err != nil {
		return Rollback(tx, err)
	}

	err = updateChallenges(authz.ID, authz.Challenges, tx)
	if err != nil {
		return Rollback(tx, err)
	}

	return tx.Commit()
}

// RevokeAuthorizationsByDomain invalidates all pending or finalized authorizations
// for a specific domain
func (ssa *SQLStorageAuthority) RevokeAuthorizationsByDomain(ctx context.Context, ident core.AcmeIdentifier) (int64, int64, error) {
	identifierJSON, err := json.Marshal(ident)
	if err != nil {
		return 0, 0, err
	}
	identifier := string(identifierJSON)
	results := []int64{0, 0}

	now := ssa.clk.Now()
	for i, table := range authorizationTables {
		for {
			authz, err := getAuthorizationIDsByDomain(ssa.dbMap, table, identifier, now)
			if err != nil {
				return results[0], results[1], err
			}
			numAuthz := len(authz)
			if numAuthz == 0 {
				break
			}

			numRevoked, err := revokeAuthorizations(ssa.dbMap, table, authz)
			if err != nil {
				return results[0], results[1], err
			}
			results[i] += numRevoked
			if numRevoked < int64(numAuthz) {
				return results[0], results[1], fmt.Errorf("Didn't revoke all found authorizations")
			}
		}
	}

	return results[0], results[1], nil
}

// AddCertificate stores an issued certificate and returns the digest as
// a string, or an error if any occurred.
func (ssa *SQLStorageAuthority) AddCertificate(ctx context.Context, certDER []byte, regID int64, ocspResponse []byte) (string, error) {
	parsedCertificate, err := x509.ParseCertificate(certDER)
	if err != nil {
		return "", err
	}
	digest := core.Fingerprint256(certDER)
	serial := core.SerialToString(parsedCertificate.SerialNumber)

	cert := &core.Certificate{
		RegistrationID: regID,
		Serial:         serial,
		Digest:         digest,
		DER:            certDER,
		Issued:         ssa.clk.Now(),
		Expires:        parsedCertificate.NotAfter,
	}

	certStatus := &certStatusModel{
		Status:          core.OCSPStatus("good"),
		OCSPLastUpdated: time.Time{},
		OCSPResponse:    []byte{},
		Serial:          serial,
		RevokedDate:     time.Time{},
		RevokedReason:   0,
		NotAfter:        parsedCertificate.NotAfter,
	}
	if len(ocspResponse) != 0 {
		certStatus.OCSPResponse = ocspResponse
		certStatus.OCSPLastUpdated = ssa.clk.Now()
	}

	tx, err := ssa.dbMap.Begin()
	if err != nil {
		return "", err
	}

	// Note: will fail on duplicate serials. Extremely unlikely to happen and soon
	// to be fixed by redesign. Reference issue
	// https://github.com/letsencrypt/boulder/issues/2265 for more
	err = tx.Insert(cert)
	if err != nil {
		return "", Rollback(tx, err)
	}

	err = tx.Insert(certStatus)
	if err != nil {
		return "", Rollback(tx, err)
	}

	err = addIssuedNames(tx, parsedCertificate)
	if err != nil {
		return "", Rollback(tx, err)
	}

	err = addFQDNSet(
		tx,
		parsedCertificate.DNSNames,
		serial,
		parsedCertificate.NotBefore,
		parsedCertificate.NotAfter,
	)
	if err != nil {
		return "", Rollback(tx, err)
	}

	return digest, tx.Commit()
}

// CountCertificatesRange returns the number of certificates issued in a specific
// date range
func (ssa *SQLStorageAuthority) CountCertificatesRange(ctx context.Context, start, end time.Time) (int64, error) {
	var count int64
	err := ssa.dbMap.SelectOne(
		&count,
		`SELECT COUNT(1) FROM certificates
		WHERE issued >= :windowLeft
		AND issued < :windowRight`,
		map[string]interface{}{
			"windowLeft":  start,
			"windowRight": end,
		},
	)
	return count, err
}

// CountPendingAuthorizations returns the number of pending, unexpired
// authorizations for the given registration.
func (ssa *SQLStorageAuthority) CountPendingAuthorizations(ctx context.Context, regID int64) (count int, err error) {
	err = ssa.dbMap.SelectOne(&count,
		`SELECT count(1) FROM pendingAuthorizations
		WHERE registrationID = :regID AND
		expires > :now AND
		status = :pending`,
		map[string]interface{}{
			"regID":   regID,
			"now":     ssa.clk.Now(),
			"pending": string(core.StatusPending),
		})
	return
}

// CountPendingOrders returns the number of pending, unexpired
// orders for the given registration.
func (ssa *SQLStorageAuthority) CountPendingOrders(ctx context.Context, regID int64) (int, error) {
	var count int

	// Find all of the unexpired order IDs for the given account
	var orderIDs []int64
	_, err := ssa.dbMap.Select(&orderIDs,
		`SELECT ID FROM orders
		WHERE registrationID = :regID AND
		expires > :now`,
		map[string]interface{}{
			"regID": regID,
			"now":   ssa.clk.Now(),
		})
	if err != nil {
		return 0, err
	}

	// Iterate the order IDs, fetching the full order & associated authorizations
	// for each
<<<<<<< HEAD
=======
	// TODO(@cpu): This is not performant and we should optimize:
	//  https://github.com/letsencrypt/boulder/issues/3410
>>>>>>> c0ffa3d5
	for _, orderID := range orderIDs {
		order, err := ssa.GetOrder(ctx, &sapb.OrderRequest{Id: &orderID})
		if err != nil {
			return 0, err
		}

		// If the order is pending, increment the pending count
		if *order.Status == string(core.StatusPending) {
			count++
		}
	}

	return count, nil
}

// CountInvalidAuthorizations counts invalid authorizations for a user expiring
// in a given time range.
// authorizations for the give registration.
func (ssa *SQLStorageAuthority) CountInvalidAuthorizations(
	ctx context.Context,
	req *sapb.CountInvalidAuthorizationsRequest,
) (count *sapb.Count, err error) {
	identifier := core.AcmeIdentifier{
		Type:  core.IdentifierDNS,
		Value: *req.Hostname,
	}

	idJSON, err := json.Marshal(identifier)
	if err != nil {
		return nil, err
	}

	count = &sapb.Count{
		Count: new(int64),
	}
	err = ssa.dbMap.SelectOne(count.Count,
		`SELECT COUNT(1) FROM authz
		WHERE registrationID = :regID AND
		identifier = :identifier AND
		expires > :earliest AND
		expires <= :latest AND
		status = :invalid`,
		map[string]interface{}{
			"regID":      *req.RegistrationID,
			"identifier": idJSON,
			"earliest":   time.Unix(0, *req.Range.Earliest),
			"latest":     time.Unix(0, *req.Range.Latest),
			"invalid":    string(core.StatusInvalid),
		})
	return
}

// ErrNoReceipt is an error type for non-existent SCT receipt
type ErrNoReceipt string

func (e ErrNoReceipt) Error() string {
	return string(e)
}

// GetSCTReceipt gets a specific SCT receipt for a given certificate serial and
// CT log ID
func (ssa *SQLStorageAuthority) GetSCTReceipt(ctx context.Context, serial string, logID string) (core.SignedCertificateTimestamp, error) {
	receipt, err := selectSctReceipt(ssa.dbMap, "WHERE certificateSerial = ? AND logID = ?", serial, logID)
	if err == sql.ErrNoRows {
		return receipt, ErrNoReceipt(err.Error())
	}
	return receipt, err
}

// AddSCTReceipt adds a new SCT receipt to the (append-only) sctReceipts table
func (ssa *SQLStorageAuthority) AddSCTReceipt(ctx context.Context, sct core.SignedCertificateTimestamp) error {
	err := ssa.dbMap.Insert(&sct)
	// For AddSCTReceipt, duplicates are explicitly OK, so don't return errors
	// based on duplicates, especially because we currently retry all submissions
	// for a certificate if even one of them fails. Once https://github.com/letsencrypt/boulder/issues/891
	// is fixed, we may want to start returning this as an error, or logging it.
	if err != nil && strings.HasPrefix(err.Error(), "Error 1062: Duplicate entry") {
		return nil
	}
	return err
}

func hashNames(names []string) []byte {
	names = core.UniqueLowerNames(names)
	hash := sha256.Sum256([]byte(strings.Join(names, ",")))
	return hash[:]
}

func addFQDNSet(tx *gorp.Transaction, names []string, serial string, issued time.Time, expires time.Time) error {
	return tx.Insert(&core.FQDNSet{
		SetHash: hashNames(names),
		Serial:  serial,
		Issued:  issued,
		Expires: expires,
	})
}

// addOrderFQDNSet creates a new OrderFQDNSet row using the provided
// information. This function accepts a transaction so that the orderFqdnSet
// addition can take place within the order addition transaction. The caller is
// required to rollback the transaction if an error is returned.
func addOrderFQDNSet(
	tx *gorp.Transaction,
	names []string,
	orderID int64,
	regID int64,
	expires time.Time) error {
	return tx.Insert(&orderFQDNSet{
		SetHash:        hashNames(names),
		OrderID:        orderID,
		RegistrationID: regID,
		Expires:        expires,
	})
}

// deleteOrderFQDNSet deletes a OrderFQDNSet row that matches the provided
// orderID. This function accepts a transaction so that the deletion can
// take place within the finalization transaction. The caller is required to
// rollback the transaction if an error is returned.
func deleteOrderFQDNSet(
	tx *gorp.Transaction,
	orderID int64) error {

	result, err := tx.Exec(`
	  DELETE FROM orderFqdnSets
		WHERE orderID = ?`,
		orderID)
	if err != nil {
		return err
	}
	rowsDeleted, err := result.RowsAffected()
	if err != nil {
		return err
	}
	// We always expect there to be an order FQDN set row for each
	// pending/processing order that is being finalized. If there isn't one then
	// something is amiss and should be raised as an internal server error
	if rowsDeleted == 0 {
		return berrors.InternalServerError("No orderFQDNSet exists to delete")
	}
	return nil
}

type execable interface {
	Exec(string, ...interface{}) (sql.Result, error)
}

func addIssuedNames(tx execable, cert *x509.Certificate) error {
	var qmarks []string
	var values []interface{}
	for _, name := range cert.DNSNames {
		values = append(values,
			ReverseName(name),
			core.SerialToString(cert.SerialNumber),
			cert.NotBefore)
		qmarks = append(qmarks, "(?, ?, ?)")
	}
	query := `INSERT INTO issuedNames (reversedName, serial, notBefore) VALUES ` + strings.Join(qmarks, ", ") + `;`
	_, err := tx.Exec(query, values...)
	return err
}

// CountFQDNSets returns the number of sets with hash |setHash| within the window
// |window|
func (ssa *SQLStorageAuthority) CountFQDNSets(ctx context.Context, window time.Duration, names []string) (int64, error) {
	var count int64
	err := ssa.dbMap.SelectOne(
		&count,
		`SELECT COUNT(1) FROM fqdnSets
		WHERE setHash = ?
		AND issued > ?`,
		hashNames(names),
		ssa.clk.Now().Add(-window),
	)
	return count, err
}

// setHash is a []byte representing the hash of an FQDN Set
type setHash []byte

// getFQDNSetsBySerials finds the setHashes corresponding to a set of
// certificate serials. These serials can be used to check whether any
// certificates have been issued for the same set of names previously.
func (ssa *SQLStorageAuthority) getFQDNSetsBySerials(serials []string) ([]setHash, error) {
	var fqdnSets []setHash

	// It is unexpected that this function would be called with no serials
	if len(serials) == 0 {
		err := fmt.Errorf("getFQDNSetsBySerials called with no serials")
		ssa.log.AuditErr(err.Error())
		return nil, err
	}

	qmarks := make([]string, len(serials))
	params := make([]interface{}, len(serials))
	for i, serial := range serials {
		params[i] = serial
		qmarks[i] = "?"
	}
	query := "SELECT setHash FROM fqdnSets " +
		"WHERE serial IN (" + strings.Join(qmarks, ",") + ")"
	_, err := ssa.dbMap.Select(
		&fqdnSets,
		query,
		params...)

	if err != nil {
		return nil, err
	}

	// The serials existed when we found them in issuedNames, they should continue
	// to exist here. Otherwise an internal consistency violation occured and
	// needs to be audit logged
	if err == sql.ErrNoRows {
		err := fmt.Errorf("getFQDNSetsBySerials returned no rows - internal consistency violation")
		ssa.log.AuditErr(err.Error())
		return nil, err
	}
	return fqdnSets, nil
}

// getNewIssuancesByFQDNSet returns a count of new issuances (renewals are not
// included) for a given slice of fqdnSets that occurred after the earliest
// parameter.
func (ssa *SQLStorageAuthority) getNewIssuancesByFQDNSet(fqdnSets []setHash, earliest time.Time) (int, error) {
	var results []struct {
		Serial  string
		SetHash setHash
		Issued  time.Time
	}

	qmarks := make([]string, len(fqdnSets))
	params := make([]interface{}, len(fqdnSets))
	for i, setHash := range fqdnSets {
		// We have to cast the setHash back to []byte here since the sql package
		// isn't able to convert `sa.setHash` for the parameter value itself
		params[i] = []byte(setHash)
		qmarks[i] = "?"
	}

	query := "SELECT serial, setHash, issued FROM fqdnSets " +
		"WHERE setHash IN (" + strings.Join(qmarks, ",") + ") " +
		"ORDER BY setHash, issued"

	// First, find the serial, sethash and issued date from the fqdnSets table for
	// the given fqdn set hashes
	_, err := ssa.dbMap.Select(
		&results,
		query,
		params...)
	if err != nil && err != sql.ErrNoRows {
		return -1, err
	}

	// If there are no results we have encountered a major error and
	// should loudly complain
	if err == sql.ErrNoRows || len(results) == 0 {
		ssa.log.AuditErr(fmt.Sprintf("Found no results from fqdnSets for setHashes known to exist: %#v", fqdnSets))
		return 0, err
	}

	processedSetHashes := make(map[string]bool)
	issuanceCount := 0
	// Loop through each set hash result, counting issuances per unique set hash
	// that are within the window specified by the earliest parameter
	for _, result := range results {
		key := string(result.SetHash)
		// Skip set hashes that we have already processed - we only care about the
		// first issuance
		if processedSetHashes[key] {
			continue
		}

		// If the issued date is before our earliest cutoff then skip it
		if result.Issued.Before(earliest) {
			continue
		}

		// Otherwise note the issuance and mark the set hash as processed
		issuanceCount++
		processedSetHashes[key] = true
	}

	// Return the count of how many non-renewal issuances there were
	return issuanceCount, nil
}

// FQDNSetExists returns a bool indicating if one or more FQDN sets |names|
// exists in the database
func (ssa *SQLStorageAuthority) FQDNSetExists(ctx context.Context, names []string) (bool, error) {
	var count int64
	err := ssa.dbMap.SelectOne(
		&count,
		`SELECT COUNT(1) FROM fqdnSets
		WHERE setHash = ?
		LIMIT 1`,
		hashNames(names),
	)
	return count > 0, err
}

// PreviousCertificateExists returns true iff there was at least one certificate
// issued with the provided domain name, and the most recent such certificate
// was issued by the provided registration ID. Note: This means that if two
// different accounts were issuing certificates for a domain, only one gets the
// right to revalidate using TLS-SNI-01. We think this is an acceptable tradeoff
// of complexity versus coverage, though we may reconsider in the future.
func (ssa *SQLStorageAuthority) PreviousCertificateExists(
	ctx context.Context,
	req *sapb.PreviousCertificateExistsRequest,
) (*sapb.Exists, error) {
	t := true
	exists := &sapb.Exists{Exists: &t}

	f := false
	notExists := &sapb.Exists{Exists: &f}

	// Find the most recently issued certificate containing this domain name.
	var serial string
	err := ssa.dbMap.SelectOne(
		&serial,
		`SELECT serial FROM issuedNames
		WHERE reversedName = ?
		ORDER BY notBefore DESC
		LIMIT 1`,
		ReverseName(*req.Domain),
	)
	if err == sql.ErrNoRows {
		return notExists, nil
	}
	if err != nil {
		return nil, err
	}

	// Check whether that certificate was issued to the specified account.
	var count int
	err = ssa.dbMap.SelectOne(
		&count,
		`SELECT COUNT(1) FROM certificates
		WHERE serial = ?
		AND registrationID = ?`,
		serial,
		*req.RegID,
	)
	// If no rows found, that means the certificate we found in issuedNames wasn't
	// issued by the registration ID we are checking right now, but is not an
	// error.
	if err == sql.ErrNoRows {
		return notExists, nil
	}
	if err != nil {
		return nil, err
	}
	if count > 0 {
		return exists, nil
	}
	return notExists, nil
}

// DeactivateRegistration deactivates a currently valid registration
func (ssa *SQLStorageAuthority) DeactivateRegistration(ctx context.Context, id int64) error {
	_, err := ssa.dbMap.Exec(
		"UPDATE registrations SET status = ? WHERE status = ? AND id = ?",
		string(core.StatusDeactivated),
		string(core.StatusValid),
		id,
	)
	return err
}

// DeactivateAuthorization deactivates a currently valid or pending authorization
func (ssa *SQLStorageAuthority) DeactivateAuthorization(ctx context.Context, id string) error {
	tx, err := ssa.dbMap.Begin()
	if err != nil {
		return err
	}

	if existingPending(tx, id) {
		authzObj, err := tx.Get(&pendingauthzModel{}, id)
		if err != nil {
			return Rollback(tx, err)
		}
		if authzObj == nil {
			// InternalServerError because existingPending already told us it existed
			return berrors.InternalServerError("failure retrieving pending authorization")
		}
		authz := authzObj.(*pendingauthzModel)
		if authz.Status != core.StatusPending {
			return Rollback(tx, berrors.WrongAuthorizationStateError("authorization not pending"))
		}
		result, err := tx.Delete(authzObj)
		if err != nil {
			return Rollback(tx, err)
		}
		if result != 1 {
			return Rollback(tx, berrors.InternalServerError("wrong number of rows deleted: expected 1, got %d", result))
		}
		authz.Status = core.StatusDeactivated
		err = tx.Insert(&authzModel{authz.Authorization})
		if err != nil {
			return Rollback(tx, err)
		}
	} else {
		_, err = tx.Exec(
			`UPDATE authz SET status = ? WHERE id = ? and status = ?`,
			string(core.StatusDeactivated),
			id,
			string(core.StatusValid),
		)
		if err != nil {
			return Rollback(tx, err)
		}
	}

	return tx.Commit()
}

// NewOrder adds a new v2 style order to the database
func (ssa *SQLStorageAuthority) NewOrder(ctx context.Context, req *corepb.Order) (*corepb.Order, error) {
	order := &orderModel{
		RegistrationID: *req.RegistrationID,
		Expires:        time.Unix(0, *req.Expires),
	}

	tx, err := ssa.dbMap.Begin()
	if err != nil {
		return nil, err
	}

	if err := tx.Insert(order); err != nil {
		return nil, Rollback(tx, err)
	}

	for _, id := range req.Authorizations {
		otoa := &orderToAuthzModel{
			OrderID: order.ID,
			AuthzID: id,
		}
		if err := tx.Insert(otoa); err != nil {
			return nil, Rollback(tx, err)
		}
	}

	for _, name := range req.Names {
		reqdName := &requestedNameModel{
			OrderID:      order.ID,
			ReversedName: ReverseName(name),
		}
		if err := tx.Insert(reqdName); err != nil {
			return nil, Rollback(tx, err)
		}
	}

	// Add an FQDNSet entry for the order
	if err := addOrderFQDNSet(
		tx, req.Names, order.ID, order.RegistrationID, order.Expires); err != nil {
		return nil, Rollback(tx, err)
	}

	if err := tx.Commit(); err != nil {
		return nil, err
	}

	// Update the request with the ID that the order received
	req.Id = &order.ID

	// Update the request with pending status (No need to calculate the status
	// based on authzs here, we know a brand new order is always pending)
	pendingStatus := string(core.StatusPending)
	req.Status = &pendingStatus
	processingStatus := false
	req.BeganProcessing = &processingStatus
	return req, nil
}

// SetOrderProcessing updates a provided *corepb.Order in pending status to be
// in processing status by updating the `beganProcessing` field of the
// corresponding Order table row in the DB.
func (ssa *SQLStorageAuthority) SetOrderProcessing(ctx context.Context, req *corepb.Order) error {
	tx, err := ssa.dbMap.Begin()
	if err != nil {
		return err
	}

	result, err := tx.Exec(`
		UPDATE orders
		SET beganProcessing = ?
		WHERE id = ?
		AND beganProcessing = ?`,
		true,
		*req.Id,
		false)
	if err != nil {
		err = berrors.InternalServerError("error updating order to beganProcessing status")
		return Rollback(tx, err)
	}

	n, err := result.RowsAffected()
	if err != nil || n == 0 {
		err = berrors.InternalServerError("no order updated to beganProcessing status")
<<<<<<< HEAD
		return Rollback(tx, err)
	}

	return tx.Commit()
}

// SetOrderError updates a provided Order's error field.
func (ssa *SQLStorageAuthority) SetOrderError(ctx context.Context, order *corepb.Order) error {
	tx, err := ssa.dbMap.Begin()
	if err != nil {
		return err
	}

	om, err := orderToModel(order)
	if err != nil {
		return err
	}

	result, err := tx.Exec(`
		UPDATE orders
		SET error = ?
		WHERE id = ?`,
		om.Error,
		om.ID)
	if err != nil {
		err = berrors.InternalServerError("error updating order error field")
		return Rollback(tx, err)
	}

	n, err := result.RowsAffected()
	if err != nil || n == 0 {
		err = berrors.InternalServerError("no order updated with new error field")
=======
>>>>>>> c0ffa3d5
		return Rollback(tx, err)
	}

	return tx.Commit()
}

// FinalizeOrder finalizes a provided *corepb.Order by persisting the
// CertificateSerial and a valid status to the database. No fields other than
// CertificateSerial and the order ID on the provided order are processed (e.g.
// this is not a generic update RPC).
func (ssa *SQLStorageAuthority) FinalizeOrder(ctx context.Context, req *corepb.Order) error {
	tx, err := ssa.dbMap.Begin()
	if err != nil {
		return err
	}

	result, err := tx.Exec(`
		UPDATE orders
		SET certificateSerial = ?
		WHERE id = ? AND
		beganProcessing = true`,
		*req.CertificateSerial,
		*req.Id)
	if err != nil {
		err = berrors.InternalServerError("error updating order for finalization")
		return Rollback(tx, err)
	}

	n, err := result.RowsAffected()
	if err != nil || n == 0 {
		err = berrors.InternalServerError("no order updated for finalization")
		return Rollback(tx, err)
	}

	// Delete the orderFQDNSet row for the order now that it has been finalized.
	// We use this table for order reuse and should not reuse a finalized order.
	if err := deleteOrderFQDNSet(tx, *req.Id); err != nil {
		return Rollback(tx, err)
	}

	return tx.Commit()
}

func (ssa *SQLStorageAuthority) authzForOrder(orderID int64) ([]string, error) {
	var ids []string
	_, err := ssa.dbMap.Select(&ids, "SELECT authzID FROM orderToAuthz WHERE orderID = ?", orderID)
	if err != nil {
		return nil, err
	}
	return ids, nil
}

// namesForOrder finds all of the requested names associated with an order. The
// names are returned in their reversed form (see `sa.ReverseName`).
func (ssa *SQLStorageAuthority) namesForOrder(orderID int64) ([]string, error) {
	var reversedNames []string
	_, err := ssa.dbMap.Select(&reversedNames, `
	SELECT reversedName
	FROM requestedNames
	WHERE orderID = ?`, orderID)
	if err != nil {
		return nil, err
	}
	return reversedNames, nil
}

// GetOrder is used to retrieve an already existing order object
func (ssa *SQLStorageAuthority) GetOrder(ctx context.Context, req *sapb.OrderRequest) (*corepb.Order, error) {
	omObj, err := ssa.dbMap.Get(orderModel{}, *req.Id)
	if err == sql.ErrNoRows || omObj == nil {
		return nil, berrors.NotFoundError("no order found for ID %d", *req.Id)
	}
	if err != nil {
		return nil, err
	}
	order, err := modelToOrder(omObj.(*orderModel))
	if err != nil {
		return nil, err
	}
	authzIDs, err := ssa.authzForOrder(*order.Id)
	if err != nil {
		return nil, err
	}
	for _, authzID := range authzIDs {
		order.Authorizations = append(order.Authorizations, authzID)
	}

	names, err := ssa.namesForOrder(*order.Id)
	if err != nil {
		return nil, err
	}
	// The requested names are stored reversed to improve indexing performance. We
	// need to reverse the reversed names here before giving them back to the
	// caller.
	reversedNames := make([]string, len(names))
	for i, n := range names {
		reversedNames[i] = ReverseName(n)
	}
	order.Names = reversedNames

	// Calculate the status for the order
	status, err := ssa.statusForOrder(ctx, order)
	if err != nil {
		return nil, err
	}
	order.Status = &status

	return order, nil
}

// statusForOrder examines the status of a provided order's authorizations to
// determine what the overall status of the order should be. In summary:
<<<<<<< HEAD
//   * If the order has an error, the order is invalid
=======
>>>>>>> c0ffa3d5
//   * If any of the order's authorizations are invalid, the order is invalid.
//   * If any of the order's authorizations are deactivated, the order is deactivated.
//   * If any of the order's authorizations are pending, the order is pending.
//   * If all of the order's authorizations are valid, and there is
//     a certificate serial, the order is valid.
//   * If all of the order's authorizations are valid, and we have began
//     processing, but there is no certificate serial, the order is processing.
//   * If all of the order's authorizations are valid, and we haven't begun
//     processing, then the order is pending waiting a finalization request.
// An error is returned for any other case.
func (ssa *SQLStorageAuthority) statusForOrder(ctx context.Context, order *corepb.Order) (string, error) {
<<<<<<< HEAD
	// Without any further work we know an order with an error is invalid
	if order.Error != nil {
		return string(core.StatusInvalid), nil
	}

=======
>>>>>>> c0ffa3d5
	// Get the full Authorization objects for the order
	authzs, err := ssa.getAllOrderAuthorizations(ctx, *order.Id, *order.RegistrationID)
	// If there was an error getting the authorizations, return it immediately
	if err != nil {
		return "", err
	}

	// If GetOrderAuthorizations returned a different number of authorization
	// objects than the order's slice of authorization IDs something has gone
	// wrong worth raising an internal error about.
	if len(authzs) != len(order.Authorizations) {
		return "", berrors.InternalServerError(
			"GetOrderAuthorizations returned the wrong number of authorizations "+
				"(%d vs expected %d) for order %d",
			len(authzs), len(order.Authorizations), *order.Id)
	}

	// Keep a count of the authorizations seen
	invalidAuthzs := 0
	deactivatedAuthzs := 0
	pendingAuthzs := 0
	validAuthzs := 0

	// Loop over each of the order's authorization objects to examine the authz status
	for _, authz := range authzs {
		switch authz.Status {
		case core.StatusInvalid:
			invalidAuthzs++
		case core.StatusDeactivated:
			deactivatedAuthzs++
		case core.StatusPending:
			pendingAuthzs++
		case core.StatusValid:
			validAuthzs++
		default:
			return "", berrors.InternalServerError(
				"Order is in an invalid state. Authz %s has invalid status %q",
				authz.ID, authz.Status)
		}
	}

	// An order is invalid if **any** of its authzs are invalid
	if invalidAuthzs > 0 {
		return string(core.StatusInvalid), nil
	}
	// An order is deactivated if **any** of its authzs are deactivated
	if deactivatedAuthzs > 0 {
		return string(core.StatusDeactivated), nil
	}
	// An order is pending if **any** of its authzs are pending
	if pendingAuthzs > 0 {
		return string(core.StatusPending), nil
	}

<<<<<<< HEAD
	// An order is fully authorizsed if it has valid authzs for each of the order
=======
	// An order is fully authorized if it has valid authzs for each of the order
>>>>>>> c0ffa3d5
	// names
	fullyAuthorized := len(order.Names) == validAuthzs

	// If the order isn't fully authorized we've encountered an internal error:
	// Above we checked for any invalid or pending authzs and should have returned
	// early. Somehow we made it this far but also don't have the correct number
	// of valid authzs.
	if !fullyAuthorized {
		return "", berrors.InternalServerError(
			"Order has the incorrect number of valid authorizations & no pending, " +
				"deactivated or invalid authorizations")
	}

	// If the order is fully authorized and the certificate serial is set then the
	// order is valid
	if fullyAuthorized && order.CertificateSerial != nil && *order.CertificateSerial != "" {
		return string(core.StatusValid), nil
	}

	// If the order is fully authorized, and we have began processing it, then the
	// order is processing.
	if fullyAuthorized && order.BeganProcessing != nil && *order.BeganProcessing {
		return string(core.StatusProcessing), nil
	}

	// If the order is fully authorized, and we haven't begun processing it, then
	// the order is still pending waiting a finalization request.
	if fullyAuthorized && order.BeganProcessing != nil && !*order.BeganProcessing {
		return string(core.StatusPending), nil
	}

	return "", berrors.InternalServerError(
		"Order %d is in an invalid state. No state known for this order's "+
			"authorizations", *order.Id)
}

func (ssa *SQLStorageAuthority) getAllOrderAuthorizations(
	ctx context.Context,
	orderID, acctID int64) (map[string]*core.Authorization, error) {
<<<<<<< HEAD

=======
>>>>>>> c0ffa3d5
	now := ssa.clk.Now()
	var allAuthzs []*core.Authorization

	for _, table := range authorizationTables {
		var authzs []*core.Authorization
		_, err := ssa.dbMap.Select(
			&authzs,
			fmt.Sprintf(`SELECT %s from %s AS authz
<<<<<<< HEAD
		LEFT JOIN orderToAuthz
=======
		INNER JOIN orderToAuthz
>>>>>>> c0ffa3d5
		ON authz.ID = orderToAuthz.authzID
		WHERE authz.registrationID = ? AND
		authz.expires > ? AND
		orderToAuthz.orderID = ?`, authzFields, table),
			acctID,
			now,
			orderID)
		if err != nil {
			return nil, err
		}

		allAuthzs = append(allAuthzs, authzs...)
	}

<<<<<<< HEAD
	// Collapse & dedupe the returned authorizations into a mapping from name to
=======
	// Collapse the returned authorizations into a mapping from name to
>>>>>>> c0ffa3d5
	// authorization
	byName := make(map[string]*core.Authorization)
	for _, auth := range allAuthzs {
		// We only expect to get back DNS identifiers
		if auth.Identifier.Type != core.IdentifierDNS {
			return nil, fmt.Errorf("unknown identifier type: %q on authz id %q", auth.Identifier.Type, auth.ID)
		}
<<<<<<< HEAD
		existing, present := byName[auth.Identifier.Value]
		if !present || auth.Expires.After(*existing.Expires) {
			byName[auth.Identifier.Value] = auth
		}
=======
		// We don't expect there to be multiple authorizations for the same name
		// within the same order
		if _, present := byName[auth.Identifier.Value]; present {
			return nil, berrors.InternalServerError(
				"Found multiple authorizations within one order for identifier %q",
				auth.Identifier.Value)
		}
		byName[auth.Identifier.Value] = auth
>>>>>>> c0ffa3d5
	}
	return byName, nil
}

// TODO(@cpu): Rename this to `GetValidOrderAuthorizations`
// GetOrderAuthorizations is used to find the valid, unexpired authorizations
// associated with a specific order and account ID.
func (ssa *SQLStorageAuthority) GetOrderAuthorizations(
	ctx context.Context,
	req *sapb.GetOrderAuthorizationsRequest) (map[string]*core.Authorization, error) {
	now := ssa.clk.Now()
	// Select the full authorization data for all *valid, unexpired*
	// authorizations that are owned by the correct account ID and associated with
	// the given order ID
	var auths []*core.Authorization
	_, err := ssa.dbMap.Select(
		&auths,
		fmt.Sprintf(`SELECT %s FROM %s AS authz
	LEFT JOIN orderToAuthz
	ON authz.ID = orderToAuthz.authzID
	WHERE authz.registrationID = ? AND
	authz.expires > ? AND
	authz.status = ? AND
	orderToAuthz.orderID = ?`, authzFields, authorizationTable),
		*req.AcctID,
		now,
		string(core.StatusValid),
		*req.Id)
	if err != nil {
		return nil, err
	}

	// Collapse & dedupe the returned authorizations into a mapping from name to
	// authorization
	byName := make(map[string]*core.Authorization)
	for _, auth := range auths {
		// We only expect to get back DNS identifiers
		if auth.Identifier.Type != core.IdentifierDNS {
			return nil, fmt.Errorf("unknown identifier type: %q on authz id %q", auth.Identifier.Type, auth.ID)
		}
		existing, present := byName[auth.Identifier.Value]
		if !present || auth.Expires.After(*existing.Expires) {
			if features.Enabled(features.EnforceChallengeDisable) {
				// Retrieve challenges for the authz
				auth.Challenges, err = ssa.getChallenges(auth.ID)
				if err != nil {
					return nil, err
				}
			}

			byName[auth.Identifier.Value] = auth
		}
	}
	return byName, nil
}

// GetOrderForNames tries to find a **pending** order with the exact set of
// names requested, associated with the given accountID. Only unexpired orders
// with status pending are considered. If no order meeting these requirements is
// found a nil corepb.Order pointer is returned.
func (ssa *SQLStorageAuthority) GetOrderForNames(
	ctx context.Context,
	req *sapb.GetOrderForNamesRequest) (*corepb.Order, error) {

	// Hash the names requested for lookup in the orderFqdnSets table
	fqdnHash := hashNames(req.Names)

	var orderID int64
	err := ssa.dbMap.SelectOne(&orderID, `
	SELECT orderID
	FROM orderFqdnSets
	WHERE setHash = ?
	AND registrationID = ?
	AND expires > ?`,
		fqdnHash, *req.AcctID, ssa.clk.Now())

	// There isn't an unexpired order for the provided AcctID that has the
	// fqdnHash requested.
	if err == sql.ErrNoRows {
		return nil, berrors.NotFoundError("no order matching request found")
	} else if err != nil {
		// An unexpected error occurred
		return nil, err
	}

	// Get the order
	order, err := ssa.GetOrder(ctx, &sapb.OrderRequest{Id: &orderID})
	if err != nil {
		return nil, err
	}
	// Only return a pending order
	if *order.Status != string(core.StatusPending) {
		return nil, berrors.NotFoundError("no order matching request found")
	}
	return order, nil
}

func (ssa *SQLStorageAuthority) getAuthorizations(ctx context.Context, table string, status string,
	registrationID int64, names []string, now time.Time) (map[string]*core.Authorization, error) {
	if len(names) == 0 {
		return nil, berrors.InternalServerError("no names received")
	}

	params := make([]interface{}, len(names))
	qmarks := make([]string, len(names))
	for i, name := range names {
		id := core.AcmeIdentifier{Type: core.IdentifierDNS, Value: name}
		idJSON, err := json.Marshal(id)
		if err != nil {
			return nil, err
		}
		params[i] = string(idJSON)
		qmarks[i] = "?"
	}

	var auths []*core.Authorization
	_, err := ssa.dbMap.Select(
		&auths,
		fmt.Sprintf(`SELECT %s FROM %s
	WHERE registrationID = ? AND
	expires > ? AND
	status = ? AND
	identifier IN (%s)`, authzFields, table, strings.Join(qmarks, ",")),
		append([]interface{}{registrationID, now, status}, params...)...)
	if err != nil {
		return nil, err
	}

	byName := make(map[string]*core.Authorization)
	for _, auth := range auths {
		// No real life authorizations should have a nil expires. If we find them,
		// don't consider them valid.
		if auth.Expires == nil {
			continue
		}

		if auth.Identifier.Type != core.IdentifierDNS {
			return nil, fmt.Errorf("unknown identifier type: %q on authz id %q", auth.Identifier.Type, auth.ID)
		}
		existing, present := byName[auth.Identifier.Value]
		if !present || auth.Expires.After(*existing.Expires) {
			if features.Enabled(features.EnforceChallengeDisable) {
				// Retrieve challenges for the authz
				auth.Challenges, err = ssa.getChallenges(auth.ID)
				if err != nil {
					return nil, err
				}
			}

			byName[auth.Identifier.Value] = auth
		}
	}

	return byName, nil
}

func (ssa *SQLStorageAuthority) getPendingAuthorizations(ctx context.Context, registrationID int64, names []string, now time.Time) (map[string]*core.Authorization, error) {
	return ssa.getAuthorizations(ctx, pendingAuthorizationTable, string(core.StatusPending), registrationID, names, now)
}

func authzMapToPB(m map[string]*core.Authorization) (*sapb.Authorizations, error) {
	resp := &sapb.Authorizations{}
	for k, v := range m {
		authzPB, err := bgrpc.AuthzToPB(*v)
		if err != nil {
			return nil, err
		}
		// Make a copy of k because it will be reassigned with each loop.
		kCopy := k
		resp.Authz = append(resp.Authz, &sapb.Authorizations_MapElement{Domain: &kCopy, Authz: authzPB})
	}
	return resp, nil
}

// GetAuthorizations returns a map of valid or pending authorizations for as many names as possible
func (ssa *SQLStorageAuthority) GetAuthorizations(ctx context.Context, req *sapb.GetAuthorizationsRequest) (*sapb.Authorizations, error) {
	authzMap, err := ssa.getAuthorizations(
		ctx,
		authorizationTable,
		string(core.StatusValid),
		*req.RegistrationID,
		req.Domains,
		time.Unix(0, *req.Now),
	)
	if err != nil {
		return nil, err
	}
	if len(authzMap) == len(req.Domains) {
		return authzMapToPB(authzMap)
	}

	// remove names we already have authz for
	remainingNames := []string{}
	for _, name := range req.Domains {
		if _, present := authzMap[name]; !present {
			remainingNames = append(remainingNames, name)
		}
	}
	pendingAuthz, err := ssa.getPendingAuthorizations(ctx, *req.RegistrationID, remainingNames, time.Unix(0, *req.Now))
	if err != nil {
		return nil, err
	}
	// merge pending into valid
	for name, a := range pendingAuthz {
		authzMap[name] = a
	}

	// WildcardDomain issuance requires that the authorizations returned by this
	// RPC also include populated challenges such that the caller can know if the
	// challenges meet the wildcard issuance policy (e.g. only 1 DNS-01
	// challenge). We use a feature flag check here in case this causes
	// performance regressions.
	if features.Enabled(features.WildcardDomains) {
		// Fetch each of the authorizations' associated challenges
		for _, authz := range authzMap {
			authz.Challenges, err = ssa.getChallenges(authz.ID)
		}
	}
	return authzMapToPB(authzMap)
}

// AddPendingAuthorizations creates a batch of pending authorizations and returns their IDs
func (ssa *SQLStorageAuthority) AddPendingAuthorizations(ctx context.Context, req *sapb.AddPendingAuthorizationsRequest) (*sapb.AuthorizationIDs, error) {
	ids := []string{}
	for _, authPB := range req.Authz {
		authz, err := bgrpc.PBToAuthz(authPB)
		if err != nil {
			return nil, err
		}
		result, err := ssa.NewPendingAuthorization(ctx, authz)
		if err != nil {
			return nil, err
		}
		ids = append(ids, result.ID)
	}
	return &sapb.AuthorizationIDs{Ids: ids}, nil
}

func (ssa *SQLStorageAuthority) getChallenges(authID string) ([]core.Challenge, error) {
	var challObjs []challModel
	_, err := ssa.dbMap.Select(
		&challObjs,
		getChallengesQuery,
		map[string]interface{}{"authID": authID},
	)
	if err != nil {
		return nil, err
	}
	var challs []core.Challenge
	for _, c := range challObjs {
		chall, err := modelToChallenge(&c)
		if err != nil {
			return nil, err
		}
		challs = append(challs, chall)
	}
	return challs, nil
}<|MERGE_RESOLUTION|>--- conflicted
+++ resolved
@@ -995,11 +995,8 @@
 
 	// Iterate the order IDs, fetching the full order & associated authorizations
 	// for each
-<<<<<<< HEAD
-=======
 	// TODO(@cpu): This is not performant and we should optimize:
 	//  https://github.com/letsencrypt/boulder/issues/3410
->>>>>>> c0ffa3d5
 	for _, orderID := range orderIDs {
 		order, err := ssa.GetOrder(ctx, &sapb.OrderRequest{Id: &orderID})
 		if err != nil {
@@ -1500,7 +1497,6 @@
 	n, err := result.RowsAffected()
 	if err != nil || n == 0 {
 		err = berrors.InternalServerError("no order updated to beganProcessing status")
-<<<<<<< HEAD
 		return Rollback(tx, err)
 	}
 
@@ -1533,8 +1529,6 @@
 	n, err := result.RowsAffected()
 	if err != nil || n == 0 {
 		err = berrors.InternalServerError("no order updated with new error field")
-=======
->>>>>>> c0ffa3d5
 		return Rollback(tx, err)
 	}
 
@@ -1647,10 +1641,7 @@
 
 // statusForOrder examines the status of a provided order's authorizations to
 // determine what the overall status of the order should be. In summary:
-<<<<<<< HEAD
 //   * If the order has an error, the order is invalid
-=======
->>>>>>> c0ffa3d5
 //   * If any of the order's authorizations are invalid, the order is invalid.
 //   * If any of the order's authorizations are deactivated, the order is deactivated.
 //   * If any of the order's authorizations are pending, the order is pending.
@@ -1662,14 +1653,11 @@
 //     processing, then the order is pending waiting a finalization request.
 // An error is returned for any other case.
 func (ssa *SQLStorageAuthority) statusForOrder(ctx context.Context, order *corepb.Order) (string, error) {
-<<<<<<< HEAD
 	// Without any further work we know an order with an error is invalid
 	if order.Error != nil {
 		return string(core.StatusInvalid), nil
 	}
 
-=======
->>>>>>> c0ffa3d5
 	// Get the full Authorization objects for the order
 	authzs, err := ssa.getAllOrderAuthorizations(ctx, *order.Id, *order.RegistrationID)
 	// If there was an error getting the authorizations, return it immediately
@@ -1724,11 +1712,7 @@
 		return string(core.StatusPending), nil
 	}
 
-<<<<<<< HEAD
-	// An order is fully authorizsed if it has valid authzs for each of the order
-=======
 	// An order is fully authorized if it has valid authzs for each of the order
->>>>>>> c0ffa3d5
 	// names
 	fullyAuthorized := len(order.Names) == validAuthzs
 
@@ -1768,10 +1752,6 @@
 func (ssa *SQLStorageAuthority) getAllOrderAuthorizations(
 	ctx context.Context,
 	orderID, acctID int64) (map[string]*core.Authorization, error) {
-<<<<<<< HEAD
-
-=======
->>>>>>> c0ffa3d5
 	now := ssa.clk.Now()
 	var allAuthzs []*core.Authorization
 
@@ -1780,11 +1760,7 @@
 		_, err := ssa.dbMap.Select(
 			&authzs,
 			fmt.Sprintf(`SELECT %s from %s AS authz
-<<<<<<< HEAD
-		LEFT JOIN orderToAuthz
-=======
 		INNER JOIN orderToAuthz
->>>>>>> c0ffa3d5
 		ON authz.ID = orderToAuthz.authzID
 		WHERE authz.registrationID = ? AND
 		authz.expires > ? AND
@@ -1799,11 +1775,7 @@
 		allAuthzs = append(allAuthzs, authzs...)
 	}
 
-<<<<<<< HEAD
-	// Collapse & dedupe the returned authorizations into a mapping from name to
-=======
 	// Collapse the returned authorizations into a mapping from name to
->>>>>>> c0ffa3d5
 	// authorization
 	byName := make(map[string]*core.Authorization)
 	for _, auth := range allAuthzs {
@@ -1811,12 +1783,6 @@
 		if auth.Identifier.Type != core.IdentifierDNS {
 			return nil, fmt.Errorf("unknown identifier type: %q on authz id %q", auth.Identifier.Type, auth.ID)
 		}
-<<<<<<< HEAD
-		existing, present := byName[auth.Identifier.Value]
-		if !present || auth.Expires.After(*existing.Expires) {
-			byName[auth.Identifier.Value] = auth
-		}
-=======
 		// We don't expect there to be multiple authorizations for the same name
 		// within the same order
 		if _, present := byName[auth.Identifier.Value]; present {
@@ -1825,7 +1791,6 @@
 				auth.Identifier.Value)
 		}
 		byName[auth.Identifier.Value] = auth
->>>>>>> c0ffa3d5
 	}
 	return byName, nil
 }
