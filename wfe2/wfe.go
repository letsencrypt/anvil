package wfe2

import (
	"bytes"
	"crypto/x509"
	"encoding/hex"
	"encoding/json"
	"fmt"
	"net"
	"net/http"
	"net/url"
	"path"
	"regexp"
	"strconv"
	"strings"
	"time"

	jose "gopkg.in/square/go-jose.v2"

	"github.com/jmhodges/clock"
	"github.com/prometheus/client_golang/prometheus"
	"golang.org/x/net/context"

	"github.com/letsencrypt/boulder/core"
	corepb "github.com/letsencrypt/boulder/core/proto"
	berrors "github.com/letsencrypt/boulder/errors"
	"github.com/letsencrypt/boulder/goodkey"
	blog "github.com/letsencrypt/boulder/log"
	"github.com/letsencrypt/boulder/metrics"
	"github.com/letsencrypt/boulder/metrics/measured_http"
	"github.com/letsencrypt/boulder/nonce"
	"github.com/letsencrypt/boulder/probs"
	rapb "github.com/letsencrypt/boulder/ra/proto"
	"github.com/letsencrypt/boulder/revocation"
	sapb "github.com/letsencrypt/boulder/sa/proto"
	"github.com/letsencrypt/boulder/web"
)

// Paths are the ACME-spec identified URL path-segments for various methods.
// NOTE: In metrics/measured_http we make the assumption that these are all
// lowercase plus hyphens. If you violate that assumption you should update
// measured_http.
const (
	directoryPath     = "/directory"
	newAcctPath       = "/acme/new-acct"
	acctPath          = "/acme/acct/"
	authzPath         = "/acme/authz/"
	challengePath     = "/acme/challenge/"
	certPath          = "/acme/cert/"
	revokeCertPath    = "/acme/revoke-cert"
	termsPath         = "/terms"
	issuerPath        = "/acme/issuer-cert"
	buildIDPath       = "/build"
	rolloverPath      = "/acme/key-change"
	newOrderPath      = "/acme/new-order"
	orderPath         = "/acme/order/"
	finalizeOrderPath = "finalize-order"
)

// WebFrontEndImpl provides all the logic for Boulder's web-facing interface,
// i.e., ACME.  Its members configure the paths for various ACME functions,
// plus a few other data items used in ACME.  Its methods are primarily handlers
// for HTTPS requests for the various ACME functions.
type WebFrontEndImpl struct {
	RA    core.RegistrationAuthority
	SA    core.StorageGetter
	log   blog.Logger
	clk   clock.Clock
	stats wfe2Stats
	scope metrics.Scope

	// URL configuration parameters
	BaseURL string

	// Issuer certificate (DER) for /acme/issuer-cert
	IssuerCert []byte

	// URL to the current subscriber agreement (should contain some version identifier)
	SubscriberAgreementURL string

	// Register of anti-replay nonces
	nonceService *nonce.NonceService

	// Key policy.
	keyPolicy goodkey.KeyPolicy

	// Cache settings
	CertCacheDuration           time.Duration
	CertNoCacheExpirationWindow time.Duration
	IndexCacheDuration          time.Duration
	IssuerCacheDuration         time.Duration

	// CORS settings
	AllowOrigins []string

	// Maximum duration of a request
	RequestTimeout time.Duration

	AcceptRevocationReason bool
	AllowAuthzDeactivation bool

	csrSignatureAlgs *prometheus.CounterVec
}

// NewWebFrontEndImpl constructs a web service for Boulder
func NewWebFrontEndImpl(
	scope metrics.Scope,
	clk clock.Clock,
	keyPolicy goodkey.KeyPolicy,
	logger blog.Logger,
) (WebFrontEndImpl, error) {
	nonceService, err := nonce.NewNonceService(scope)
	if err != nil {
		return WebFrontEndImpl{}, err
	}

	csrSignatureAlgs := prometheus.NewCounterVec(
		prometheus.CounterOpts{
			Name: "csrSignatureAlgs",
			Help: "Number of CSR signatures by algorithm",
		},
		[]string{"type"},
	)
	stats.MustRegister(csrSignatureAlgs)

	return WebFrontEndImpl{
<<<<<<< HEAD
		log:              logger,
		clk:              clk,
		nonceService:     nonceService,
		keyPolicy:        keyPolicy,
		stats:            initStats(stats),
		csrSignatureAlgs: csrSignatureAlgs,
=======
		log:          logger,
		clk:          clk,
		nonceService: nonceService,
		keyPolicy:    keyPolicy,
		stats:        initStats(scope),
		scope:        scope,
>>>>>>> e2de327f
	}, nil
}

// HandleFunc registers a handler at the given path. It's
// http.HandleFunc(), but with a wrapper around the handler that
// provides some generic per-request functionality:
//
// * Set a Replay-Nonce header.
//
// * Respond to OPTIONS requests, including CORS preflight requests.
//
// * Set a no cache header
//
// * Respond http.StatusMethodNotAllowed for HTTP methods other than
// those listed.
//
// * Set CORS headers when responding to CORS "actual" requests.
//
// * Never send a body in response to a HEAD request. Anything
// written by the handler will be discarded if the method is HEAD.
// Also, all handlers that accept GET automatically accept HEAD.
func (wfe *WebFrontEndImpl) HandleFunc(mux *http.ServeMux, pattern string, h web.WFEHandlerFunc, methods ...string) {
	methodsMap := make(map[string]bool)
	for _, m := range methods {
		methodsMap[m] = true
	}
	if methodsMap["GET"] && !methodsMap["HEAD"] {
		// Allow HEAD for any resource that allows GET
		methods = append(methods, "HEAD")
		methodsMap["HEAD"] = true
	}
	methodsStr := strings.Join(methods, ", ")
	handler := http.StripPrefix(pattern, web.NewTopHandler(wfe.log,
		web.WFEHandlerFunc(func(ctx context.Context, logEvent *web.RequestEvent, response http.ResponseWriter, request *http.Request) {
			// We do not propagate errors here, because (1) they should be
			// transient, and (2) they fail closed.
			nonce, err := wfe.nonceService.Nonce()
			if err == nil {
				response.Header().Set("Replay-Nonce", nonce)
				logEvent.ResponseNonce = nonce
			} else {
				logEvent.AddError("unable to make nonce: %s", err)
			}

			logEvent.Endpoint = pattern
			if request.URL != nil {
				logEvent.Endpoint = path.Join(logEvent.Endpoint, request.URL.Path)
			}

			switch request.Method {
			case "HEAD":
				// Go's net/http (and httptest) servers will strip out the body
				// of responses for us. This keeps the Content-Length for HEAD
				// requests as the same as GET requests per the spec.
			case "OPTIONS":
				wfe.Options(response, request, methodsStr, methodsMap)
				return
			}

			// No cache header is set for all requests, succeed or fail.
			addNoCacheHeader(response)

			if !methodsMap[request.Method] {
				response.Header().Set("Allow", methodsStr)
				wfe.sendError(response, logEvent, probs.MethodNotAllowed(), nil)
				return
			}

			wfe.setCORSHeaders(response, request, "")

			timeout := wfe.RequestTimeout
			if timeout == 0 {
				timeout = 5 * time.Minute
			}
			ctx, cancel := context.WithTimeout(ctx, timeout)
			// TODO(riking): add request context using WithValue

			// Call the wrapped handler.
			h(ctx, logEvent, response, request)
			cancel()
		}),
	))
	mux.Handle(pattern, handler)
}

func marshalIndent(v interface{}) ([]byte, error) {
	return json.MarshalIndent(v, "", "  ")
}

func (wfe *WebFrontEndImpl) writeJsonResponse(response http.ResponseWriter, logEvent *web.RequestEvent, status int, v interface{}) error {
	jsonReply, err := marshalIndent(v)
	if err != nil {
		return err // All callers are responsible for handling this error
	}

	response.Header().Set("Content-Type", "application/json")
	response.WriteHeader(status)
	_, err = response.Write(jsonReply)
	if err != nil {
		// Don't worry about returning this error because the caller will
		// never handle it.
		wfe.log.Warning(fmt.Sprintf("Could not write response: %s", err))
		logEvent.AddError(fmt.Sprintf("failed to write response: %s", err))
	}
	return nil
}

// requestProto returns "http" for HTTP requests and "https" for HTTPS
// requests. It supports the use of "X-Forwarded-Proto" to override the protocol.
func requestProto(request *http.Request) string {
	proto := "http"

	// If the request was received via TLS, use `https://` for the protocol
	if request.TLS != nil {
		proto = "https"
	}

	// Allow upstream proxies  to specify the forwarded protocol. Allow this value
	// to override our own guess.
	if specifiedProto := request.Header.Get("X-Forwarded-Proto"); specifiedProto != "" {
		proto = specifiedProto
	}

	return proto
}

func (wfe *WebFrontEndImpl) relativeEndpoint(request *http.Request, endpoint string) string {
	var result string
	host := request.Host
	proto := requestProto(request)

	// Default to "localhost" when no request.Host is provided. Otherwise requests
	// with an empty `Host` produce results like `http:///acme/new-authz`
	if request.Host == "" {
		host = "localhost"
	}

	if wfe.BaseURL != "" {
		result = fmt.Sprintf("%s%s", wfe.BaseURL, endpoint)
	} else {
		resultUrl := url.URL{Scheme: proto, Host: host, Path: endpoint}
		result = resultUrl.String()
	}

	return result
}

const randomDirKeyExplanationLink = "https://community.letsencrypt.org/t/adding-random-entries-to-the-directory/33417"

func (wfe *WebFrontEndImpl) relativeDirectory(request *http.Request, directory map[string]interface{}) ([]byte, error) {
	// Create an empty map sized equal to the provided directory to store the
	// relative-ized result
	relativeDir := make(map[string]interface{}, len(directory))

	// Copy each entry of the provided directory into the new relative map. If
	// `wfe.BaseURL` != "", use the old behaviour and prefix each endpoint with
	// the `BaseURL`. Otherwise, prefix each endpoint using the request protocol
	// & host.
	for k, v := range directory {
		if v == randomDirKeyExplanationLink {
			relativeDir[k] = v
			continue
		}
		switch v := v.(type) {
		case string:
			// Only relative-ize top level string values, e.g. not the "meta" element
			relativeDir[k] = wfe.relativeEndpoint(request, v)
		default:
			// If it isn't a string, put it into the results unmodified
			relativeDir[k] = v
		}
	}

	directoryJSON, err := marshalIndent(relativeDir)
	// This should never happen since we are just marshalling known strings
	if err != nil {
		return nil, err
	}

	return directoryJSON, nil
}

// Handler returns an http.Handler that uses various functions for
// various ACME-specified paths.
func (wfe *WebFrontEndImpl) Handler() http.Handler {
	m := http.NewServeMux()
	wfe.HandleFunc(m, directoryPath, wfe.Directory, "GET")
	wfe.HandleFunc(m, newAcctPath, wfe.NewAccount, "POST")
	wfe.HandleFunc(m, acctPath, wfe.Account, "POST")
	wfe.HandleFunc(m, authzPath, wfe.Authorization, "GET", "POST")
	wfe.HandleFunc(m, challengePath, wfe.Challenge, "GET", "POST")
	wfe.HandleFunc(m, certPath, wfe.Certificate, "GET")
	wfe.HandleFunc(m, revokeCertPath, wfe.RevokeCertificate, "POST")
	wfe.HandleFunc(m, termsPath, wfe.Terms, "GET")
	wfe.HandleFunc(m, issuerPath, wfe.Issuer, "GET")
	wfe.HandleFunc(m, buildIDPath, wfe.BuildID, "GET")
	wfe.HandleFunc(m, rolloverPath, wfe.KeyRollover, "POST")
	wfe.HandleFunc(m, newOrderPath, wfe.NewOrder, "POST")
	wfe.HandleFunc(m, orderPath, wfe.Order, "GET", "POST")
	// We don't use our special HandleFunc for "/" because it matches everything,
	// meaning we can wind up returning 405 when we mean to return 404. See
	// https://github.com/letsencrypt/boulder/issues/717
	m.Handle("/", web.NewTopHandler(wfe.log, web.WFEHandlerFunc(wfe.Index)))
	return measured_http.New(m, wfe.clk, wfe.scope)
}

// Method implementations

// Index serves a simple identification page. It is not part of the ACME spec.
func (wfe *WebFrontEndImpl) Index(ctx context.Context, logEvent *web.RequestEvent, response http.ResponseWriter, request *http.Request) {
	// http://golang.org/pkg/net/http/#example_ServeMux_Handle
	// The "/" pattern matches everything, so we need to check
	// that we're at the root here.
	if request.URL.Path != "/" {
		logEvent.AddError("Resource not found")
		http.NotFound(response, request)
		response.Header().Set("Content-Type", "application/problem+json")
		return
	}

	if request.Method != "GET" {
		logEvent.AddError("Bad method")
		response.Header().Set("Allow", "GET")
		wfe.sendError(response, logEvent, probs.MethodNotAllowed(), nil)
		return
	}

	addNoCacheHeader(response)
	response.Header().Set("Content-Type", "text/html")
	response.Write([]byte(fmt.Sprintf(`<html>
		<body>
			This is an <a href="https://github.com/ietf-wg-acme/acme/">ACME</a>
			Certificate Authority running <a href="https://github.com/letsencrypt/boulder">Boulder</a>.
			JSON directory is available at <a href="%s">%s</a>.
		</body>
	</html>
	`, directoryPath, directoryPath)))
}

func addNoCacheHeader(w http.ResponseWriter) {
	w.Header().Add("Cache-Control", "public, max-age=0, no-cache")
}

func addRequesterHeader(w http.ResponseWriter, requester int64) {
	if requester > 0 {
		w.Header().Set("Boulder-Requester", fmt.Sprintf("%d", requester))
	}
}

// Directory is an HTTP request handler that provides the directory
// object stored in the WFE's DirectoryEndpoints member with paths prefixed
// using the `request.Host` of the HTTP request.
func (wfe *WebFrontEndImpl) Directory(ctx context.Context, logEvent *web.RequestEvent, response http.ResponseWriter, request *http.Request) {
	directoryEndpoints := map[string]interface{}{
		"new-account": newAcctPath,
		"revoke-cert": revokeCertPath,
	}

	directoryEndpoints["key-change"] = rolloverPath

	// Add a random key to the directory in order to make sure that clients don't hardcode an
	// expected set of keys. This ensures that we can properly extend the directory when we
	// need to add a new endpoint or meta element.
	directoryEndpoints[core.RandomString(8)] = randomDirKeyExplanationLink

	// ACME since draft-02 describes an optional "meta" directory entry. The
	// meta entry may optionally contain a "terms-of-service" URI for the
	// current ToS.
	directoryEndpoints["meta"] = map[string]string{
		"terms-of-service": wfe.SubscriberAgreementURL,
	}

	response.Header().Set("Content-Type", "application/json")

	relDir, err := wfe.relativeDirectory(request, directoryEndpoints)
	if err != nil {
		marshalProb := probs.ServerInternal("unable to marshal JSON directory")
		wfe.sendError(response, logEvent, marshalProb, nil)
		return
	}

	response.Write(relDir)
}

// sendError sends an error response represented by the given ProblemDetails,
// and, if the ProblemDetails.Type is ServerInternalProblem, audit logs the
// internal ierr. The rendered Problem will have its Type prefixed with the ACME
// v2 error namespace.
func (wfe *WebFrontEndImpl) sendError(response http.ResponseWriter, logEvent *web.RequestEvent, prob *probs.ProblemDetails, ierr error) {
	// Determine the HTTP status code to use for this problem
	code := probs.ProblemDetailsToStatusCode(prob)

	// Record details to the log event
	logEvent.AddError(fmt.Sprintf("%d :: %s :: %s", prob.HTTPStatus, prob.Type, prob.Detail))

	// Only audit log internal errors so users cannot purposefully cause
	// auditable events.
	if prob.Type == probs.ServerInternalProblem {
		if ierr != nil {
			wfe.log.AuditErr(fmt.Sprintf("Internal error - %s - %s", prob.Detail, ierr))
		} else {
			wfe.log.AuditErr(fmt.Sprintf("Internal error - %s", prob.Detail))
		}
	}

	// Increment a stat for this problem type
	wfe.stats.httpErrorCount.With(prometheus.Labels{"type": string(prob.Type)}).Inc()

	// Prefix the problem type with the ACME V2 error namespace and marshal to JSON
	prob.Type = probs.V2ErrorNS + prob.Type
	problemDoc, err := marshalIndent(prob)
	if err != nil {
		wfe.log.AuditErr(fmt.Sprintf("Could not marshal error message: %s - %+v", err, prob))
		problemDoc = []byte("{\"detail\": \"Problem marshalling error message.\"}")
	}

	// Write the JSON problem response
	response.Header().Set("Content-Type", "application/problem+json")
	response.WriteHeader(code)
	response.Write(problemDoc)
}

func link(url, relation string) string {
	return fmt.Sprintf("<%s>;rel=\"%s\"", url, relation)
}

// NewAccount is used by clients to submit a new account
func (wfe *WebFrontEndImpl) NewAccount(
	ctx context.Context,
	logEvent *web.RequestEvent,
	response http.ResponseWriter,
	request *http.Request) {

	// NewAccount uses `validSelfAuthenticatedPOST` instead of
	// `validPOSTforAccount` because there is no account to authenticate against
	// until after it is created!
	body, key, prob := wfe.validSelfAuthenticatedPOST(request, logEvent)
	if prob != nil {
		// validSelfAuthenticatedPOST handles its own setting of logEvent.Errors
		wfe.sendError(response, logEvent, prob, nil)
		return
	}

	existingAcct, err := wfe.SA.GetRegistrationByKey(ctx, key)
	if err == nil {
		response.Header().Set("Location",
			wfe.relativeEndpoint(request, fmt.Sprintf("%s%d", acctPath, existingAcct.ID)))
		// TODO(#595): check for missing account err
		wfe.sendError(response, logEvent, probs.Conflict("Account key is already in use"), err)
		return
	} else if !berrors.Is(err, berrors.NotFound) {
		wfe.sendError(response, logEvent, probs.ServerInternal("failed check for existing account"), nil)
		return
	}

	var init core.Registration
	err = json.Unmarshal(body, &init)
	if err != nil {
		wfe.sendError(response, logEvent, probs.Malformed("Error unmarshaling JSON"), err)
		return
	}
	if len(init.Agreement) > 0 && init.Agreement != wfe.SubscriberAgreementURL {
		msg := fmt.Sprintf("Provided agreement URL [%s] does not match current agreement URL [%s]", init.Agreement, wfe.SubscriberAgreementURL)
		wfe.sendError(response, logEvent, probs.Malformed(msg), nil)
		return
	}
	init.Key = key
	init.InitialIP = net.ParseIP(request.Header.Get("X-Real-IP"))
	if init.InitialIP == nil {
		host, _, err := net.SplitHostPort(request.RemoteAddr)
		if err == nil {
			init.InitialIP = net.ParseIP(host)
		} else {
			logEvent.AddError("Couldn't parse RemoteAddr: %s", request.RemoteAddr)
			wfe.sendError(response, logEvent, probs.ServerInternal("couldn't parse the remote (that is, the client's) address"), nil)
			return
		}
	}

	acct, err := wfe.RA.NewRegistration(ctx, init)
	if err != nil {
		wfe.sendError(response, logEvent,
			web.ProblemDetailsForError(err, "Error creating new account"), err)
		return
	}
	logEvent.Requester = acct.ID
	addRequesterHeader(response, acct.ID)
	logEvent.Contacts = acct.Contact

	acctURL := wfe.relativeEndpoint(request, fmt.Sprintf("%s%d", acctPath, acct.ID))

	response.Header().Add("Location", acctURL)
	if len(wfe.SubscriberAgreementURL) > 0 {
		response.Header().Add("Link", link(wfe.SubscriberAgreementURL, "terms-of-service"))
	}

	err = wfe.writeJsonResponse(response, logEvent, http.StatusCreated, acct)
	if err != nil {
		// ServerInternal because we just created this account, and it
		// should be OK.
		wfe.sendError(response, logEvent, probs.ServerInternal("Error marshaling account"), err)
		return
	}
}

func (wfe *WebFrontEndImpl) acctHoldsAuthorizations(ctx context.Context, acctID int64, names []string) (bool, error) {
	authz, err := wfe.SA.GetValidAuthorizations(ctx, acctID, names, wfe.clk.Now())
	if err != nil {
		return false, err
	}
	if len(names) != len(authz) {
		return false, nil
	}
	missingNames := false
	for _, name := range names {
		if _, present := authz[name]; !present {
			missingNames = true
		}
	}
	return !missingNames, nil
}

// authorizedToRevokeCert is a callback function that can be used to validate if
// a given requester is authorized to revoke the certificate parsed out of the
// revocation request from the inner JWS. If the requester is not authorized to
// revoke the certificate a problem is returned. It is expected to be a closure
// containing additional state (an account ID or key) that will be used to make
// the decision.
type authorizedToRevokeCert func(*x509.Certificate) *probs.ProblemDetails

// processRevocation accepts the payload for a revocation request along with
// an account ID and a callback used to decide if the requester is authorized to
// revoke a given certificate. If the request can not  be authenticated or the
// requester is not authorized to revoke the certificate requested a problem is
// returned. Otherwise the certificate is marked revoked through the SA.
func (wfe *WebFrontEndImpl) processRevocation(
	ctx context.Context,
	jwsBody []byte,
	acctID int64,
	authorizedToRevoke authorizedToRevokeCert,
	request *http.Request,
	logEvent *web.RequestEvent) *probs.ProblemDetails {
	// Read the revoke request from the JWS payload
	var revokeRequest struct {
		CertificateDER core.JSONBuffer    `json:"certificate"`
		Reason         *revocation.Reason `json:"reason"`
	}
	if err := json.Unmarshal(jwsBody, &revokeRequest); err != nil {
		return probs.Malformed("Unable to JSON parse revoke request")
	}

	// Parse the provided certificate
	providedCert, err := x509.ParseCertificate(revokeRequest.CertificateDER)
	if err != nil {
		return probs.Malformed("Unable to parse certificate DER")
	}

	// Compute and record the serial number of the provided certificate
	serial := core.SerialToString(providedCert.SerialNumber)
	logEvent.Extra["ProvidedCertificateSerial"] = serial

	// Lookup the certificate by the serial. If the certificate wasn't found, or
	// it wasn't a byte-for-byte match to the certificate requested for
	// revocation, return an error
	cert, err := wfe.SA.GetCertificate(ctx, serial)
	if err != nil || !bytes.Equal(cert.DER, revokeRequest.CertificateDER) {
		return probs.NotFound("No such certificate")
	}

	// Parse the certificate into memory
	parsedCertificate, err := x509.ParseCertificate(cert.DER)
	if err != nil {
		// InternalServerError because cert.DER came from our own DB.
		return probs.ServerInternal("invalid parse of stored certificate")
	}
	logEvent.Extra["RetrievedCertificateSerial"] = core.SerialToString(parsedCertificate.SerialNumber)
	logEvent.Extra["RetrievedCertificateDNSNames"] = parsedCertificate.DNSNames

	// Check the certificate status for the provided certificate to see if it is
	// already revoked
	certStatus, err := wfe.SA.GetCertificateStatus(ctx, serial)
	if err != nil {
		return probs.NotFound("Certificate status not yet available")
	}
	logEvent.Extra["CertificateStatus"] = certStatus.Status

	if certStatus.Status == core.OCSPStatusRevoked {
		return probs.Conflict("Certificate already revoked")
	}

	// Validate that the requester is authenticated to revoke the given certificate
	prob := authorizedToRevoke(parsedCertificate)
	if prob != nil {
		return prob
	}

	// Verify the revocation reason supplied is allowed
	reason := revocation.Reason(0)
	if revokeRequest.Reason != nil && wfe.AcceptRevocationReason {
		if _, present := revocation.UserAllowedReasons[*revokeRequest.Reason]; !present {
			return probs.Malformed("unsupported revocation reason code provided")
		}
		reason = *revokeRequest.Reason
	}

	// Revoke the certificate. AcctID may be 0 if there is no associated account
	// (e.g. it was a self-authenticated JWS using the certificate public key)
	if err := wfe.RA.RevokeCertificateWithReg(ctx, *parsedCertificate, reason, acctID); err != nil {
		return web.ProblemDetailsForError(err, "Failed to revoke certificate")
	}

	wfe.log.Debug(fmt.Sprintf("Revoked %v", serial))
	return nil
}

// revokeCertByKeyID processes an outer JWS as a revocation request that is
// authenticated by a KeyID and the associated account.
func (wfe *WebFrontEndImpl) revokeCertByKeyID(
	ctx context.Context,
	outerJWS *jose.JSONWebSignature,
	request *http.Request,
	logEvent *web.RequestEvent) *probs.ProblemDetails {
	// For Key ID revocations we authenticate the outer JWS by using
	// `validJWSForAccount` similar to other WFE endpoints
	jwsBody, _, acct, prob := wfe.validJWSForAccount(outerJWS, request, ctx, logEvent)
	if prob != nil {
		return prob
	}
	// For Key ID revocations we decide if an account is able to revoke a specific
	// certificate by checking that the account has valid authorizations for all
	// of the names in the certificate
	authorizedToRevoke := func(parsedCertificate *x509.Certificate) *probs.ProblemDetails {
		valid, err := wfe.acctHoldsAuthorizations(ctx, acct.ID, parsedCertificate.DNSNames)
		if err != nil {
			return probs.ServerInternal("Failed to retrieve authorizations for names in certificate")
		}
		if !valid {
			return probs.Unauthorized(
				"The key ID specified in the revocation request does not hold valid authorizations for all names in the certificate to be revoked")
		}
		return nil
	}
	return wfe.processRevocation(ctx, jwsBody, acct.ID, authorizedToRevoke, request, logEvent)
}

// revokeCertByJWK processes an outer JWS as a revocation request that is
// authenticated by an embedded JWK. E.g. in the case where someone is
// requesting a revocation by using the keypair associated with the certificate
// to be revoked
func (wfe *WebFrontEndImpl) revokeCertByJWK(
	ctx context.Context,
	outerJWS *jose.JSONWebSignature,
	request *http.Request,
	logEvent *web.RequestEvent) *probs.ProblemDetails {
	// We maintain the requestKey as a var that is closed-over by the
	// `authorizedToRevoke` function to use
	var requestKey *jose.JSONWebKey
	// For embedded JWK revocations we authenticate the outer JWS by using
	// `validSelfAuthenticatedJWS` similar to new-reg and key rollover.
	// We do *not* use `validSelfAuthenticatedPOST` here because we've already
	// read the HTTP request body in `parseJWSRequest` and it is now empty.
	jwsBody, jwk, prob := wfe.validSelfAuthenticatedJWS(outerJWS, request, logEvent)
	if prob != nil {
		return prob
	}
	requestKey = jwk
	// For embedded JWK revocations we decide if a requester is able to revoke a specific
	// certificate by checking that to-be-revoked certificate has the same public
	// key as the JWK that was used to authenticate the request
	authorizedToRevoke := func(parsedCertificate *x509.Certificate) *probs.ProblemDetails {
		if !core.KeyDigestEquals(requestKey, parsedCertificate.PublicKey) {
			return probs.Unauthorized(
				"JWK embedded in revocation request must be the same public key as the cert to be revoked")
		}
		return nil
	}
	// We use `0` as the account ID provided to `processRevocation` because this
	// is a self-authenticated request.
	return wfe.processRevocation(ctx, jwsBody, 0, authorizedToRevoke, request, logEvent)
}

// RevokeCertificate is used by clients to request the revocation of a cert. The
// revocation request is handled uniquely based on the method of authentication
// used.
func (wfe *WebFrontEndImpl) RevokeCertificate(
	ctx context.Context,
	logEvent *web.RequestEvent,
	response http.ResponseWriter,
	request *http.Request) {

	// The ACME specification handles the verification of revocation requests
	// differently from other endpoints. For this reason we do *not* immediately
	// call `wfe.validPOSTForAccount` like all of the other endpoints.
	// For this endpoint we need to accept a JWS with an embedded JWK, or a JWS
	// with an embedded key ID, handling each case differently in terms of which
	// certificates are authorized to be revoked by the requester

	// Parse the JWS from the HTTP Request
	jws, prob := wfe.parseJWSRequest(request)
	if prob != nil {
		wfe.sendError(response, logEvent, prob, nil)
		return
	}

	// Figure out which type of authentication this JWS uses
	authType, prob := checkJWSAuthType(jws)
	if prob != nil {
		wfe.sendError(response, logEvent, prob, nil)
		return
	}

	// Handle the revocation request according to how it is authenticated, or if
	// the authentication type is unknown, error immediately
	if authType == embeddedKeyID {
		prob = wfe.revokeCertByKeyID(ctx, jws, request, logEvent)
		addRequesterHeader(response, logEvent.Requester)
	} else if authType == embeddedJWK {
		prob = wfe.revokeCertByJWK(ctx, jws, request, logEvent)
	} else {
		prob = probs.Malformed("Malformed JWS, no KeyID or embedded JWK")
	}
	if prob != nil {
		wfe.sendError(response, logEvent, prob, nil)
		return
	}
	response.WriteHeader(http.StatusOK)
}

func (wfe *WebFrontEndImpl) logCsr(request *http.Request, cr core.CertificateRequest, account core.Registration) {
	var csrLog = struct {
		ClientAddr   string
		CSR          string
		Registration core.Registration
	}{
		ClientAddr:   web.GetClientAddr(request),
		CSR:          hex.EncodeToString(cr.Bytes),
		Registration: account,
	}
	wfe.log.AuditObject("Certificate request", csrLog)
}

// Challenge handles POST requests to challenge URLs.  Such requests are clients'
// responses to the server's challenges.
func (wfe *WebFrontEndImpl) Challenge(
	ctx context.Context,
	logEvent *web.RequestEvent,
	response http.ResponseWriter,
	request *http.Request) {

	notFound := func() {
		wfe.sendError(response, logEvent, probs.NotFound("No such challenge"), nil)
	}

	// Challenge URIs are of the form /acme/challenge/<auth id>/<challenge id>.
	// Here we parse out the id components.
	slug := strings.Split(request.URL.Path, "/")
	if len(slug) != 2 {
		notFound()
		return
	}
	authorizationID := slug[0]
	challengeID, err := strconv.ParseInt(slug[1], 10, 64)
	if err != nil {
		notFound()
		return
	}
	logEvent.Extra["AuthorizationID"] = authorizationID
	logEvent.Extra["ChallengeID"] = challengeID

	authz, err := wfe.SA.GetAuthorization(ctx, authorizationID)
	if err != nil {
		if berrors.Is(err, berrors.NotFound) {
			notFound()
		} else {
			wfe.sendError(response, logEvent, probs.ServerInternal("Problem getting authorization"), err)
		}
		return
	}

	// After expiring, challenges are inaccessible
	if authz.Expires == nil || authz.Expires.Before(wfe.clk.Now()) {
		wfe.sendError(response, logEvent, probs.NotFound("Expired authorization"), nil)
		return
	}

	// Check that the requested challenge exists within the authorization
	challengeIndex := authz.FindChallenge(challengeID)
	if challengeIndex == -1 {
		notFound()
		return
	}
	challenge := authz.Challenges[challengeIndex]

	logEvent.Extra["ChallengeType"] = challenge.Type
	logEvent.Extra["AuthorizationRegistrationID"] = authz.RegistrationID
	logEvent.Extra["AuthorizationIdentifier"] = authz.Identifier
	logEvent.Extra["AuthorizationStatus"] = authz.Status
	logEvent.Extra["AuthorizationExpires"] = authz.Expires

	switch request.Method {
	case "GET", "HEAD":
		wfe.getChallenge(ctx, response, request, authz, &challenge, logEvent)

	case "POST":
		wfe.postChallenge(ctx, response, request, authz, challengeIndex, logEvent)
	}
}

// prepChallengeForDisplay takes a core.Challenge and prepares it for display to
// the client by filling in its URI field and clearing its ID field.
func (wfe *WebFrontEndImpl) prepChallengeForDisplay(request *http.Request, authz core.Authorization, challenge *core.Challenge) {
	// Update the challenge URI to be relative to the HTTP request Host
	challenge.URI = wfe.relativeEndpoint(request, fmt.Sprintf("%s%s/%d", challengePath, authz.ID, challenge.ID))
	// Ensure the challenge ID isn't written. 0 is considered "empty" for the purpose of the JSON omitempty tag.
	challenge.ID = 0

	// Historically the Type field of a problem was always prefixed with a static
	// error namespace. To support the V2 API and migrating to the correct IETF
	// namespace we now prefix the Type with the correct namespace at runtime when
	// we write the problem JSON to the user. We skip this process if the
	// challenge error type has already been prefixed with the V1ErrorNS.
	if challenge.Error != nil && !strings.HasPrefix(string(challenge.Error.Type), probs.V1ErrorNS) {
		challenge.Error.Type = probs.V2ErrorNS + challenge.Error.Type
	}
}

// prepAuthorizationForDisplay takes a core.Authorization and prepares it for
// display to the client by clearing its ID and RegistrationID fields, and
// preparing all its challenges.
func (wfe *WebFrontEndImpl) prepAuthorizationForDisplay(request *http.Request, authz *core.Authorization) {
	for i := range authz.Challenges {
		wfe.prepChallengeForDisplay(request, *authz, &authz.Challenges[i])
	}
	authz.ID = ""
	authz.RegistrationID = 0
}

func (wfe *WebFrontEndImpl) getChallenge(
	ctx context.Context,
	response http.ResponseWriter,
	request *http.Request,
	authz core.Authorization,
	challenge *core.Challenge,
	logEvent *web.RequestEvent) {

	wfe.prepChallengeForDisplay(request, authz, challenge)

	authzURL := wfe.relativeEndpoint(request, authzPath+string(authz.ID))
	response.Header().Add("Location", challenge.URI)
	response.Header().Add("Link", link(authzURL, "up"))

	err := wfe.writeJsonResponse(response, logEvent, http.StatusAccepted, challenge)
	if err != nil {
		// InternalServerError because this is a failure to decode data passed in
		// by the caller, which got it from the DB.
		wfe.sendError(response, logEvent, probs.ServerInternal("Failed to marshal challenge"), err)
		return
	}
}

func (wfe *WebFrontEndImpl) postChallenge(
	ctx context.Context,
	response http.ResponseWriter,
	request *http.Request,
	authz core.Authorization,
	challengeIndex int,
	logEvent *web.RequestEvent) {
	body, _, currAcct, prob := wfe.validPOSTForAccount(request, ctx, logEvent)
	addRequesterHeader(response, logEvent.Requester)
	if prob != nil {
		// validPOSTForAccount handles its own setting of logEvent.Errors
		wfe.sendError(response, logEvent, prob, nil)
		return
	}
	// Any version of the agreement is acceptable here. Version match is enforced in
	// wfe.Account when agreeing the first time. Agreement updates happen
	// by mailing subscribers and don't require an account update.
	if currAcct.Agreement == "" {
		wfe.sendError(response, logEvent,
			probs.Unauthorized("Account must agree to subscriber agreement before any further actions"), nil)
		return
	}

	// Check that the account ID matching the key used matches
	// the account ID on the authz object
	if currAcct.ID != authz.RegistrationID {
		wfe.sendError(response,
			logEvent,
			probs.Unauthorized("User account ID doesn't match account ID in authorization"),
			nil,
		)
		return
	}

	var challengeUpdate core.Challenge
	if err := json.Unmarshal(body, &challengeUpdate); err != nil {
		wfe.sendError(response, logEvent, probs.Malformed("Error unmarshaling challenge response"), err)
		return
	}

	// Ask the RA to update this authorization
	updatedAuthorization, err := wfe.RA.UpdateAuthorization(ctx, authz, challengeIndex, challengeUpdate)
	if err != nil {
		wfe.sendError(response, logEvent, web.ProblemDetailsForError(err, "Unable to update challenge"), err)
		return
	}

	// assumption: UpdateAuthorization does not modify order of challenges
	challenge := updatedAuthorization.Challenges[challengeIndex]
	wfe.prepChallengeForDisplay(request, authz, &challenge)

	authzURL := wfe.relativeEndpoint(request, authzPath+string(authz.ID))
	response.Header().Add("Location", challenge.URI)
	response.Header().Add("Link", link(authzURL, "up"))

	err = wfe.writeJsonResponse(response, logEvent, http.StatusAccepted, challenge)
	if err != nil {
		// ServerInternal because we made the challenges, they should be OK
		wfe.sendError(response, logEvent, probs.ServerInternal("Failed to marshal challenge"), err)
		return
	}
}

// Account is used by a client to submit an update to their account.
func (wfe *WebFrontEndImpl) Account(
	ctx context.Context,
	logEvent *web.RequestEvent,
	response http.ResponseWriter,
	request *http.Request) {
	body, _, currAcct, prob := wfe.validPOSTForAccount(request, ctx, logEvent)
	addRequesterHeader(response, logEvent.Requester)
	if prob != nil {
		// validPOSTForAccount handles its own setting of logEvent.Errors
		wfe.sendError(response, logEvent, prob, nil)
		return
	}

	// Requests to this handler should have a path that leads to a known
	// account
	idStr := request.URL.Path
	id, err := strconv.ParseInt(idStr, 10, 64)
	if err != nil {
		wfe.sendError(response, logEvent, probs.Malformed("Account ID must be an integer"), err)
		return
	} else if id <= 0 {
		msg := fmt.Sprintf("Account ID must be a positive non-zero integer, was %d", id)
		wfe.sendError(response, logEvent, probs.Malformed(msg), nil)
		return
	} else if id != currAcct.ID {
		wfe.sendError(response, logEvent,
			probs.Unauthorized("Request signing key did not match account key"), nil)
		return
	}

	var update core.Registration
	err = json.Unmarshal(body, &update)
	if err != nil {
		wfe.sendError(response, logEvent, probs.Malformed("Error unmarshaling account"), err)
		return
	}

	// People *will* POST their full accounts to this endpoint, including
	// the 'valid' status, to avoid always failing out when that happens only
	// attempt to deactivate if the provided status is different from their current
	// status.
	//
	// If a user tries to send both a deactivation request and an update to their
	// contacts or subscriber agreement URL the deactivation will take place and
	// return before an update would be performed.
	if update.Status != "" && update.Status != currAcct.Status {
		if update.Status != core.StatusDeactivated {
			wfe.sendError(response, logEvent, probs.Malformed("Invalid value provided for status field"), nil)
			return
		}
		wfe.deactivateAccount(ctx, *currAcct, response, request, logEvent)
		return
	}

	// If a user POSTs their account object including a previously valid
	// agreement URL but that URL has since changed we will fail out here
	// since the update agreement URL doesn't match the current URL. To fix that we
	// only fail if the sent URL doesn't match the currently valid agreement URL
	// and it doesn't match the URL currently stored in the account
	// in the database. The RA understands the user isn't actually trying to
	// update the agreement but since we do an early check here in order to prevent
	// extraneous requests to the RA we have to add this bypass.
	if len(update.Agreement) > 0 && update.Agreement != currAcct.Agreement &&
		update.Agreement != wfe.SubscriberAgreementURL {
		msg := fmt.Sprintf("Provided agreement URL [%s] does not match current agreement URL [%s]",
			update.Agreement, wfe.SubscriberAgreementURL)
		wfe.sendError(response, logEvent, probs.Malformed(msg), nil)
		return
	}

	// Account objects contain a JWK object which are merged in UpdateRegistration
	// if it is different from the existing account key. Since this isn't how you
	// update the key we just copy the existing one into the update object here. This
	// ensures the key isn't changed and that we can cleanly serialize the update as
	// JSON to send via RPC to the RA.
	update.Key = currAcct.Key

	updatedAcct, err := wfe.RA.UpdateRegistration(ctx, *currAcct, update)
	if err != nil {
		wfe.sendError(response, logEvent,
			web.ProblemDetailsForError(err, "Unable to update account"), err)
		return
	}

	if len(wfe.SubscriberAgreementURL) > 0 {
		response.Header().Add("Link", link(wfe.SubscriberAgreementURL, "terms-of-service"))
	}

	err = wfe.writeJsonResponse(response, logEvent, http.StatusAccepted, updatedAcct)
	if err != nil {
		// ServerInternal because we just generated the account, it should be OK
		wfe.sendError(response, logEvent,
			probs.ServerInternal("Failed to marshal account"), err)
		return
	}
}

func (wfe *WebFrontEndImpl) deactivateAuthorization(
	ctx context.Context,
	authz *core.Authorization,
	logEvent *web.RequestEvent,
	response http.ResponseWriter,
	request *http.Request) bool {
	body, _, acct, prob := wfe.validPOSTForAccount(request, ctx, logEvent)
	addRequesterHeader(response, logEvent.Requester)
	if prob != nil {
		wfe.sendError(response, logEvent, prob, nil)
		return false
	}
	if acct.ID != authz.RegistrationID {
		wfe.sendError(response, logEvent,
			probs.Unauthorized("Account ID doesn't match ID for authorization"), nil)
		return false
	}
	var req struct {
		Status core.AcmeStatus
	}
	err := json.Unmarshal(body, &req)
	if err != nil {
		wfe.sendError(response, logEvent, probs.Malformed("Error unmarshaling JSON"), err)
		return false
	}
	if req.Status != core.StatusDeactivated {
		wfe.sendError(response, logEvent, probs.Malformed("Invalid status value"), err)
		return false
	}
	err = wfe.RA.DeactivateAuthorization(ctx, *authz)
	if err != nil {
		wfe.sendError(response, logEvent, web.ProblemDetailsForError(err, "Error deactivating authorization"), err)
		return false
	}
	// Since the authorization passed to DeactivateAuthorization isn't
	// mutated locally by the function we must manually set the status
	// here before displaying the authorization to the user
	authz.Status = core.StatusDeactivated
	return true
}

// Authorization is used by clients to submit an update to one of their
// authorizations.
func (wfe *WebFrontEndImpl) Authorization(ctx context.Context, logEvent *web.RequestEvent, response http.ResponseWriter, request *http.Request) {
	// Requests to this handler should have a path that leads to a known authz
	id := request.URL.Path
	authz, err := wfe.SA.GetAuthorization(ctx, id)
	if err != nil {
		// TODO(#1199): handle db errors
		wfe.sendError(response, logEvent, probs.NotFound("Unable to find authorization"), err)
		return
	}
	logEvent.Extra["AuthorizationID"] = authz.ID
	logEvent.Extra["AuthorizationRegistrationID"] = authz.RegistrationID
	logEvent.Extra["AuthorizationIdentifier"] = authz.Identifier
	logEvent.Extra["AuthorizationStatus"] = authz.Status
	logEvent.Extra["AuthorizationExpires"] = authz.Expires

	// After expiring, authorizations are inaccessible
	if authz.Expires == nil || authz.Expires.Before(wfe.clk.Now()) {
		wfe.sendError(response, logEvent, probs.NotFound("Expired authorization"), nil)
		return
	}

	if wfe.AllowAuthzDeactivation && request.Method == "POST" {
		// If the deactivation fails return early as errors and return codes
		// have already been set. Otherwise continue so that the user gets
		// sent the deactivated authorization.
		if !wfe.deactivateAuthorization(ctx, &authz, logEvent, response, request) {
			return
		}
	}

	wfe.prepAuthorizationForDisplay(request, &authz)

	err = wfe.writeJsonResponse(response, logEvent, http.StatusOK, authz)
	if err != nil {
		// InternalServerError because this is a failure to decode from our DB.
		wfe.sendError(response, logEvent, probs.ServerInternal("Failed to JSON marshal authz"), err)
		return
	}
}

var allHex = regexp.MustCompile("^[0-9a-f]+$")

// Certificate is used by clients to request a copy of their current certificate, or to
// request a reissuance of the certificate.
func (wfe *WebFrontEndImpl) Certificate(ctx context.Context, logEvent *web.RequestEvent, response http.ResponseWriter, request *http.Request) {

	serial := request.URL.Path
	// Certificate paths consist of the CertBase path, plus exactly sixteen hex
	// digits.
	if !core.ValidSerial(serial) {
		logEvent.AddError("certificate serial provided was not valid: %s", serial)
		wfe.sendError(response, logEvent, probs.NotFound("Certificate not found"), nil)
		return
	}
	logEvent.Extra["RequestedSerial"] = serial

	cert, err := wfe.SA.GetCertificate(ctx, serial)
	// TODO(#991): handle db errors
	if err != nil {
		logEvent.AddError("unable to get certificate by serial id %#v: %s", serial, err)
		if strings.HasPrefix(err.Error(), "gorp: multiple rows returned") {
			wfe.sendError(response, logEvent, probs.Conflict("Multiple certificates with same short serial"), err)
		} else {
			wfe.sendError(response, logEvent, probs.NotFound("Certificate not found"), err)
		}
		return
	}

	// TODO Content negotiation
	response.Header().Set("Content-Type", "application/pkix-cert")
	parsedCertificate, err := x509.ParseCertificate([]byte(cert.DER))
	if err != nil {
		wfe.sendError(response, logEvent, probs.ServerInternal("Unable to parse certificate"), err)
		return
	}
	if err = wfe.addIssuingCertificateURLs(response, parsedCertificate.IssuingCertificateURL); err != nil {
		logEvent.AddError("unable to parse IssuingCertificateURL: %s", err)
		wfe.sendError(response, logEvent, probs.ServerInternal("unable to parse IssuingCertificateURL"), err)
		return
	}

	response.WriteHeader(http.StatusOK)
	if _, err = response.Write(cert.DER); err != nil {
		logEvent.AddError(err.Error())
		wfe.log.Warning(fmt.Sprintf("Could not write response: %s", err))
	}
	return
}

// Terms is used by the client to obtain the current Terms of Service /
// Subscriber Agreement to which the subscriber must agree.
func (wfe *WebFrontEndImpl) Terms(ctx context.Context, logEvent *web.RequestEvent, response http.ResponseWriter, request *http.Request) {
	http.Redirect(response, request, wfe.SubscriberAgreementURL, http.StatusFound)
}

// Issuer obtains the issuer certificate used by this instance of Boulder.
func (wfe *WebFrontEndImpl) Issuer(ctx context.Context, logEvent *web.RequestEvent, response http.ResponseWriter, request *http.Request) {
	// TODO Content negotiation
	response.Header().Set("Content-Type", "application/pkix-cert")
	response.WriteHeader(http.StatusOK)
	if _, err := response.Write(wfe.IssuerCert); err != nil {
		logEvent.AddError("unable to write issuer certificate response: %s", err)
		wfe.log.Warning(fmt.Sprintf("Could not write response: %s", err))
	}
}

// BuildID tells the requestor what build we're running.
func (wfe *WebFrontEndImpl) BuildID(ctx context.Context, logEvent *web.RequestEvent, response http.ResponseWriter, request *http.Request) {
	response.Header().Set("Content-Type", "text/plain")
	response.WriteHeader(http.StatusOK)
	detailsString := fmt.Sprintf("Boulder=(%s %s)", core.GetBuildID(), core.GetBuildTime())
	if _, err := fmt.Fprintln(response, detailsString); err != nil {
		wfe.log.Warning(fmt.Sprintf("Could not write response: %s", err))
	}
}

// Options responds to an HTTP OPTIONS request.
func (wfe *WebFrontEndImpl) Options(response http.ResponseWriter, request *http.Request, methodsStr string, methodsMap map[string]bool) {
	// Every OPTIONS request gets an Allow header with a list of supported methods.
	response.Header().Set("Allow", methodsStr)

	// CORS preflight requests get additional headers. See
	// http://www.w3.org/TR/cors/#resource-preflight-requests
	reqMethod := request.Header.Get("Access-Control-Request-Method")
	if reqMethod == "" {
		reqMethod = "GET"
	}
	if methodsMap[reqMethod] {
		wfe.setCORSHeaders(response, request, methodsStr)
	}
}

// setCORSHeaders() tells the client that CORS is acceptable for this
// request. If allowMethods == "" the request is assumed to be a CORS
// actual request and no Access-Control-Allow-Methods header will be
// sent.
func (wfe *WebFrontEndImpl) setCORSHeaders(response http.ResponseWriter, request *http.Request, allowMethods string) {
	reqOrigin := request.Header.Get("Origin")
	if reqOrigin == "" {
		// This is not a CORS request.
		return
	}

	// Allow CORS if the current origin (or "*") is listed as an
	// allowed origin in config. Otherwise, disallow by returning
	// without setting any CORS headers.
	allow := false
	for _, ao := range wfe.AllowOrigins {
		if ao == "*" {
			response.Header().Set("Access-Control-Allow-Origin", "*")
			allow = true
			break
		} else if ao == reqOrigin {
			response.Header().Set("Vary", "Origin")
			response.Header().Set("Access-Control-Allow-Origin", ao)
			allow = true
			break
		}
	}
	if !allow {
		return
	}

	if allowMethods != "" {
		// For an OPTIONS request: allow all methods handled at this URL.
		response.Header().Set("Access-Control-Allow-Methods", allowMethods)
	}
	response.Header().Set("Access-Control-Expose-Headers", "Link, Replay-Nonce")
	response.Header().Set("Access-Control-Max-Age", "86400")
}

// KeyRollover allows a user to change their signing key
func (wfe *WebFrontEndImpl) KeyRollover(
	ctx context.Context,
	logEvent *web.RequestEvent,
	response http.ResponseWriter,
	request *http.Request) {
	// Validate the outer JWS on the key rollover in standard fashion using
	// validPOSTForAccount
	outerBody, outerJWS, acct, prob := wfe.validPOSTForAccount(request, ctx, logEvent)
	addRequesterHeader(response, logEvent.Requester)
	if prob != nil {
		wfe.sendError(response, logEvent, prob, nil)
		return
	}

	// Parse the inner JWS from the validated outer JWS body
	innerJWS, prob := wfe.parseJWS(outerBody)
	if prob != nil {
		wfe.sendError(response, logEvent, prob, nil)
		return
	}

	// Validate the inner JWS as a key rollover request for the outer JWS
	rolloverRequest, prob := wfe.validKeyRollover(outerJWS, innerJWS, logEvent)
	if prob != nil {
		wfe.sendError(response, logEvent, prob, nil)
		return
	}
	newKey := rolloverRequest.NewKey

	// Check that the rollover request's account URL matches the account URL used
	// to validate the outer JWS
	header := outerJWS.Signatures[0].Header
	if rolloverRequest.Account != header.KeyID {
		wfe.stats.joseErrorCount.With(prometheus.Labels{"type": "KeyRolloverMismatchedAccount"}).Inc()
		wfe.sendError(response, logEvent, probs.Malformed(
			fmt.Sprintf("Inner key rollover request specified Account %q, but outer JWS has Key ID %q",
				rolloverRequest.Account, header.KeyID)), nil)
		return
	}

	// Check that the new key isn't the same as the old key. This would fail as
	// part of the subsequent `wfe.SA.GetRegistrationByKey` check since the new key
	// will find the old account if its equal to the old account key. We
	// check new key against old key explicitly to save an RPC round trip and a DB
	// query for this easy rejection case
	keysEqual, err := core.PublicKeysEqual(newKey.Key, acct.Key.Key)
	if err != nil {
		// This should not happen - both the old and new key have been validated by now
		wfe.sendError(response, logEvent, probs.ServerInternal("Unable to compare new and old keys"), nil)
		return
	}
	if keysEqual {
		wfe.stats.joseErrorCount.With(prometheus.Labels{"type": "KeyRolloverUnchangedKey"}).Inc()
		wfe.sendError(response, logEvent, probs.Malformed(
			"New key specified by rollover request is the same as the old key"), nil)
		return
	}

	// Check that the new key isn't already being used for an existing account
	if existingAcct, err := wfe.SA.GetRegistrationByKey(ctx, &newKey); err != nil {
		response.Header().Set("Location",
			wfe.relativeEndpoint(request, fmt.Sprintf("%s%d", acctPath, existingAcct.ID)))
		wfe.sendError(response, logEvent,
			probs.Conflict("New key is already in use for a different account"), err)
		return
	}

	// Update the account key to the new key
	updatedAcct, err := wfe.RA.UpdateRegistration(ctx, *acct, core.Registration{Key: &newKey})
	if err != nil {
		wfe.sendError(response, logEvent,
			web.ProblemDetailsForError(err, "Unable to update account with new key"), err)
		return
	}

	err = wfe.writeJsonResponse(response, logEvent, http.StatusOK, updatedAcct)
	if err != nil {
		wfe.sendError(response, logEvent, probs.ServerInternal("Failed to marshal updated account"), err)
	}
}

func (wfe *WebFrontEndImpl) deactivateAccount(
	ctx context.Context,
	acct core.Registration,
	response http.ResponseWriter,
	request *http.Request,
	logEvent *web.RequestEvent) {
	err := wfe.RA.DeactivateRegistration(ctx, acct)
	if err != nil {
		wfe.sendError(response, logEvent,
			web.ProblemDetailsForError(err, "Error deactivating account"), err)
		return
	}
	acct.Status = core.StatusDeactivated

	err = wfe.writeJsonResponse(response, logEvent, http.StatusOK, acct)
	if err != nil {
		// ServerInternal because account is from DB and should be fine
		wfe.sendError(response, logEvent,
			probs.ServerInternal("Failed to marshal account"), err)
		return
	}
}

// addIssuingCertificateURLs() adds Issuing Certificate URLs (AIA) from a
// X.509 certificate to the HTTP response. If the IssuingCertificateURL
// in a certificate is not https://, it will be upgraded to https://
func (wfe *WebFrontEndImpl) addIssuingCertificateURLs(response http.ResponseWriter, issuingCertificateURL []string) error {
	for _, rawURL := range issuingCertificateURL {
		parsedURI, err := url.ParseRequestURI(rawURL)
		if err != nil {
			return err
		}
		parsedURI.Scheme = "https"
		response.Header().Add("Link", link(parsedURI.String(), "up"))
	}
	return nil
}

type orderJSON struct {
	Status         core.AcmeStatus
	Expires        time.Time
	Identifiers    []core.AcmeIdentifier
	Authorizations []string
	FinalizeURL    string
	Certificate    string `json:",omitempty"`
	Error          string `json:",omitempty"`
}

// orderToOrderJSON converts a *corepb.Order instance into an orderJSON struct
// that is returned in HTTP API responses. It will convert the order names to
// DNS type identifiers and additionally create absolute URLs for the finalize
// URL and the ceritificate URL as appropriate.
func (wfe *WebFrontEndImpl) orderToOrderJSON(request *http.Request, order *corepb.Order) orderJSON {
	idents := make([]core.AcmeIdentifier, len(order.Names))
	for i, name := range order.Names {
		idents[i] = core.AcmeIdentifier{Type: core.IdentifierDNS, Value: name}
	}
	finalizeURL := wfe.relativeEndpoint(request,
		fmt.Sprintf("%s%d/%d/%s", orderPath, *order.RegistrationID, *order.Id, finalizeOrderPath))
	respObj := orderJSON{
		Status:         core.AcmeStatus(*order.Status),
		Expires:        time.Unix(0, *order.Expires).UTC(),
		Identifiers:    idents,
		Authorizations: make([]string, len(order.Authorizations)),
		FinalizeURL:    finalizeURL,
	}
	for i, authzID := range order.Authorizations {
		respObj.Authorizations[i] = wfe.relativeEndpoint(request, fmt.Sprintf("%s%s", authzPath, authzID))
	}
	if respObj.Status == core.StatusValid {
		certURL := wfe.relativeEndpoint(request,
			fmt.Sprintf("%s%s", certPath, *order.CertificateSerial))
		respObj.Certificate = certURL
	}
	return respObj
}

// NewOrder is used by clients to create a new order object from a CSR
func (wfe *WebFrontEndImpl) NewOrder(
	ctx context.Context,
	logEvent *web.RequestEvent,
	response http.ResponseWriter,
	request *http.Request) {
	body, _, acct, prob := wfe.validPOSTForAccount(request, ctx, logEvent)
	addRequesterHeader(response, logEvent.Requester)
	if prob != nil {
		// validPOSTForAccount handles its own setting of logEvent.Errors
		wfe.sendError(response, logEvent, prob, nil)
		return
	}

	// We only allow specifying Identifiers in a new order request - we ignore the
	// `notBefore` and `notAfter` fields described in Section 7.4 of acme-07
	var newOrderRequest struct {
		Identifiers []core.AcmeIdentifier `json:"identifiers"`
	}
	err := json.Unmarshal(body, &newOrderRequest)
	if err != nil {
		wfe.sendError(response, logEvent,
			probs.Malformed("Unable to unmarshal NewOrder request body"), err)
		return
	}

	if len(newOrderRequest.Identifiers) == 0 {
		wfe.sendError(response, logEvent,
			probs.Malformed("NewOrder request did not specify any identifiers"), nil)
		return
	}

	// Collect up all of the DNS identifier values into a []string for subsequent
	// layers to process. We reject anything with a non-DNS type identifier here.
	names := make([]string, len(newOrderRequest.Identifiers))
	for i, ident := range newOrderRequest.Identifiers {
		if ident.Type != core.IdentifierDNS {
			wfe.sendError(response, logEvent,
				probs.Malformed("NewOrder request included invalid non-DNS type identifier: type %q, value %q",
					ident.Type, ident.Value),
				nil)
			return
		}
		names[i] = ident.Value
	}

	order, err := wfe.RA.NewOrder(ctx, &rapb.NewOrderRequest{
		RegistrationID: &acct.ID,
		Names:          names,
	})
	if err != nil {
		wfe.sendError(response, logEvent, web.ProblemDetailsForError(err, "Error creating new order"), err)
		return
	}

	orderURL := wfe.relativeEndpoint(request,
		fmt.Sprintf("%s%d/%d", orderPath, acct.ID, *order.Id))
	response.Header().Set("Location", orderURL)

	respObj := wfe.orderToOrderJSON(request, order)
	err = wfe.writeJsonResponse(response, logEvent, http.StatusCreated, respObj)
	if err != nil {
		wfe.sendError(response, logEvent, probs.ServerInternal("Error marshaling order"), err)
		return
	}
}

// Order is used to retrieve a existing order object
func (wfe *WebFrontEndImpl) Order(ctx context.Context, logEvent *web.RequestEvent, response http.ResponseWriter, request *http.Request) {
	fields := strings.SplitN(request.URL.Path, "/", 3)
	// If there are less than 2 fields there can't be both an account ID and an
	// order ID so the path is invalid
	if len(fields) < 2 {
		wfe.sendError(response, logEvent, probs.NotFound("Invalid request path"), nil)
		return
	}
	// If there are three fields then there must be an account ID and an order ID
	// and the "finalize" path. This should only occur when the request method is
	// a POST or the request has an invalid path.
	if len(fields) == 3 && request.Method != "POST" {
		wfe.sendError(response, logEvent, probs.NotFound("Invalid request path"), nil)
		return
	} else if len(fields) == 3 && request.Method == "POST" {
		// If it is a POST request verify that the third path element is the
		// finalizeOrderPath
		if fields[2] != finalizeOrderPath {
			wfe.sendError(response, logEvent, probs.NotFound("Invalid request path"), nil)
			return
		}
	}
	acctID, err := strconv.ParseInt(fields[0], 10, 64)
	if err != nil {
		wfe.sendError(response, logEvent, probs.Malformed("Invalid account ID"), err)
		return
	}
	orderID, err := strconv.ParseInt(fields[1], 10, 64)
	if err != nil {
		wfe.sendError(response, logEvent, probs.Malformed("Invalid order ID"), err)
		return
	}

	order, err := wfe.SA.GetOrder(ctx, &sapb.OrderRequest{Id: &orderID})
	if err != nil {
		if berrors.Is(err, berrors.NotFound) {
			wfe.sendError(response, logEvent, probs.NotFound(fmt.Sprintf("No order for ID %d", orderID)), err)
			return
		}
		wfe.sendError(response, logEvent, probs.ServerInternal(fmt.Sprintf("Failed to retrieve order for ID %d", orderID)), err)
		return
	}

	if *order.RegistrationID != acctID {
		wfe.sendError(response, logEvent, probs.NotFound(fmt.Sprintf("No order found for account ID %d", acctID)), nil)
		return
	}

	switch request.Method {
	case "GET", "HEAD":
		wfe.getOrder(response, request, order, logEvent)
		return
	case "POST":
		wfe.finalizeOrder(ctx, response, request, order, logEvent)
		return
	default:
		// We use ServerInternal here because this handler was only registered for
		// GET, HEAD and POST. Anything else making it this far is an internal
		// error!
		wfe.sendError(response, logEvent,
			probs.ServerInternal(fmt.Sprintf(
				"Unsupported HTTP method %q", request.Method)), nil)
		return
	}
}

func (wfe *WebFrontEndImpl) getOrder(
	response http.ResponseWriter,
	request *http.Request,
	order *corepb.Order,
	logEvent *web.RequestEvent) {
	respObj := wfe.orderToOrderJSON(request, order)
	err := wfe.writeJsonResponse(response, logEvent, http.StatusOK, respObj)
	if err != nil {
		wfe.sendError(response, logEvent, probs.ServerInternal("Error marshaling order"), err)
		return
	}
}

// finalizeOrder accepts a POST request to the order endpoint intended to
// finalize an order by invoking the issuance process to produce a certificate
// for the order. Most processing of the order details is handled by the RA but
// we do attempt to throw away requests with invalid CSRs or made by accounts
// that have not agreed to the terms of service here.
func (wfe *WebFrontEndImpl) finalizeOrder(
	ctx context.Context,
	response http.ResponseWriter,
	request *http.Request,
	order *corepb.Order,
	logEvent *web.RequestEvent) {
	// Validate the POST body signature and get the authenticated account for this
	// finalize order request
	body, _, acct, prob := wfe.validPOSTForAccount(request, ctx, logEvent)
	addRequesterHeader(response, logEvent.Requester)
	if prob != nil {
		wfe.sendError(response, logEvent, prob, nil)
		return
	}

	// If the authenticated account ID doesn't match the order's registration ID
	// pretend it doesn't exist and abort.
	if acct.ID != *order.RegistrationID {
		wfe.sendError(response, logEvent, probs.NotFound(fmt.Sprintf("No order found for account ID %d", acct.ID)), nil)
		return
	}

	// The account must have agreed to the subscriber agreement to finalize an
	// order since it will result in the issuance of a certificate.
	// Any version of the agreement is acceptable here. Version match is enforced in
	// wfe.Registration when agreeing the first time. Agreement updates happen
	// by mailing subscribers and don't require a registration update.
	if acct.Agreement == "" {
		wfe.sendError(response, logEvent,
			probs.Unauthorized("Must agree to subscriber agreement before any further actions"), nil)
		return
	}

	// If the order's status is not pending we can not finalize it and must
	// return an error
	if *order.Status != string(core.StatusPending) {
		wfe.sendError(response, logEvent,
			probs.Malformed("Order's status (%q) was not pending", *order.Status), nil)
		return
	}

	// If the order is expired we can not finalize it and must return an error
	orderExpiry := time.Unix(*order.Expires, 0)
	if orderExpiry.Before(wfe.clk.Now()) {
		wfe.sendError(response, logEvent, probs.NotFound(fmt.Sprintf("Order %d is expired", *order.Id)), nil)
		return
	}

	// The authenticated finalize message body should be an encoded CSR
	var rawCSR core.RawCertificateRequest
	err := json.Unmarshal(body, &rawCSR)
	if err != nil {
		wfe.sendError(response, logEvent,
			probs.Malformed("Error unmarshaling finalize order request"), err)
		return
	}

	// Check for a malformed CSR early to avoid unnecessary RPCs
	csr, err := x509.ParseCertificateRequest(rawCSR.CSR)
	if err != nil {
		wfe.sendError(response, logEvent, probs.Malformed("Error parsing certificate request: %s", err), err)
		return
	}

	certificateRequest := core.CertificateRequest{Bytes: rawCSR.CSR}
	certificateRequest.CSR = csr
	wfe.logCsr(request, certificateRequest, *acct)

	logEvent.Extra["CSRDNSNames"] = certificateRequest.CSR.DNSNames
	logEvent.Extra["CSREmailAddresses"] = certificateRequest.CSR.EmailAddresses
	logEvent.Extra["CSRIPAddresses"] = certificateRequest.CSR.IPAddresses

	// Inc CSR signature algorithm counter
	wfe.csrSignatureAlgs.With(prometheus.Labels{"type": certificateRequest.CSR.SignatureAlgorithm.String()}).Inc()

	updatedOrder, err := wfe.RA.FinalizeOrder(ctx, &rapb.FinalizeOrderRequest{
		Csr:   rawCSR.CSR,
		Order: order,
	})
	if err != nil {
		wfe.sendError(response, logEvent, web.ProblemDetailsForError(err, "Error finalizing order"), err)
		return
	}

	respObj := wfe.orderToOrderJSON(request, updatedOrder)
	err = wfe.writeJsonResponse(response, logEvent, http.StatusOK, respObj)
	if err != nil {
		wfe.sendError(response, logEvent, probs.ServerInternal("Unable to write finalize order response"), nil)
		return
	}
}<|MERGE_RESOLUTION|>--- conflicted
+++ resolved
@@ -98,8 +98,6 @@
 
 	AcceptRevocationReason bool
 	AllowAuthzDeactivation bool
-
-	csrSignatureAlgs *prometheus.CounterVec
 }
 
 // NewWebFrontEndImpl constructs a web service for Boulder
@@ -114,31 +112,13 @@
 		return WebFrontEndImpl{}, err
 	}
 
-	csrSignatureAlgs := prometheus.NewCounterVec(
-		prometheus.CounterOpts{
-			Name: "csrSignatureAlgs",
-			Help: "Number of CSR signatures by algorithm",
-		},
-		[]string{"type"},
-	)
-	stats.MustRegister(csrSignatureAlgs)
-
 	return WebFrontEndImpl{
-<<<<<<< HEAD
-		log:              logger,
-		clk:              clk,
-		nonceService:     nonceService,
-		keyPolicy:        keyPolicy,
-		stats:            initStats(stats),
-		csrSignatureAlgs: csrSignatureAlgs,
-=======
 		log:          logger,
 		clk:          clk,
 		nonceService: nonceService,
 		keyPolicy:    keyPolicy,
 		stats:        initStats(scope),
 		scope:        scope,
->>>>>>> e2de327f
 	}, nil
 }
 
@@ -1658,7 +1638,7 @@
 	logEvent.Extra["CSRIPAddresses"] = certificateRequest.CSR.IPAddresses
 
 	// Inc CSR signature algorithm counter
-	wfe.csrSignatureAlgs.With(prometheus.Labels{"type": certificateRequest.CSR.SignatureAlgorithm.String()}).Inc()
+	wfe.stats.csrSignatureAlgs.With(prometheus.Labels{"type": certificateRequest.CSR.SignatureAlgorithm.String()}).Inc()
 
 	updatedOrder, err := wfe.RA.FinalizeOrder(ctx, &rapb.FinalizeOrderRequest{
 		Csr:   rawCSR.CSR,
