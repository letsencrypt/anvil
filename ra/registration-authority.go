--- conflicted
+++ resolved
@@ -52,12 +52,7 @@
 	DNSResolver bdns.DNSResolver
 	clk         clock.Clock
 	log         blog.Logger
-<<<<<<< HEAD
-	keyPolicy   core.KeyPolicy
-=======
-	dc          *DomainCheck
 	keyPolicy   goodkey.KeyPolicy
->>>>>>> 9a4b9793
 	// How long before a newly created authorization expires.
 	authorizationLifetime        time.Duration
 	pendingAuthorizationLifetime time.Duration
@@ -77,22 +72,17 @@
 }
 
 // NewRegistrationAuthorityImpl constructs a new RA object.
-<<<<<<< HEAD
 func NewRegistrationAuthorityImpl(
 	clk clock.Clock,
 	logger blog.Logger,
 	stats statsd.Statter,
 	policies ratelimit.RateLimitConfig,
 	maxContactsPerReg int,
-	keyPolicy core.KeyPolicy,
+	keyPolicy goodkey.KeyPolicy,
 	newVARPC bool,
 	maxNames int,
 	forceCNFromSAN bool,
 ) *RegistrationAuthorityImpl {
-=======
-func NewRegistrationAuthorityImpl(clk clock.Clock, logger blog.Logger, stats statsd.Statter, dc *DomainCheck, policies ratelimit.RateLimitConfig, maxContactsPerReg int, keyPolicy goodkey.KeyPolicy, newVARPC bool, maxNames int, forceCNFromSAN bool) *RegistrationAuthorityImpl {
->>>>>>> 9a4b9793
-	// TODO(jmhodges): making RA take a "RA" stats.Scope, not Statter
 	scope := metrics.NewStatsdScope(stats, "RA")
 	ra := &RegistrationAuthorityImpl{
 		stats: stats,
