package ra

import (
	"context"
	"crypto/x509"
	"encoding/json"
	"errors"
	"fmt"
	"net"
	"net/url"
	"reflect"
	"sort"
	"strconv"
	"strings"
	"time"

	"github.com/jmhodges/clock"
	"github.com/letsencrypt/boulder/akamai"
	akamaipb "github.com/letsencrypt/boulder/akamai/proto"
	capb "github.com/letsencrypt/boulder/ca/proto"
	"github.com/letsencrypt/boulder/core"
	corepb "github.com/letsencrypt/boulder/core/proto"
	csrlib "github.com/letsencrypt/boulder/csr"
	"github.com/letsencrypt/boulder/ctpolicy"
	berrors "github.com/letsencrypt/boulder/errors"
	"github.com/letsencrypt/boulder/features"
	"github.com/letsencrypt/boulder/goodkey"
	bgrpc "github.com/letsencrypt/boulder/grpc"
	"github.com/letsencrypt/boulder/identifier"
	"github.com/letsencrypt/boulder/issuance"
	blog "github.com/letsencrypt/boulder/log"
	"github.com/letsencrypt/boulder/metrics"
	"github.com/letsencrypt/boulder/policy"
	"github.com/letsencrypt/boulder/probs"
	pubpb "github.com/letsencrypt/boulder/publisher/proto"
	rapb "github.com/letsencrypt/boulder/ra/proto"
	"github.com/letsencrypt/boulder/ratelimit"
	"github.com/letsencrypt/boulder/reloader"
	"github.com/letsencrypt/boulder/revocation"
	sapb "github.com/letsencrypt/boulder/sa/proto"
	vapb "github.com/letsencrypt/boulder/va/proto"
	"github.com/letsencrypt/boulder/web"
	"github.com/prometheus/client_golang/prometheus"
	"github.com/weppos/publicsuffix-go/publicsuffix"
	"golang.org/x/crypto/ocsp"
	grpc "google.golang.org/grpc"
	"gopkg.in/square/go-jose.v2"
)

type caaChecker interface {
	IsCAAValid(
		ctx context.Context,
		in *vapb.IsCAAValidRequest,
		opts ...grpc.CallOption,
	) (*vapb.IsCAAValidResponse, error)
}

// RegistrationAuthorityImpl defines an RA.
//
// NOTE: All of the fields in RegistrationAuthorityImpl need to be
// populated, or there is a risk of panic.
type RegistrationAuthorityImpl struct {
	CA        capb.CertificateAuthorityClient
	VA        vapb.VAClient
	SA        core.StorageAuthority
	PA        core.PolicyAuthority
	publisher pubpb.PublisherClient
	caa       caaChecker

	clk       clock.Clock
	log       blog.Logger
	keyPolicy goodkey.KeyPolicy
	// How long before a newly created authorization expires.
	authorizationLifetime        time.Duration
	pendingAuthorizationLifetime time.Duration
	rlPolicies                   ratelimit.Limits
	maxContactsPerReg            int
	maxNames                     int
	reuseValidAuthz              bool
	orderLifetime                time.Duration

	issuers map[issuance.IssuerNameID]*issuance.Certificate
	purger  akamaipb.AkamaiPurgerClient

	ctpolicy *ctpolicy.CTPolicy

	ctpolicyResults         *prometheus.HistogramVec
	rateLimitCounter        *prometheus.CounterVec
	revocationReasonCounter *prometheus.CounterVec
	namesPerCert            *prometheus.HistogramVec
	newRegCounter           prometheus.Counter
	reusedValidAuthzCounter prometheus.Counter
	recheckCAACounter       prometheus.Counter
	newCertCounter          prometheus.Counter
}

// NewRegistrationAuthorityImpl constructs a new RA object.
func NewRegistrationAuthorityImpl(
	clk clock.Clock,
	logger blog.Logger,
	stats prometheus.Registerer,
	maxContactsPerReg int,
	keyPolicy goodkey.KeyPolicy,
	maxNames int,
	reuseValidAuthz bool,
	authorizationLifetime time.Duration,
	pendingAuthorizationLifetime time.Duration,
	pubc pubpb.PublisherClient,
	caaClient caaChecker,
	orderLifetime time.Duration,
	ctp *ctpolicy.CTPolicy,
	purger akamaipb.AkamaiPurgerClient,
	issuers []*issuance.Certificate,
) *RegistrationAuthorityImpl {
	ctpolicyResults := prometheus.NewHistogramVec(
		prometheus.HistogramOpts{
			Name:    "ctpolicy_results",
			Help:    "Histogram of latencies of ctpolicy.GetSCTs calls with success/failure/deadlineExceeded labels",
			Buckets: metrics.InternetFacingBuckets,
		},
		[]string{"result"},
	)
	stats.MustRegister(ctpolicyResults)

	namesPerCert := prometheus.NewHistogramVec(
		prometheus.HistogramOpts{
			Name: "names_per_cert",
			Help: "Histogram of the number of SANs in requested and issued certificates",
			// The namesPerCert buckets are chosen based on the current Let's Encrypt
			// limit of 100 SANs per certificate.
			Buckets: []float64{1, 5, 10, 20, 30, 40, 50, 60, 70, 80, 90, 100},
		},
		// Type label value is either "requested" or "issued".
		[]string{"type"},
	)
	stats.MustRegister(namesPerCert)

	rateLimitCounter := prometheus.NewCounterVec(prometheus.CounterOpts{
		Name: "ra_ratelimits",
		Help: "A counter of RA ratelimit checks labelled by type and pass/exceed",
	}, []string{"limit", "result"})
	stats.MustRegister(rateLimitCounter)

	newRegCounter := prometheus.NewCounter(prometheus.CounterOpts{
		Name: "new_registrations",
		Help: "A counter of new registrations",
	})
	stats.MustRegister(newRegCounter)

	reusedValidAuthzCounter := prometheus.NewCounter(prometheus.CounterOpts{
		Name: "reused_valid_authz",
		Help: "A counter of reused valid authorizations",
	})
	stats.MustRegister(reusedValidAuthzCounter)

	recheckCAACounter := prometheus.NewCounter(prometheus.CounterOpts{
		Name: "recheck_caa",
		Help: "A counter of CAA rechecks",
	})
	stats.MustRegister(recheckCAACounter)

	newCertCounter := prometheus.NewCounter(prometheus.CounterOpts{
		Name: "new_certificates",
		Help: "A counter of new certificates",
	})
	stats.MustRegister(newCertCounter)

	revocationReasonCounter := prometheus.NewCounterVec(prometheus.CounterOpts{
		Name: "revocation_reason",
		Help: "A counter of certificate revocation reasons",
	}, []string{"reason"})
	stats.MustRegister(revocationReasonCounter)

	issuersByID := make(map[issuance.IssuerNameID]*issuance.Certificate)
	for _, issuer := range issuers {
		issuersByID[issuer.NameID()] = issuer
	}

	ra := &RegistrationAuthorityImpl{
		clk:                          clk,
		log:                          logger,
		authorizationLifetime:        authorizationLifetime,
		pendingAuthorizationLifetime: pendingAuthorizationLifetime,
		rlPolicies:                   ratelimit.New(),
		maxContactsPerReg:            maxContactsPerReg,
		keyPolicy:                    keyPolicy,
		maxNames:                     maxNames,
		reuseValidAuthz:              reuseValidAuthz,
		publisher:                    pubc,
		caa:                          caaClient,
		orderLifetime:                orderLifetime,
		ctpolicy:                     ctp,
		ctpolicyResults:              ctpolicyResults,
		purger:                       purger,
		issuers:                      issuersByID,
		namesPerCert:                 namesPerCert,
		rateLimitCounter:             rateLimitCounter,
		newRegCounter:                newRegCounter,
		reusedValidAuthzCounter:      reusedValidAuthzCounter,
		recheckCAACounter:            recheckCAACounter,
		newCertCounter:               newCertCounter,
		revocationReasonCounter:      revocationReasonCounter,
	}
	return ra
}

func (ra *RegistrationAuthorityImpl) SetRateLimitPoliciesFile(filename string) error {
	_, err := reloader.New(filename, ra.rlPolicies.LoadPolicies, ra.rateLimitPoliciesLoadError)
	if err != nil {
		return err
	}

	return nil
}

func (ra *RegistrationAuthorityImpl) rateLimitPoliciesLoadError(err error) {
	ra.log.Errf("error reloading rate limit policy: %s", err)
}

// certificateRequestAuthz is a struct for holding information about a valid
// authz referenced during a certificateRequestEvent. It holds both the
// authorization ID and the challenge type that made the authorization valid. We
// specifically include the challenge type that solved the authorization to make
// some common analysis easier.
type certificateRequestAuthz struct {
	ID            string
	ChallengeType core.AcmeChallenge
}

// certificateRequestEvent is a struct for holding information that is logged as
// JSON to the audit log as the result of an issuance event.
type certificateRequestEvent struct {
	ID string `json:",omitempty"`
	// Requester is the associated account ID
	Requester int64 `json:",omitempty"`
	// OrderID is the associated order ID (may be empty for an ACME v1 issuance)
	OrderID int64 `json:",omitempty"`
	// SerialNumber is the string representation of the issued certificate's
	// serial number
	SerialNumber string `json:",omitempty"`
	// VerifiedFields are required by the baseline requirements and are always
	// a static value for Boulder.
	VerifiedFields []string `json:",omitempty"`
	// CommonName is the subject common name from the issued cert
	CommonName string `json:",omitempty"`
	// Names are the DNS SAN entries from the issued cert
	Names []string `json:",omitempty"`
	// NotBefore is the starting timestamp of the issued cert's validity period
	NotBefore time.Time `json:",omitempty"`
	// NotAfter is the ending timestamp of the issued cert's validity period
	NotAfter time.Time `json:",omitempty"`
	// RequestTime and ResponseTime are for tracking elapsed time during issuance
	RequestTime  time.Time `json:",omitempty"`
	ResponseTime time.Time `json:",omitempty"`
	// Error contains any encountered errors
	Error string `json:",omitempty"`
	// Authorizations is a map of identifier names to certificateRequestAuthz
	// objects. It can be used to understand how the names in a certificate
	// request were authorized.
	Authorizations map[string]certificateRequestAuthz
}

// noRegistrationID is used for the regID parameter to GetThreshold when no
// registration-based overrides are necessary.
const noRegistrationID = -1

// registrationCounter is a type to abstract the use of
// ra.SA.CountRegistrationsByIP or ra.SA.CountRegistrationsByIPRange
type registrationCounter func(context.Context, net.IP, time.Time, time.Time) (int, error)

// checkRegistrationIPLimit checks a specific registraton limit by using the
// provided registrationCounter function to determine if the limit has been
// exceeded for a given IP or IP range
func (ra *RegistrationAuthorityImpl) checkRegistrationIPLimit(
	ctx context.Context,
	limit ratelimit.RateLimitPolicy,
	ip net.IP,
	counter registrationCounter) error {

	if !limit.Enabled() {
		return nil
	}

	now := ra.clk.Now()
	windowBegin := limit.WindowBegin(now)
	count, err := counter(ctx, ip, windowBegin, now)
	if err != nil {
		return err
	}

	if count >= limit.GetThreshold(ip.String(), noRegistrationID) {
		return berrors.RateLimitError("too many registrations for this IP")
	}

	return nil
}

// checkRegistrationLimits enforces the RegistrationsPerIP and
// RegistrationsPerIPRange limits
func (ra *RegistrationAuthorityImpl) checkRegistrationLimits(ctx context.Context, ip net.IP) error {
	// Check the registrations per IP limit using the CountRegistrationsByIP SA
	// function that matches IP addresses exactly
	exactRegLimit := ra.rlPolicies.RegistrationsPerIP()
	err := ra.checkRegistrationIPLimit(ctx, exactRegLimit, ip, ra.SA.CountRegistrationsByIP)
	if err != nil {
		ra.rateLimitCounter.WithLabelValues("registrations_by_ip", "exceeded").Inc()
		ra.log.Infof("Rate limit exceeded, RegistrationsByIP, IP: %s", ip)
		return err
	}
	ra.rateLimitCounter.WithLabelValues("registrations_by_ip", "pass").Inc()

	// We only apply the fuzzy reg limit to IPv6 addresses.
	// Per https://golang.org/pkg/net/#IP.To4 "If ip is not an IPv4 address, To4
	// returns nil"
	if ip.To4() != nil {
		return nil
	}

	// Check the registrations per IP range limit using the
	// CountRegistrationsByIPRange SA function that fuzzy-matches IPv6 addresses
	// within a larger address range
	fuzzyRegLimit := ra.rlPolicies.RegistrationsPerIPRange()
	err = ra.checkRegistrationIPLimit(ctx, fuzzyRegLimit, ip, ra.SA.CountRegistrationsByIPRange)
	if err != nil {
		ra.rateLimitCounter.WithLabelValues("registrations_by_ip_range", "exceeded").Inc()
		ra.log.Infof("Rate limit exceeded, RegistrationsByIPRange, IP: %s", ip)
		// For the fuzzyRegLimit we use a new error message that specifically
		// mentions that the limit being exceeded is applied to a *range* of IPs
		return berrors.RateLimitError("too many registrations for this IP range")
	}
	ra.rateLimitCounter.WithLabelValues("registrations_by_ip_range", "pass").Inc()

	return nil
}

// NewRegistration constructs a new Registration from a request.
func (ra *RegistrationAuthorityImpl) NewRegistration(ctx context.Context, request *corepb.Registration) (*corepb.Registration, error) {
	// Error if the request is nil, there is no account key or IP address
	if request == nil || len(request.Key) == 0 || len(request.InitialIP) == 0 {
		return nil, errors.New("incomplete gRPC request message")
	}

	// Convert key bytes to key
	var key jose.JSONWebKey
	if err := key.UnmarshalJSON(request.Key); err != nil {
		return nil, berrors.InternalServerError("failed to unmarshal account key: %s", err.Error())
	}
	// Check if account key is acceptable for use
	if err := ra.keyPolicy.GoodKey(ctx, key.Key); err != nil {
		return nil, berrors.MalformedError("invalid public key: %s", err.Error())
	}

	// Convert IP from bytes
	var ipAddr net.IP
	if err := ipAddr.UnmarshalText(request.InitialIP); err != nil {
		return nil, berrors.InternalServerError("failed to unmarshal ip address: %s", err.Error())
	}

	if err := ra.checkRegistrationLimits(ctx, ipAddr); err != nil {
		return nil, err
<<<<<<< HEAD
	}

	if err := validateContactsPresent(request.Contact, request.ContactsPresent); err != nil {
		return &corepb.Registration{}, err
=======
>>>>>>> 5fdacbea
	}

	reg := core.Registration{
		Key:    &key,
		Status: core.StatusValid,
	}

	// Convert request to core.Registration for merge and SA rpc
	init, err := bgrpc.PbToRegistration(request)
	if err != nil {
		return nil, err
	}

	_ = mergeUpdate(&reg, init)

	// This field isn't updatable by the end user, so it isn't copied by
	// MergeUpdate. But we need to fill it in for new registrations.
	reg.InitialIP = init.InitialIP

	if err := ra.validateContacts(ctx, reg.Contact); err != nil {
		return nil, err
	}

	// Store the authorization object, then return it
	reg, err = ra.SA.NewRegistration(ctx, reg)
	if err != nil {
		return nil, err
	}

	ra.newRegCounter.Inc()
	regPB, err := bgrpc.RegistrationToPB(reg)
	if err != nil {
		return nil, err
	}

	return regPB, nil
}

// validateContacts checks the provided list of contacts, returning an error if
// any are not acceptable. Unacceptable contacts lists include:
// * An empty list
// * A list has more than maxContactsPerReg contacts
// * A list containing an empty contact
// * A list containing a contact that does not parse as a URL
// * A list containing a contact that has a URL scheme other than mailto
// * A list containing a mailto contact that contains hfields
// * A list containing a contact that has non-ascii characters
// * A list containing a contact that doesn't pass `policy.ValidEmail`
func (ra *RegistrationAuthorityImpl) validateContacts(ctx context.Context, contacts *[]string) error {
	if contacts == nil || len(*contacts) == 0 {
		return nil // Nothing to validate
	}
	if ra.maxContactsPerReg > 0 && len(*contacts) > ra.maxContactsPerReg {
		return berrors.MalformedError(
			"too many contacts provided: %d > %d",
			len(*contacts),
			ra.maxContactsPerReg,
		)
	}

	for _, contact := range *contacts {
		if contact == "" {
			return berrors.InvalidEmailError("empty contact")
		}
		parsed, err := url.Parse(contact)
		if err != nil {
			return berrors.InvalidEmailError("invalid contact")
		}
		if parsed.Scheme != "mailto" {
			return berrors.InvalidEmailError("contact method %q is not supported", parsed.Scheme)
		}
		if parsed.RawQuery != "" {
			return berrors.InvalidEmailError("contact email [%q] contains hfields", contact)
		}
		if !core.IsASCII(contact) {
			return berrors.InvalidEmailError(
				"contact email [%q] contains non-ASCII characters",
				contact,
			)
		}
		if err := policy.ValidEmail(parsed.Opaque); err != nil {
			return err
		}
	}

	// NOTE(@cpu): For historical reasons (</3) we store ACME account contact
	// information de-normalized in a fixed size `contact` field on the
	// `registrations` table. At the time of writing this field is VARCHAR(191)
	// That means the largest marshalled JSON value we can store is 191 bytes.
	const maxContactBytes = 191
	if jsonBytes, err := json.Marshal(*contacts); err != nil {
		// This shouldn't happen with a simple []string but if it does we want the
		// error to be logged internally but served as a 500 to the user so we
		// return a bare error and not a berror here.
		return fmt.Errorf("failed to marshal reg.Contact to JSON: %#v", *contacts)
	} else if len(jsonBytes) >= maxContactBytes {
		return berrors.InvalidEmailError(
			"too many/too long contact(s). Please use shorter or fewer email addresses")
	}

	return nil
}

func (ra *RegistrationAuthorityImpl) checkPendingAuthorizationLimit(ctx context.Context, regID int64) error {
	limit := ra.rlPolicies.PendingAuthorizationsPerAccount()
	if limit.Enabled() {
		countPB, err := ra.SA.CountPendingAuthorizations2(ctx, &sapb.RegistrationID{
			Id: regID,
		})
		if err != nil {
			return err
		}
		// Most rate limits have a key for overrides, but there is no meaningful key
		// here.
		noKey := ""
		if int(countPB.Count) >= limit.GetThreshold(noKey, regID) {
			ra.rateLimitCounter.WithLabelValues("pending_authorizations_by_registration_id", "exceeded").Inc()
			ra.log.Infof("Rate limit exceeded, PendingAuthorizationsByRegID, regID: %d", regID)
			return berrors.RateLimitError("too many currently pending authorizations")
		}
		ra.rateLimitCounter.WithLabelValues("pending_authorizations_by_registration_id", "pass").Inc()
	}
	return nil
}

// checkInvalidAuthorizationLimits checks the failed validation limit for each
// of the provided hostnames. It returns the first error.
func (ra *RegistrationAuthorityImpl) checkInvalidAuthorizationLimits(ctx context.Context, regID int64, hostnames []string) error {
	results := make(chan error, len(hostnames))
	for _, hostname := range hostnames {
		go func(hostname string) {
			results <- ra.checkInvalidAuthorizationLimit(ctx, regID, hostname)
		}(hostname)
	}
	// We don't have to wait for all of the goroutines to finish because there's
	// enough capacity in the chan for them all to write their result even if
	// nothing is reading off the chan anymore.
	for i := 0; i < len(hostnames); i++ {
		if err := <-results; err != nil {
			return err
		}
	}
	return nil
}

func (ra *RegistrationAuthorityImpl) checkInvalidAuthorizationLimit(ctx context.Context, regID int64, hostname string) error {
	limit := ra.rlPolicies.InvalidAuthorizationsPerAccount()
	if !limit.Enabled() {
		return nil
	}
	latest := ra.clk.Now().Add(ra.pendingAuthorizationLifetime)
	earliest := latest.Add(-limit.Window.Duration)
	req := &sapb.CountInvalidAuthorizationsRequest{
		RegistrationID: regID,
		Hostname:       hostname,
		Range: &sapb.Range{
			Earliest: earliest.UnixNano(),
			Latest:   latest.UnixNano(),
		},
	}
	count, err := ra.SA.CountInvalidAuthorizations2(ctx, req)
	if err != nil {
		return err
	}
	// Most rate limits have a key for overrides, but there is no meaningful key
	// here.
	noKey := ""
	if count.Count >= int64(limit.GetThreshold(noKey, regID)) {
		ra.log.Infof("Rate limit exceeded, InvalidAuthorizationsByRegID, regID: %d", regID)
		return berrors.RateLimitError("too many failed authorizations recently")
	}
	return nil
}

// checkNewOrdersPerAccountLimit enforces the rlPolicies `NewOrdersPerAccount`
// rate limit. This rate limit ensures a client can not create more than the
// specified threshold of new orders within the specified time window.
func (ra *RegistrationAuthorityImpl) checkNewOrdersPerAccountLimit(ctx context.Context, acctID int64) error {
	limit := ra.rlPolicies.NewOrdersPerAccount()
	if !limit.Enabled() {
		return nil
	}
	latest := ra.clk.Now()
	earliest := latest.Add(-limit.Window.Duration)
	count, err := ra.SA.CountOrders(ctx, acctID, earliest, latest)
	if err != nil {
		return err
	}
	// There is no meaningful override key to use for this rate limit
	noKey := ""
	if count >= limit.GetThreshold(noKey, acctID) {
		ra.rateLimitCounter.WithLabelValues("new_order_by_registration_id", "exceeded").Inc()
		return berrors.RateLimitError("too many new orders recently")
	}
	ra.rateLimitCounter.WithLabelValues("new_order_by_registration_id", "pass").Inc()
	return nil
}

// NewAuthorization constructs a new Authz from a request. Values (domains) in
// request.Identifier will be lowercased before storage.
func (ra *RegistrationAuthorityImpl) NewAuthorization(ctx context.Context, request core.Authorization, regID int64) (core.Authorization, error) {
	identifier := request.Identifier
	identifier.Value = strings.ToLower(identifier.Value)

	// Check that the identifier is present and appropriate
	if err := ra.PA.WillingToIssue(identifier); err != nil {
		return core.Authorization{}, err
	}

	if err := ra.checkPendingAuthorizationLimit(ctx, regID); err != nil {
		return core.Authorization{}, err
	}

	if err := ra.checkInvalidAuthorizationLimit(ctx, regID, identifier.Value); err != nil {
		return core.Authorization{}, err
	}

	if ra.reuseValidAuthz {
		now := ra.clk.Now().UnixNano()
		authzMapPB, err := ra.SA.GetValidAuthorizations2(ctx, &sapb.GetValidAuthorizationsRequest{
			RegistrationID: regID,
			Domains:        []string{identifier.Value},
			Now:            now,
		})
		if err != nil {
			outErr := berrors.InternalServerError(
				"unable to get existing validations for regID: %d, identifier: %s, %s",
				regID,
				identifier.Value,
				err,
			)
			ra.log.Warning(outErr.Error())
			return core.Authorization{}, outErr
		}
		auths, err := bgrpc.PBToAuthzMap(authzMapPB)
		if err != nil {
			return core.Authorization{}, err
		}

		if existingAuthz, ok := auths[identifier.Value]; ok {
			if ra.authzValidChallengeEnabled(existingAuthz) {
				// The existing authorization must not expire within the next 24 hours for
				// it to be OK for reuse
				reuseCutOff := ra.clk.Now().Add(time.Hour * 24)
				if existingAuthz.Expires.After(reuseCutOff) {
					ra.reusedValidAuthzCounter.Inc()
					return *existingAuthz, nil
				}
			}
		}
	}

	identifierTypeString := string(identifier.Type)
	req := &sapb.GetPendingAuthorizationRequest{
		RegistrationID:  regID,
		IdentifierType:  identifierTypeString,
		IdentifierValue: identifier.Value,
		ValidUntil:      ra.clk.Now().Add(time.Hour).UnixNano(),
	}
	pendingPB, err := ra.SA.GetPendingAuthorization2(ctx, req)
	if err != nil && !errors.Is(err, berrors.NotFound) {
		return core.Authorization{}, berrors.InternalServerError(
			"unable to get pending authorization for regID: %d, identifier: %s: %s",
			regID,
			identifier.Value,
			err)
	} else if err == nil {
		return bgrpc.PBToAuthz(pendingPB)
	}

	if features.Enabled(features.V1DisableNewValidations) {
		exists, err := ra.SA.PreviousCertificateExists(ctx, &sapb.PreviousCertificateExistsRequest{
			Domain: identifier.Value,
			RegID:  regID,
		})
		if err != nil {
			return core.Authorization{}, err
		}
		if !exists.Exists {
			return core.Authorization{}, berrors.UnauthorizedError("Validations for new domains are disabled in the V1 API (https://community.letsencrypt.org/t/end-of-life-plan-for-acmev1/88430)")
		}
	}

	authzPB, err := ra.createPendingAuthz(ctx, regID, identifier)
	if err != nil {
		return core.Authorization{}, err
	}

	authzIDs, err := ra.SA.NewAuthorizations2(ctx, &sapb.AddPendingAuthorizationsRequest{
		Authz: []*corepb.Authorization{authzPB},
	})
	if err != nil {
		return core.Authorization{}, err
	}
	if len(authzIDs.Ids) != 1 {
		return core.Authorization{}, berrors.InternalServerError("unexpected number of authorization IDs returned from NewAuthorizations2: expected 1, got %d", len(authzIDs.Ids))
	}
	// The current internal authorization objects use a string for the ID, the new
	// storage format uses a integer ID. In order to maintain compatibility we
	// convert the integer ID to a string.
	authzPB.Id = fmt.Sprintf("%d", authzIDs.Ids[0])
	return bgrpc.PBToAuthz(authzPB)
}

// MatchesCSR tests the contents of a generated certificate to make sure
// that the PublicKey, CommonName, and DNSNames match those provided in
// the CSR that was used to generate the certificate. It also checks the
// following fields for:
//		* notBefore is not more than 24 hours ago
//		* BasicConstraintsValid is true
//		* IsCA is false
//		* ExtKeyUsage only contains ExtKeyUsageServerAuth & ExtKeyUsageClientAuth
//		* Subject only contains CommonName & Names
func (ra *RegistrationAuthorityImpl) MatchesCSR(parsedCertificate *x509.Certificate, csr *x509.CertificateRequest) error {
	// Check issued certificate matches what was expected from the CSR
	hostNames := make([]string, len(csr.DNSNames))
	copy(hostNames, csr.DNSNames)
	if len(csr.Subject.CommonName) > 0 {
		hostNames = append(hostNames, csr.Subject.CommonName)
	}
	hostNames = core.UniqueLowerNames(hostNames)

	if !core.KeyDigestEquals(parsedCertificate.PublicKey, csr.PublicKey) {
		return berrors.InternalServerError("generated certificate public key doesn't match CSR public key")
	}
	if parsedCertificate.Subject.CommonName != strings.ToLower(csr.Subject.CommonName) {
		return berrors.InternalServerError("generated certificate CommonName doesn't match CSR CommonName")
	}
	// Sort both slices of names before comparison.
	parsedNames := parsedCertificate.DNSNames
	sort.Strings(parsedNames)
	sort.Strings(hostNames)
	if !reflect.DeepEqual(parsedNames, hostNames) {
		return berrors.InternalServerError("generated certificate DNSNames don't match CSR DNSNames")
	}
	if !reflect.DeepEqual(parsedCertificate.IPAddresses, csr.IPAddresses) {
		return berrors.InternalServerError("generated certificate IPAddresses don't match CSR IPAddresses")
	}
	if !reflect.DeepEqual(parsedCertificate.EmailAddresses, csr.EmailAddresses) {
		return berrors.InternalServerError("generated certificate EmailAddresses don't match CSR EmailAddresses")
	}
	if len(parsedCertificate.Subject.Country) > 0 || len(parsedCertificate.Subject.Organization) > 0 ||
		len(parsedCertificate.Subject.OrganizationalUnit) > 0 || len(parsedCertificate.Subject.Locality) > 0 ||
		len(parsedCertificate.Subject.Province) > 0 || len(parsedCertificate.Subject.StreetAddress) > 0 ||
		len(parsedCertificate.Subject.PostalCode) > 0 {
		return berrors.InternalServerError("generated certificate Subject contains fields other than CommonName, or SerialNumber")
	}
	now := ra.clk.Now()
	if now.Sub(parsedCertificate.NotBefore) > time.Hour*24 {
		return berrors.InternalServerError("generated certificate is back dated %s", now.Sub(parsedCertificate.NotBefore))
	}
	if !parsedCertificate.BasicConstraintsValid {
		return berrors.InternalServerError("generated certificate doesn't have basic constraints set")
	}
	if parsedCertificate.IsCA {
		return berrors.InternalServerError("generated certificate can sign other certificates")
	}
	if !reflect.DeepEqual(parsedCertificate.ExtKeyUsage, []x509.ExtKeyUsage{x509.ExtKeyUsageServerAuth, x509.ExtKeyUsageClientAuth}) {
		return berrors.InternalServerError("generated certificate doesn't have correct key usage extensions")
	}

	return nil
}

// checkOrderAuthorizations verifies that a provided set of names associated
// with a specific order and account has all of the required valid, unexpired
// authorizations to proceed with issuance. It is the ACME v2 equivalent of
// `checkAuthorizations`. It returns the authorizations that satisfied the set
// of names or it returns an error. If it returns an error, it will be of type
// BoulderError.
func (ra *RegistrationAuthorityImpl) checkOrderAuthorizations(
	ctx context.Context,
	names []string,
	acctID accountID,
	orderID orderID) (map[string]*core.Authorization, error) {
	// Get all of the valid authorizations for this account/order
	req := &sapb.GetValidOrderAuthorizationsRequest{
		Id:     int64(orderID),
		AcctID: int64(acctID),
	}
	authzMapPB, err := ra.SA.GetValidOrderAuthorizations2(ctx, req)
	if err != nil {
		return nil, berrors.InternalServerError("error in GetValidOrderAuthorizations: %s", err)
	}
	authzs, err := bgrpc.PBToAuthzMap(authzMapPB)
	if err != nil {
		return nil, err
	}
	// Ensure the names from the CSR are free of duplicates & lowercased.
	names = core.UniqueLowerNames(names)
	// Check the authorizations to ensure validity for the names required.
	if err = ra.checkAuthorizationsCAA(ctx, names, authzs, int64(acctID), ra.clk.Now()); err != nil {
		return nil, err
	}

	return authzs, nil
}

// checkAuthorizations checks that each requested name has a valid authorization
// that won't expire before the certificate expires. It returns the
// authorizations that satisfied the set of names or it returns an error.
// If it returns an error, it will be of type BoulderError.
func (ra *RegistrationAuthorityImpl) checkAuthorizations(ctx context.Context, names []string, regID int64) (map[string]*core.Authorization, error) {
	now := ra.clk.Now()
	for i := range names {
		names[i] = strings.ToLower(names[i])
	}
	authMapPB, err := ra.SA.GetValidAuthorizations2(ctx, &sapb.GetValidAuthorizationsRequest{
		RegistrationID: regID,
		Domains:        names,
		Now:            now.UnixNano(),
	})
	if err != nil {
		return nil, err
	}
	auths, err := bgrpc.PBToAuthzMap(authMapPB)
	if err != nil {
		return nil, err
	}

	if err = ra.checkAuthorizationsCAA(ctx, names, auths, regID, now); err != nil {
		return nil, err
	}

	return auths, nil
}

// checkAuthorizationsCAA implements the common logic of validating a set of
// authorizations against a set of names that is used by both
// `checkAuthorizations` and `checkOrderAuthorizations`. If required CAA will be
// rechecked for authorizations that are too old.
// If it returns an error, it will be of type BoulderError.
func (ra *RegistrationAuthorityImpl) checkAuthorizationsCAA(
	ctx context.Context,
	names []string,
	authzs map[string]*core.Authorization,
	regID int64,
	now time.Time) error {
	// badNames contains the names that were unauthorized
	var badNames []string
	// recheckAuthzs is a list of authorizations that must have their CAA records rechecked
	var recheckAuthzs []*core.Authorization
	// Per Baseline Requirements, CAA must be checked within 8 hours of issuance.
	// CAA is checked when an authorization is validated, so as long as that was
	// less than 8 hours ago, we're fine. We recheck if that was more than 7 hours
	// ago, to be on the safe side. Since we don't record the validation time for
	// authorizations, we instead look at the expiration time and subtract out the
	// expected authorization lifetime. Note: If we adjust the authorization
	// lifetime in the future we will need to tweak this correspondingly so it
	// works correctly during the switchover.
	caaRecheckTime := now.Add(ra.authorizationLifetime).Add(-7 * time.Hour)
	for _, name := range names {
		authz := authzs[name]
		if authz == nil {
			badNames = append(badNames, name)
		} else if authz.Expires == nil {
			return berrors.InternalServerError("found an authorization with a nil Expires field: id %s", authz.ID)
		} else if authz.Expires.Before(now) {
			badNames = append(badNames, name)
		} else if authz.Expires.Before(caaRecheckTime) {
			// Ensure that CAA is rechecked for this name
			recheckAuthzs = append(recheckAuthzs, authz)
		}
	}

	if len(recheckAuthzs) > 0 {
		if err := ra.recheckCAA(ctx, recheckAuthzs); err != nil {
			return err
		}
	}

	if len(badNames) > 0 {
		return berrors.UnauthorizedError(
			"authorizations for these names not found or expired: %s",
			strings.Join(badNames, ", "),
		)
	}

	return nil
}

// recheckCAA accepts a list of of names that need to have their CAA records
// rechecked because their associated authorizations are sufficiently old and
// performs the CAA checks required for each. If any of the rechecks fail an
// error is returned.
func (ra *RegistrationAuthorityImpl) recheckCAA(ctx context.Context, authzs []*core.Authorization) error {
	ra.recheckCAACounter.Add(float64(len(authzs)))

	type authzCAAResult struct {
		authz *core.Authorization
		err   error
	}
	ch := make(chan authzCAAResult, len(authzs))
	for _, authz := range authzs {
		go func(authz *core.Authorization) {
			name := authz.Identifier.Value

			// If an authorization has multiple valid challenges,
			// the type of the first valid challenge is used for
			// the purposes of CAA rechecking.
			var method string
			for _, challenge := range authz.Challenges {
				if challenge.Status == core.StatusValid {
					method = string(challenge.Type)
					break
				}
			}
			if method == "" {
				ch <- authzCAAResult{
					authz: authz,
					err: berrors.InternalServerError(
						"Internal error determining validation method for authorization ID %v (%v)",
						authz.ID, name),
				}
				return
			}

			resp, err := ra.caa.IsCAAValid(ctx, &vapb.IsCAAValidRequest{
				Domain:           name,
				ValidationMethod: method,
				AccountURIID:     authz.RegistrationID,
			})
			if err != nil {
				ra.log.AuditErrf("Rechecking CAA: %s", err)
				err = berrors.InternalServerError(
					"Internal error rechecking CAA for authorization ID %v (%v)",
					authz.ID, name,
				)
			} else if resp.Problem != nil {
				err = berrors.CAAError(resp.Problem.Detail)
			}
			ch <- authzCAAResult{
				authz: authz,
				err:   err,
			}
		}(authz)
	}
	var subErrors []berrors.SubBoulderError
	// Read a recheckResult for each authz from the results channel
	for i := 0; i < len(authzs); i++ {
		recheckResult := <-ch
		// If the result had a CAA boulder error, construct a suberror with the
		// identifier from the authorization that was checked.
		if err := recheckResult.err; err != nil {
			var bErr *berrors.BoulderError
			if errors.As(err, &bErr) && bErr.Type == berrors.CAA {
				subErrors = append(subErrors, berrors.SubBoulderError{
					Identifier:   recheckResult.authz.Identifier,
					BoulderError: bErr})
			} else {
				return err
			}
		}
	}
	if len(subErrors) > 0 {
		var detail string
		// If there was only one error, then use it as the top level error that is
		// returned.
		if len(subErrors) == 1 {
			return subErrors[0].BoulderError
		}
		detail = fmt.Sprintf(
			"Rechecking CAA for %q and %d more identifiers failed. "+
				"Refer to sub-problems for more information",
			subErrors[0].Identifier.Value,
			len(subErrors)-1)
		return (&berrors.BoulderError{
			Type:   berrors.CAA,
			Detail: detail,
		}).WithSubErrors(subErrors)
	}
	return nil
}

// failOrder marks an order as failed by setting the problem details field of
// the order & persisting it through the SA. If an error occurs doing this we
// log it and return the order as-is. There aren't any alternatives if we can't
// add the error to the order.
func (ra *RegistrationAuthorityImpl) failOrder(
	ctx context.Context,
	order *corepb.Order,
	prob *probs.ProblemDetails) *corepb.Order {

	// Convert the problem to a protobuf problem for the *corepb.Order field
	pbProb, err := bgrpc.ProblemDetailsToPB(prob)
	if err != nil {
		ra.log.AuditErrf("Could not convert order error problem to PB: %q", err)
		return order
	}

	// Assign the protobuf problem to the field and save it via the SA
	order.Error = pbProb
	if err := ra.SA.SetOrderError(ctx, order); err != nil {
		ra.log.AuditErrf("Could not persist order error: %q", err)
	}
	return order
}

// FinalizeOrder accepts a request to finalize an order object and, if possible,
// issues a certificate to satisfy the order. If an order does not have valid,
// unexpired authorizations for all of its associated names an error is
// returned. Similarly we vet that all of the names in the order are acceptable
// based on current policy and return an error if the order can't be fulfilled.
// If successful the order will be returned in processing status for the client
// to poll while awaiting finalization to occur.
func (ra *RegistrationAuthorityImpl) FinalizeOrder(ctx context.Context, req *rapb.FinalizeOrderRequest) (*corepb.Order, error) {
	order := req.Order

	if order.Status != string(core.StatusReady) {
		return nil, berrors.OrderNotReadyError(
			"Order's status (%q) is not acceptable for finalization",
			order.Status)
	}

	// There should never be an order with 0 names at the stage the RA is
	// processing the order but we check to be on the safe side, throwing an
	// internal server error if this assumption is ever violated.
	if len(order.Names) == 0 {
		return nil, berrors.InternalServerError("Order has no associated names")
	}

	// Parse the CSR from the request
	csrOb, err := x509.ParseCertificateRequest(req.Csr)
	if err != nil {
		return nil, err
	}

	if err := csrlib.VerifyCSR(ctx, csrOb, ra.maxNames, &ra.keyPolicy, ra.PA, req.Order.RegistrationID); err != nil {
		// VerifyCSR returns berror instances that can be passed through as-is
		// without wrapping.
		return nil, err
	}

	// Dedupe, lowercase and sort both the names from the CSR and the names in the
	// order.
	csrNames := core.UniqueLowerNames(csrOb.DNSNames)
	orderNames := core.UniqueLowerNames(order.Names)

	// Immediately reject the request if the number of names differ
	if len(orderNames) != len(csrNames) {
		return nil, berrors.UnauthorizedError("Order includes different number of names than CSR specifies")
	}

	// Check that the order names and the CSR names are an exact match
	for i, name := range orderNames {
		if name != csrNames[i] {
			return nil, berrors.UnauthorizedError("CSR is missing Order domain %q", name)
		}
	}

	// Update the order to be status processing - we issue synchronously at the
	// present time so this is somewhat artificial/unnecessary but allows planning
	// for the future.
	//
	// NOTE(@cpu): After this point any errors that are encountered must update
	// the state of the order to invalid by setting the order's error field.
	// Otherwise the order will be "stuck" in processing state. It can not be
	// finalized because it isn't pending, but we aren't going to process it
	// further because we already did and encountered an error.
	if err := ra.SA.SetOrderProcessing(ctx, order); err != nil {
		// Fail the order with a server internal error - we weren't able to set the
		// status to processing and that's unexpected & weird.
		ra.failOrder(ctx, order, probs.ServerInternal("Error setting order processing"))
		return nil, err
	}

	// Attempt issuance for the order. If the order isn't fully authorized this
	// will return an error.
	issueReq := core.CertificateRequest{
		Bytes: req.Csr,
		CSR:   csrOb,
	}
	// We use IssuerNameID 0 here because (as of now) only the v1 flow sets this
	// field. This v2 flow allows the CA to select the issuer based on the CSR's
	// PublicKeyAlgorithm.
	cert, err := ra.issueCertificate(ctx, issueReq, accountID(order.RegistrationID), orderID(order.Id), issuance.IssuerNameID(0))
	if err != nil {
		// Fail the order. The problem is computed using
		// `web.ProblemDetailsForError`, the same function the WFE uses to convert
		// between `berrors` and problems. This will turn normal expected berrors like
		// berrors.UnauthorizedError into the correct
		// `urn:ietf:params:acme:error:unauthorized` problem while not letting
		// anything like a server internal error through with sensitive info.
		ra.failOrder(ctx, order, web.ProblemDetailsForError(err, "Error finalizing order"))
		return nil, err
	}

	// Parse the issued certificate to get the serial
	parsedCertificate, err := x509.ParseCertificate([]byte(cert.DER))
	if err != nil {
		// Fail the order with a server internal error. The certificate we failed
		// to parse was from our own CA. Bad news!
		ra.failOrder(ctx, order, probs.ServerInternal("Error parsing certificate DER"))
		return nil, err
	}

	// Finalize the order with its new CertificateSerial
	order.CertificateSerial = core.SerialToString(parsedCertificate.SerialNumber)
	if err := ra.SA.FinalizeOrder(ctx, order); err != nil {
		// Fail the order with a server internal error. We weren't able to persist
		// the certificate serial and that's unexpected & weird.
		ra.failOrder(ctx, order, probs.ServerInternal("Error persisting finalized order"))
		return nil, err
	}

	// Note how many names were in this finalized certificate order.
	ra.namesPerCert.With(
		prometheus.Labels{"type": "issued"},
	).Observe(float64(len(order.Names)))

	// Update the order status locally since the SA doesn't return the updated
	// order itself after setting the status
	order.Status = string(core.StatusValid)
	return order, nil
}

// NewCertificate requests the issuance of a certificate for the v1 flow.
func (ra *RegistrationAuthorityImpl) NewCertificate(ctx context.Context, req core.CertificateRequest, regID int64, issuerNameID int64) (core.Certificate, error) {
	// Verify the CSR
	if err := csrlib.VerifyCSR(ctx, req.CSR, ra.maxNames, &ra.keyPolicy, ra.PA, regID); err != nil {
		return core.Certificate{}, berrors.MalformedError(err.Error())
	}
	// NewCertificate provides an order ID of 0, indicating this is a classic ACME
	// v1 issuance request from the new certificate endpoint that is not
	// associated with an ACME v2 order.
	return ra.issueCertificate(ctx, req, accountID(regID), orderID(0), issuance.IssuerNameID(issuerNameID))
}

// To help minimize the chance that an accountID would be used as an order ID
// (or vice versa) when calling `issueCertificate` we define internal
// `accountID` and `orderID` types so that callers must explicitly cast.
type accountID int64
type orderID int64

// issueCertificate sets up a log event structure and captures any errors
// encountered during issuance, then calls issueCertificateInner.
// Used by both v1's NewCertificate and v2's FinalizeOrder.
func (ra *RegistrationAuthorityImpl) issueCertificate(
	ctx context.Context,
	req core.CertificateRequest,
	acctID accountID,
	oID orderID,
	issuerNameID issuance.IssuerNameID) (core.Certificate, error) {
	// Construct the log event
	logEvent := certificateRequestEvent{
		ID:          core.NewToken(),
		OrderID:     int64(oID),
		Requester:   int64(acctID),
		RequestTime: ra.clk.Now(),
	}
	var result string
	cert, err := ra.issueCertificateInner(ctx, req, acctID, oID, issuerNameID, &logEvent)
	if err != nil {
		logEvent.Error = err.Error()
		result = "error"
	} else {
		result = "successful"
	}
	logEvent.ResponseTime = ra.clk.Now()
	ra.log.AuditObject(fmt.Sprintf("Certificate request - %s", result), logEvent)
	return cert, err
}

// issueCertificateInner handles the common aspects of certificate issuance used by
// both the "classic" NewCertificate endpoint (for ACME v1) and the
// FinalizeOrder endpoint (for ACME v2).
//
// This function is responsible for ensuring that we never try to issue a final
// certificate twice for the same precertificate, because that has the potential
// to create certificates with duplicate serials. For instance, this could
// happen if final certificates were created with different sets of SCTs. This
// function accomplishes that by bailing on issuance if there is any error in
// IssueCertificateForPrecertificate; there are no retries, and serials are
// generated in IssuePrecertificate, so serials with errors are dropped and
// never have final certificates issued for them (because there is a possibility
// that the certificate was actually issued but there was an error returning
// it).
func (ra *RegistrationAuthorityImpl) issueCertificateInner(
	ctx context.Context,
	req core.CertificateRequest,
	acctID accountID,
	oID orderID,
	issuerNameID issuance.IssuerNameID,
	logEvent *certificateRequestEvent) (core.Certificate, error) {
	emptyCert := core.Certificate{}
	if acctID <= 0 {
		return emptyCert, berrors.MalformedError("invalid account ID: %d", acctID)
	}

	// OrderID can be 0 if `issueCertificate` is called by `NewCertificate` for
	// the classic issuance flow. It should never be less than 0.
	if oID < 0 {
		return emptyCert, berrors.MalformedError("invalid order ID: %d", oID)
	}

	account, err := ra.SA.GetRegistration(ctx, int64(acctID))
	if err != nil {
		return emptyCert, err
	}

	csr := req.CSR
	logEvent.CommonName = csr.Subject.CommonName
	logEvent.Names = csr.DNSNames

	// Validate that authorization key is authorized for all domains in the CSR
	names := make([]string, len(csr.DNSNames))
	copy(names, csr.DNSNames)

	if core.KeyDigestEquals(csr.PublicKey, account.Key) {
		return emptyCert, berrors.MalformedError("certificate public key must be different than account key")
	}

	// Check rate limits before checking authorizations. If someone is unable to
	// issue a cert due to rate limiting, we don't want to tell them to go get the
	// necessary authorizations, only to later fail the rate limit check.
	err = ra.checkLimits(ctx, names, account.ID)
	if err != nil {
		return emptyCert, err
	}

	var authzs map[string]*core.Authorization
	// If the orderID is 0 then this is a classic issuance and we need to check
	// that the account is authorized for the names in the CSR.
	if oID == 0 {
		authzs, err = ra.checkAuthorizations(ctx, names, account.ID)
	} else {
		// Otherwise, if the orderID is not 0 we need to follow the order based
		// issuance process and check that this specific order is fully authorized
		// and associated with the expected account ID
		authzs, err = ra.checkOrderAuthorizations(ctx, names, acctID, oID)
	}
	if err != nil {
		// Pass through the error without wrapping it because the called functions
		// return BoulderError and we don't want to lose the type.
		return emptyCert, err
	}

	// Collect up a certificateRequestAuthz that stores the ID and challenge type
	// of each of the valid authorizations we used for this issuance.
	logEventAuthzs := make(map[string]certificateRequestAuthz, len(names))
	for name, authz := range authzs {
		// If the authz has no solved by challenge type there has been an internal
		// consistency violation worth logging a warning about. In this case the
		// solvedByChallengeType will be logged as the empty string.
		solvedByChallengeType, err := authz.SolvedBy()
		if err != nil || solvedByChallengeType == nil {
			ra.log.Warningf("Authz %q has status %q but empty SolvedBy(): %s", authz.ID, authz.Status, err)
		}
		logEventAuthzs[name] = certificateRequestAuthz{
			ID:            authz.ID,
			ChallengeType: *solvedByChallengeType,
		}
	}
	logEvent.Authorizations = logEventAuthzs

	// Mark that we verified the CN and SANs
	logEvent.VerifiedFields = []string{"subject.commonName", "subjectAltName"}

	// Create the certificate and log the result
	issueReq := &capb.IssueCertificateRequest{
		Csr:            csr.Raw,
		RegistrationID: int64(acctID),
		OrderID:        int64(oID),
		IssuerNameID:   int64(issuerNameID),
	}

	// wrapError adds a prefix to an error. If the error is a boulder error then
	// the problem detail is updated with the prefix. Otherwise a new error is
	// returned with the message prefixed using `fmt.Errorf`
	wrapError := func(e error, prefix string) error {
		if berr, ok := e.(*berrors.BoulderError); ok {
			berr.Detail = fmt.Sprintf("%s: %s", prefix, berr.Detail)
			return berr
		}
		return fmt.Errorf("%s: %s", prefix, e)
	}

	precert, err := ra.CA.IssuePrecertificate(ctx, issueReq)
	if err != nil {
		return emptyCert, wrapError(err, "issuing precertificate")
	}
	parsedPrecert, err := x509.ParseCertificate(precert.DER)
	if err != nil {
		return emptyCert, wrapError(err, "parsing precertificate")
	}
	scts, err := ra.getSCTs(ctx, precert.DER, parsedPrecert.NotAfter)
	if err != nil {
		return emptyCert, wrapError(err, "getting SCTs")
	}
	cert, err := ra.CA.IssueCertificateForPrecertificate(ctx, &capb.IssueCertificateForPrecertificateRequest{
		DER:            precert.DER,
		SCTs:           scts,
		RegistrationID: int64(acctID),
		OrderID:        int64(oID),
	})
	if err != nil {
		return emptyCert, wrapError(err, "issuing certificate for precertificate")
	}

	parsedCertificate, err := x509.ParseCertificate([]byte(cert.Der))
	if err != nil {
		// berrors.InternalServerError because the certificate from the CA should be
		// parseable.
		return emptyCert, berrors.InternalServerError("failed to parse certificate: %s", err.Error())
	}

	// Asynchronously submit the final certificate to any configured logs
	go ra.ctpolicy.SubmitFinalCert(cert.Der, parsedCertificate.NotAfter)

	err = ra.MatchesCSR(parsedCertificate, csr)
	if err != nil {
		return emptyCert, err
	}

	logEvent.SerialNumber = core.SerialToString(parsedCertificate.SerialNumber)
	logEvent.CommonName = parsedCertificate.Subject.CommonName
	logEvent.NotBefore = parsedCertificate.NotBefore
	logEvent.NotAfter = parsedCertificate.NotAfter

	ra.newCertCounter.Inc()
	res, err := bgrpc.PBToCert(cert)
	if err != nil {
		return emptyCert, nil
	}
	return res, nil
}

func (ra *RegistrationAuthorityImpl) getSCTs(ctx context.Context, cert []byte, expiration time.Time) (core.SCTDERs, error) {
	started := ra.clk.Now()
	scts, err := ra.ctpolicy.GetSCTs(ctx, cert, expiration)
	took := ra.clk.Since(started)
	// The final cert has already been issued so actually return it to the
	// user even if this fails since we aren't actually doing anything with
	// the SCTs yet.
	if err != nil {
		state := "failure"
		if err == context.DeadlineExceeded {
			state = "deadlineExceeded"
			// Convert the error to a missingSCTsError to communicate the timeout,
			// otherwise it will be a generic serverInternalError
			err = berrors.MissingSCTsError(err.Error())
		}
		ra.log.Warningf("ctpolicy.GetSCTs failed: %s", err)
		ra.ctpolicyResults.With(prometheus.Labels{"result": state}).Observe(took.Seconds())
		return nil, err
	}
	ra.ctpolicyResults.With(prometheus.Labels{"result": "success"}).Observe(took.Seconds())
	return scts, nil
}

// domainsForRateLimiting transforms a list of FQDNs into a list of eTLD+1's
// for the purpose of rate limiting. It also de-duplicates the output
// domains. Exact public suffix matches are included.
func domainsForRateLimiting(names []string) ([]string, error) {
	var domains []string
	for _, name := range names {
		domain, err := publicsuffix.Domain(name)
		if err != nil {
			// The only possible errors are:
			// (1) publicsuffix.Domain is giving garbage values
			// (2) the public suffix is the domain itself
			// We assume 2 and include the original name in the result.
			domains = append(domains, name)
		} else {
			domains = append(domains, domain)
		}
	}
	return core.UniqueLowerNames(domains), nil
}

// enforceNameCounts uses the provided count RPC to find a count of certificates
// for each of the names. If the count for any of the names exceeds the limit
// for the given registration then the names out of policy are returned to be
// used for a rate limit error.
func (ra *RegistrationAuthorityImpl) enforceNameCounts(
	ctx context.Context,
	names []string,
	limit ratelimit.RateLimitPolicy,
	regID int64) ([]string, error) {

	now := ra.clk.Now()
	windowBegin := limit.WindowBegin(now)
	counts, err := ra.SA.CountCertificatesByNames(ctx, names, windowBegin, now)
	if err != nil {
		return nil, err
	}

	var badNames []string
	for _, entry := range counts {
		if int(entry.Count) >= limit.GetThreshold(entry.Name, regID) {
			badNames = append(badNames, entry.Name)
		}
	}
	return badNames, nil
}

func (ra *RegistrationAuthorityImpl) checkCertificatesPerNameLimit(ctx context.Context, names []string, limit ratelimit.RateLimitPolicy, regID int64) error {
	// check if there is already an existing certificate for
	// the exact name set we are issuing for. If so bypass the
	// the certificatesPerName limit.
	exists, err := ra.SA.FQDNSetExists(ctx, names)
	if err != nil {
		return fmt.Errorf("checking renewal exemption for %q: %s", names, err)
	}
	if exists {
		ra.rateLimitCounter.WithLabelValues("certificates_for_domain", "FQDN set bypass").Inc()
		return nil
	}

	tldNames, err := domainsForRateLimiting(names)
	if err != nil {
		return err
	}

	namesOutOfLimit, err := ra.enforceNameCounts(ctx, tldNames, limit, regID)
	if err != nil {
		return fmt.Errorf("checking certificates per name limit for %q: %s",
			names, err)
	}

	if len(namesOutOfLimit) > 0 {
		// check if there is already an existing certificate for
		// the exact name set we are issuing for. If so bypass the
		// the certificatesPerName limit.
		exists, err := ra.SA.FQDNSetExists(ctx, names)
		if err != nil {
			return fmt.Errorf("checking renewal exemption for %q: %s", names, err)
		}
		if exists {
			ra.rateLimitCounter.WithLabelValues("certificates_for_domain", "FQDN set bypass").Inc()
			return nil
		}

		ra.log.Infof("Rate limit exceeded, CertificatesForDomain, regID: %d, domains: %s", regID, strings.Join(namesOutOfLimit, ", "))
		ra.rateLimitCounter.WithLabelValues("certificates_for_domain", "exceeded").Inc()
		if len(namesOutOfLimit) > 1 {
			var subErrors []berrors.SubBoulderError
			for _, name := range namesOutOfLimit {
				subErrors = append(subErrors, berrors.SubBoulderError{
					Identifier:   identifier.DNSIdentifier(name),
					BoulderError: berrors.RateLimitError("too many certificates already issued").(*berrors.BoulderError),
				})
			}
			return berrors.RateLimitError("too many certificates already issued for multiple names (%s and %d others)", namesOutOfLimit[0], len(namesOutOfLimit)).(*berrors.BoulderError).WithSubErrors(subErrors)
		}
		return berrors.RateLimitError("too many certificates already issued for: %s", namesOutOfLimit[0])
	}
	ra.rateLimitCounter.WithLabelValues("certificates_for_domain", "pass").Inc()

	return nil
}

func (ra *RegistrationAuthorityImpl) checkCertificatesPerFQDNSetLimit(ctx context.Context, names []string, limit ratelimit.RateLimitPolicy, regID int64) error {
	count, err := ra.SA.CountFQDNSets(ctx, limit.Window.Duration, names)
	if err != nil {
		return fmt.Errorf("checking duplicate certificate limit for %q: %s", names, err)
	}
	names = core.UniqueLowerNames(names)
	if int(count) >= limit.GetThreshold(strings.Join(names, ","), regID) {
		return berrors.RateLimitError(
			"too many certificates already issued for exact set of domains: %s",
			strings.Join(names, ","),
		)
	}
	return nil
}

func (ra *RegistrationAuthorityImpl) checkLimits(ctx context.Context, names []string, regID int64) error {
	certNameLimits := ra.rlPolicies.CertificatesPerName()
	if certNameLimits.Enabled() {
		err := ra.checkCertificatesPerNameLimit(ctx, names, certNameLimits, regID)
		if err != nil {
			return err
		}
	}

	fqdnLimits := ra.rlPolicies.CertificatesPerFQDNSet()
	if fqdnLimits.Enabled() {
		err := ra.checkCertificatesPerFQDNSetLimit(ctx, names, fqdnLimits, regID)
		if err != nil {
			return err
		}
	}
	return nil
}

// UpdateRegistration updates an existing Registration with new values. Caller
// is responsible for making sure that update.Key is only different from base.Key
// if it is being called from the WFE key change endpoint.
func (ra *RegistrationAuthorityImpl) UpdateRegistration(ctx context.Context, base core.Registration, update core.Registration) (core.Registration, error) {
	if changed := mergeUpdate(&base, update); !changed {
		// If merging the update didn't actually change the base then our work is
		// done, we can return before calling ra.SA.UpdateRegistration since there's
		// nothing for the SA to do
		return base, nil
	}

	err := ra.validateContacts(ctx, base.Contact)
	if err != nil {
		return core.Registration{}, err
	}

	err = ra.SA.UpdateRegistration(ctx, base)
	if err != nil {
		// berrors.InternalServerError since the user-data was validated before being
		// passed to the SA.
		err = berrors.InternalServerError("Could not update registration: %s", err)
		return core.Registration{}, err
	}

	return base, nil
}

func contactsEqual(r *core.Registration, other core.Registration) bool {
	// If there is no existing contact slice, or the contact slice lengths
	// differ, then the other contact is not equal
	if r.Contact == nil || len(*other.Contact) != len(*r.Contact) {
		return false
	}

	// If there is an existing contact slice and it has the same length as the
	// new contact slice we need to look at each contact to determine if there
	// is a change being made. Use `sort.Strings` here to ensure a consistent
	// comparison
	a := *other.Contact
	b := *r.Contact
	sort.Strings(a)
	sort.Strings(b)
	for i := 0; i < len(a); i++ {
		// If the contact's string representation differs at any index they aren't
		// equal
		if a[i] != b[i] {
			return false
		}
	}

	// They are equal!
	return true
}

// MergeUpdate copies a subset of information from the input Registration
// into the Registration r. It returns true if an update was performed and the base object
// was changed, and false if no change was made.
func mergeUpdate(r *core.Registration, input core.Registration) bool {
	var changed bool

	// Note: we allow input.Contact to overwrite r.Contact even if the former is
	// empty in order to allow users to remove the contact associated with
	// a registration. Since the field type is a pointer to slice of pointers we
	// can perform a nil check to differentiate between an empty value and a nil
	// (e.g. not provided) value
	if input.Contact != nil && !contactsEqual(r, input) {
		r.Contact = input.Contact
		changed = true
	}

	// If there is an agreement in the input and it's not the same as the base,
	// then we update the base
	if len(input.Agreement) > 0 && input.Agreement != r.Agreement {
		r.Agreement = input.Agreement
		changed = true
	}

	if input.Key != nil {
		if r.Key != nil {
			sameKey, _ := core.PublicKeysEqual(r.Key.Key, input.Key.Key)
			if !sameKey {
				r.Key = input.Key
				changed = true
			}
		}
	}

	return changed
}

// recordValidation records an authorization validation event,
// it should only be used on v2 style authorizations.
func (ra *RegistrationAuthorityImpl) recordValidation(ctx context.Context, authID string, authExpires *time.Time, challenge *core.Challenge) error {
	authzID, err := strconv.ParseInt(authID, 10, 64)
	if err != nil {
		return err
	}
	var expires int64
	if challenge.Status == core.StatusInvalid {
		expires = authExpires.UnixNano()
	} else {
		expires = ra.clk.Now().Add(ra.authorizationLifetime).UnixNano()
	}
	vr, err := bgrpc.ValidationResultToPB(challenge.ValidationRecord, challenge.Error)
	if err != nil {
		return err
	}
	var validated int64
	if challenge.Validated != nil {
		validated = challenge.Validated.UTC().UnixNano()
	}
	err = ra.SA.FinalizeAuthorization2(ctx, &sapb.FinalizeAuthorizationRequest{
		Id:                authzID,
		Status:            string(challenge.Status),
		Expires:           expires,
		Attempted:         string(challenge.Type),
		AttemptedAt:       validated,
		ValidationRecords: vr.Records,
		ValidationError:   vr.Problems,
	})
	if err != nil {
		return err
	}
	return nil
}

// PerformValidation initiates validation for a specific challenge associated
// with the given base authorization. The authorization and challenge are
// updated based on the results.
func (ra *RegistrationAuthorityImpl) PerformValidation(
	ctx context.Context,
	req *rapb.PerformValidationRequest) (*corepb.Authorization, error) {

	// Clock for start of PerformValidation.
	vStart := ra.clk.Now()

	authz, err := bgrpc.PBToAuthz(req.Authz)
	if err != nil {
		return nil, err
	}

	// Refuse to update expired authorizations
	if authz.Expires == nil || authz.Expires.Before(ra.clk.Now()) {
		return nil, berrors.MalformedError("expired authorization")
	}

	challIndex := int(req.ChallengeIndex)
	if challIndex >= len(authz.Challenges) {
		return nil,
			berrors.MalformedError("invalid challenge index '%d'", challIndex)
	}

	ch := &authz.Challenges[challIndex]

	// This challenge type may have been disabled since the challenge was created.
	if !ra.PA.ChallengeTypeEnabled(ch.Type) {
		return nil, berrors.MalformedError("challenge type %q no longer allowed", ch.Type)
	}

	// When configured with `reuseValidAuthz` we can expect some clients to try
	// and update a challenge for an authorization that is already valid. In this
	// case we don't need to process the challenge update. It wouldn't be helpful,
	// the overall authorization is already good! We increment a stat for this
	// case and return early.
	if ra.reuseValidAuthz && authz.Status == core.StatusValid {
		return req.Authz, nil
	}

	if authz.Status != core.StatusPending {
		return nil, berrors.MalformedError("authorization must be pending")
	}

	// Look up the account key for this authorization
	reg, err := ra.SA.GetRegistration(ctx, authz.RegistrationID)
	if err != nil {
		return nil, berrors.InternalServerError(err.Error())
	}

	// Compute the key authorization field based on the registration key
	expectedKeyAuthorization, err := ch.ExpectedKeyAuthorization(reg.Key)
	if err != nil {
		return nil, berrors.InternalServerError("could not compute expected key authorization value")
	}

	// Populate the ProvidedKeyAuthorization such that the VA can confirm the
	// expected vs actual without needing the registration key. Historically this
	// was done with the value from the challenge response and so the field name
	// is called "ProvidedKeyAuthorization", in reality this is just
	// "KeyAuthorization".
	// TODO(@cpu): Rename ProvidedKeyAuthorization to KeyAuthorization
	ch.ProvidedKeyAuthorization = expectedKeyAuthorization

	// Double check before sending to VA
	if cErr := ch.CheckConsistencyForValidation(); cErr != nil {
		return nil, berrors.MalformedError(cErr.Error())
	}

	// Dispatch to the VA for service
	vaCtx := context.Background()
	go func(authz core.Authorization) {
		// We will mutate challenges later in this goroutine to change status and
		// add error, but we also return a copy of authz immediately. To avoid a
		// data race, make a copy of the challenges slice here for mutation.
		challenges := make([]core.Challenge, len(authz.Challenges))
		copy(challenges, authz.Challenges)
		authz.Challenges = challenges
		chall, _ := bgrpc.ChallengeToPB(authz.Challenges[challIndex])

		req := vapb.PerformValidationRequest{
			Domain:    authz.Identifier.Value,
			Challenge: chall,
			Authz: &vapb.AuthzMeta{
				Id:    authz.ID,
				RegID: authz.RegistrationID,
			},
		}
		res, err := ra.VA.PerformValidation(vaCtx, &req)

		challenge := &authz.Challenges[challIndex]
		var prob *probs.ProblemDetails

		if err != nil {
			prob = probs.ServerInternal("Could not communicate with VA")
			ra.log.AuditErrf("Could not communicate with VA: %s", err)
		} else {
			if res.Problems != nil {
				prob, err = bgrpc.PBToProblemDetails(res.Problems)
				if err != nil {
					prob = probs.ServerInternal("Could not communicate with VA")
					ra.log.AuditErrf("Could not communicate with VA: %s", err)
				}
			}

			// Save the updated records
			records := make([]core.ValidationRecord, len(res.Records))
			for i, r := range res.Records {
				records[i], err = bgrpc.PBToValidationRecord(r)
				if err != nil {
					prob = probs.ServerInternal("Records for validation corrupt")
				}
			}
			challenge.ValidationRecord = records
		}

		if !challenge.RecordsSane() && prob == nil {
			prob = probs.ServerInternal("Records for validation failed sanity check")
		}

		if prob != nil {
			challenge.Status = core.StatusInvalid
			challenge.Error = prob
		} else {
			challenge.Status = core.StatusValid
		}
		challenge.Validated = &vStart
		authz.Challenges[challIndex] = *challenge

		if err := ra.recordValidation(vaCtx, authz.ID, authz.Expires, challenge); err != nil {
			ra.log.AuditErrf("Could not record updated validation: err=[%s] regID=[%d] authzID=[%s]",
				err, authz.RegistrationID, authz.ID)
		}
	}(authz)
	return bgrpc.AuthzToPB(authz)
}

func revokeEvent(state, serial, cn string, names []string, revocationCode revocation.Reason) string {
	return fmt.Sprintf(
		"Revocation - State: %s, Serial: %s, CN: %s, DNS Names: %s, Reason: %s",
		state,
		serial,
		cn,
		names,
		revocation.ReasonToString[revocationCode],
	)
}

// revokeCertificate generates a revoked OCSP response for the given certificate, stores
// the revocation information, and purges OCSP request URLs from Akamai.
func (ra *RegistrationAuthorityImpl) revokeCertificate(ctx context.Context, cert x509.Certificate, code revocation.Reason, revokedBy int64, source string, comment string) error {
	issuer, ok := ra.issuers[issuance.GetIssuerNameID(&cert)]
	if !ok {
		return fmt.Errorf("unable to identify issuer of certificate to revoke: %v", cert)
	}
	serial := core.SerialToString(cert.SerialNumber)
	reason := int32(code)
	revokedAt := ra.clk.Now().UnixNano()

	ocspResponse, err := ra.CA.GenerateOCSP(ctx, &capb.GenerateOCSPRequest{
		Serial:    serial,
		IssuerID:  int64(issuer.ID()),
		Status:    string(core.OCSPStatusRevoked),
		Reason:    reason,
		RevokedAt: revokedAt,
	})
	if err != nil {
		return err
	}

	err = ra.SA.RevokeCertificate(ctx, &sapb.RevokeCertificateRequest{
		Serial:   serial,
		Reason:   int64(code),
		Date:     revokedAt,
		Response: ocspResponse.Response,
	})
	if err != nil {
		return err
	}

	if reason == ocsp.KeyCompromise {
		digest, err := core.KeyDigest(cert.PublicKey)
		if err != nil {
			return err
		}
		req := &sapb.AddBlockedKeyRequest{
			KeyHash: digest[:],
			Added:   revokedAt,
			Source:  source,
		}
		if comment != "" {
			req.Comment = comment
		}
		if features.Enabled(features.StoreRevokerInfo) && revokedBy != 0 {
			req.RevokedBy = revokedBy
		}
		if _, err = ra.SA.AddBlockedKey(ctx, req); err != nil {
			return err
		}
	}

	purgeURLs, err := akamai.GeneratePurgeURLs(&cert, issuer.Certificate)
	if err != nil {
		return err
	}
	_, err = ra.purger.Purge(ctx, &akamaipb.PurgeRequest{Urls: purgeURLs})
	if err != nil {
		return err
	}

	return nil
}

// RevokeCertificateWithReg terminates trust in the certificate provided.
func (ra *RegistrationAuthorityImpl) RevokeCertificateWithReg(ctx context.Context, cert x509.Certificate, revocationCode revocation.Reason, regID int64) error {
	serialString := core.SerialToString(cert.SerialNumber)
	err := ra.revokeCertificate(ctx, cert, revocationCode, regID, "API", "")

	state := "Failure"
	defer func() {
		// Needed:
		//   Serial
		//   CN
		//   DNS names
		//   Revocation reason
		//   Registration ID of requester; may be 0 if request is signed with cert key
		//   Error (if there was one)
		ra.log.AuditInfof("%s, Request by registration ID: %d",
			revokeEvent(state, serialString, cert.Subject.CommonName, cert.DNSNames, revocationCode),
			regID)
	}()

	if err != nil {
		state = fmt.Sprintf("Failure -- %s", err)
		return err
	}

	ra.revocationReasonCounter.WithLabelValues(revocation.ReasonToString[revocationCode]).Inc()
	state = "Success"
	return nil
}

// AdministrativelyRevokeCertificate terminates trust in the certificate provided and
// does not require the registration ID of the requester since this method is only
// called from the admin-revoker tool.
func (ra *RegistrationAuthorityImpl) AdministrativelyRevokeCertificate(ctx context.Context, cert x509.Certificate, revocationCode revocation.Reason, user string) error {
	serialString := core.SerialToString(cert.SerialNumber)
	// TODO(#4774): allow setting the comment via the RPC, format should be:
	// "revoked by %s: %s", user, comment
	err := ra.revokeCertificate(ctx, cert, revocationCode, 0, "admin-revoker", fmt.Sprintf("revoked by %s", user))

	state := "Failure"
	defer func() {
		// Needed:
		//   Serial
		//   CN
		//   DNS names
		//   Revocation reason
		//   Name of admin-revoker user
		//   Error (if there was one)
		ra.log.AuditInfof("%s, admin-revoker user: %s",
			revokeEvent(state, serialString, cert.Subject.CommonName, cert.DNSNames, revocationCode),
			user)
	}()

	if err != nil {
		state = fmt.Sprintf("Failure -- %s", err)
		return err
	}

	ra.revocationReasonCounter.WithLabelValues(revocation.ReasonToString[revocationCode]).Inc()
	state = "Success"
	return nil
}

// DeactivateRegistration deactivates a valid registration
func (ra *RegistrationAuthorityImpl) DeactivateRegistration(ctx context.Context, reg core.Registration) error {
	if reg.Status != core.StatusValid {
		return berrors.MalformedError("only valid registrations can be deactivated")
	}
	err := ra.SA.DeactivateRegistration(ctx, reg.ID)
	if err != nil {
		return berrors.InternalServerError(err.Error())
	}
	return nil
}

// DeactivateAuthorization deactivates a currently valid authorization
func (ra *RegistrationAuthorityImpl) DeactivateAuthorization(ctx context.Context, auth core.Authorization) error {
	if auth.Status != core.StatusValid && auth.Status != core.StatusPending {
		return berrors.MalformedError("only valid and pending authorizations can be deactivated")
	}
	authzID, err := strconv.ParseInt(auth.ID, 10, 64)
	if err != nil {
		return err
	}
	if _, err := ra.SA.DeactivateAuthorization2(ctx, &sapb.AuthorizationID2{Id: authzID}); err != nil {
		return err
	}
	return nil
}

// checkOrderNames validates that the RA's policy authority allows issuing for
// each of the names in an order. If any of the names are unacceptable a
// malformed or rejectedIdentifier error with suberrors for each rejected
// identifier is returned.
func (ra *RegistrationAuthorityImpl) checkOrderNames(names []string) error {
	idents := make([]identifier.ACMEIdentifier, len(names))
	for i, name := range names {
		idents[i] = identifier.DNSIdentifier(name)
	}
	if err := ra.PA.WillingToIssueWildcards(idents); err != nil {
		return err
	}
	return nil
}

// NewOrder creates a new order object
func (ra *RegistrationAuthorityImpl) NewOrder(ctx context.Context, req *rapb.NewOrderRequest) (*corepb.Order, error) {
	order := &corepb.Order{
		RegistrationID: req.RegistrationID,
		Names:          core.UniqueLowerNames(req.Names),
	}

	if len(order.Names) > ra.maxNames {
		return nil, berrors.MalformedError(
			"Order cannot contain more than %d DNS names", ra.maxNames)
	}

	// Validate that our policy allows issuing for each of the names in the order
	if err := ra.checkOrderNames(order.Names); err != nil {
		return nil, err
	}

	if err := wildcardOverlap(order.Names); err != nil {
		return nil, err
	}

	// See if there is an existing unexpired pending (or ready) order that can be reused
	// for this account
	existingOrder, err := ra.SA.GetOrderForNames(ctx, &sapb.GetOrderForNamesRequest{
		AcctID: order.RegistrationID,
		Names:  order.Names,
	})
	// If there was an error and it wasn't an acceptable "NotFound" error, return
	// immediately
	if err != nil && !errors.Is(err, berrors.NotFound) {
		return nil, err
	}
	// If there was an order, return it
	if existingOrder != nil {
		return existingOrder, nil
	}

	// Check if there is rate limit space for a new order within the current window
	if err := ra.checkNewOrdersPerAccountLimit(ctx, order.RegistrationID); err != nil {
		return nil, err
	}
	// Check if there is rate limit space for issuing a certificate for the new
	// order's names. If there isn't then it doesn't make sense to allow creating
	// an order - it will just fail when finalization checks the same limits.
	if err := ra.checkLimits(ctx, order.Names, order.RegistrationID); err != nil {
		return nil, err
	}

	// An order's lifetime is effectively bound by the shortest remaining lifetime
	// of its associated authorizations. For that reason it would be Uncool if
	// `sa.GetAuthorizations` returned an authorization that was very close to
	// expiry. The resulting pending order that references it would itself end up
	// expiring very soon.
	// To prevent this we only return authorizations that are at least 1 day away
	// from expiring.
	authzExpiryCutoff := ra.clk.Now().AddDate(0, 0, 1).UnixNano()

	getAuthReq := &sapb.GetAuthorizationsRequest{
		RegistrationID: order.RegistrationID,
		Now:            authzExpiryCutoff,
		Domains:        order.Names,
	}
	existingAuthz, err := ra.SA.GetAuthorizations2(ctx, getAuthReq)
	if err != nil {
		return nil, err
	}

	// Collect up the authorizations we found into a map keyed by the domains the
	// authorizations correspond to
	nameToExistingAuthz := make(map[string]*corepb.Authorization, len(order.Names))
	for _, v := range existingAuthz.Authz {
		// Don't reuse a valid authorization if the reuseValidAuthz flag is
		// disabled.
		if v.Authz.Status == string(core.StatusValid) && !ra.reuseValidAuthz {
			continue
		}
		nameToExistingAuthz[v.Domain] = v.Authz
	}

	// For each of the names in the order, if there is an acceptable
	// existing authz, append it to the order to reuse it. Otherwise track
	// that there is a missing authz for that name.
	var missingAuthzNames []string
	for _, name := range order.Names {
		// If there isn't an existing authz, note that its missing and continue
		if _, exists := nameToExistingAuthz[name]; !exists {
			missingAuthzNames = append(missingAuthzNames, name)
			continue
		}
		authz := nameToExistingAuthz[name]
		// If the identifier is a wildcard and the existing authz only has one
		// DNS-01 type challenge we can reuse it. In theory we will
		// never get back an authorization for a domain with a wildcard prefix
		// that doesn't meet this criteria from SA.GetAuthorizations but we verify
		// again to be safe.
		if strings.HasPrefix(name, "*.") &&
			len(authz.Challenges) == 1 && core.AcmeChallenge(authz.Challenges[0].Type) == core.ChallengeTypeDNS01 {
			authzID, err := strconv.ParseInt(authz.Id, 10, 64)
			if err != nil {
				return nil, err
			}
			order.V2Authorizations = append(order.V2Authorizations, authzID)
			continue
		} else if !strings.HasPrefix(name, "*.") {
			// If the identifier isn't a wildcard, we can reuse any authz
			authzID, err := strconv.ParseInt(authz.Id, 10, 64)
			if err != nil {
				return nil, err
			}
			order.V2Authorizations = append(order.V2Authorizations, authzID)
			continue
		}

		// Delete the authz from the nameToExistingAuthz map since we are not reusing it.
		delete(nameToExistingAuthz, name)
		// If we reached this point then the existing authz was not acceptable for
		// reuse and we need to mark the name as requiring a new pending authz
		missingAuthzNames = append(missingAuthzNames, name)
	}

	// If the order isn't fully authorized we need to check that the client has
	// rate limit room for more pending authorizations
	if len(missingAuthzNames) > 0 {
		if err := ra.checkPendingAuthorizationLimit(ctx, order.RegistrationID); err != nil {
			return nil, err
		}
		if err := ra.checkInvalidAuthorizationLimits(ctx, order.RegistrationID, missingAuthzNames); err != nil {
			return nil, err
		}
	}

	// Loop through each of the names missing authzs and create a new pending
	// authorization for each.
	var newAuthzs []*corepb.Authorization
	for _, name := range missingAuthzNames {
		pb, err := ra.createPendingAuthz(ctx, order.RegistrationID, identifier.ACMEIdentifier{
			Type:  identifier.DNS,
			Value: name,
		})
		if err != nil {
			return nil, err
		}
		newAuthzs = append(newAuthzs, pb)
	}

	// Start with the order's own expiry as the minExpiry. We only care
	// about authz expiries that are sooner than the order's expiry
	minExpiry := ra.clk.Now().Add(ra.orderLifetime)

	// Check the reused authorizations to see if any have an expiry before the
	// minExpiry (the order's lifetime)
	for _, authz := range nameToExistingAuthz {
		// An authz without an expiry is an unexpected internal server event
		if authz.Expires == 0 {
			return nil, berrors.InternalServerError(
				"SA.GetAuthorizations returned an authz (%s) with zero expiry",
				authz.Id)
		}
		// If the reused authorization expires before the minExpiry, it's expiry
		// is the new minExpiry.
		authzExpiry := time.Unix(0, authz.Expires)
		if authzExpiry.Before(minExpiry) {
			minExpiry = authzExpiry
		}
	}

	// If new authorizations are needed, call AddPendingAuthorizations. Also check
	// whether the newly created pending authz's have an expiry lower than minExpiry
	if len(newAuthzs) > 0 {
		req := sapb.AddPendingAuthorizationsRequest{Authz: newAuthzs}
		authzIDs, err := ra.SA.NewAuthorizations2(ctx, &req)
		if err != nil {
			return nil, err
		}
		order.V2Authorizations = append(order.V2Authorizations, authzIDs.Ids...)
		// If the newly created pending authz's have an expiry closer than the
		// minExpiry the minExpiry is the pending authz expiry.
		newPendingAuthzExpires := ra.clk.Now().Add(ra.pendingAuthorizationLifetime)
		if newPendingAuthzExpires.Before(minExpiry) {
			minExpiry = newPendingAuthzExpires
		}
	}

	// Note how many names are being requested in this certificate order.
	ra.namesPerCert.With(
		prometheus.Labels{"type": "requested"},
	).Observe(float64(len(order.Names)))

	// Set the order's expiry to the minimum expiry. The db doesn't store
	// sub-second values, so truncate here.
	order.Expires = minExpiry.Truncate(time.Second).UnixNano()
	storedOrder, err := ra.SA.NewOrder(ctx, order)
	if err != nil {
		return nil, err
	}

	return storedOrder, nil
}

// createPendingAuthz checks that a name is allowed for issuance and creates the
// necessary challenges for it and puts this and all of the relevant information
// into a corepb.Authorization for transmission to the SA to be stored
func (ra *RegistrationAuthorityImpl) createPendingAuthz(ctx context.Context, reg int64, identifier identifier.ACMEIdentifier) (*corepb.Authorization, error) {
	authz := &corepb.Authorization{
		Identifier:     identifier.Value,
		RegistrationID: reg,
		Status:         string(core.StatusPending),
		Expires:        ra.clk.Now().Add(ra.pendingAuthorizationLifetime).Truncate(time.Second).UnixNano(),
	}

	// Create challenges. The WFE will update them with URIs before sending them out.
	challenges, err := ra.PA.ChallengesFor(identifier)
	if err != nil {
		// The only time ChallengesFor errors it is a fatal configuration error
		// where challenges required by policy for an identifier are not enabled. We
		// want to treat this as an internal server error.
		return nil, berrors.InternalServerError(err.Error())
	}
	// Check each challenge for sanity.
	for _, challenge := range challenges {
		if err := challenge.CheckConsistencyForClientOffer(); err != nil {
			// berrors.InternalServerError because we generated these challenges, they should
			// be OK.
			err = berrors.InternalServerError("challenge didn't pass sanity check: %+v", challenge)
			return nil, err
		}
		challPB, err := bgrpc.ChallengeToPB(challenge)
		if err != nil {
			return nil, err
		}
		authz.Challenges = append(authz.Challenges, challPB)
	}
	return authz, nil
}

// authzValidChallengeEnabled checks whether the valid challenge in an authorization uses a type
// which is still enabled for given regID
func (ra *RegistrationAuthorityImpl) authzValidChallengeEnabled(authz *core.Authorization) bool {
	for _, chall := range authz.Challenges {
		if chall.Status == core.StatusValid {
			return ra.PA.ChallengeTypeEnabled(chall.Type)
		}
	}
	return false
}

// wildcardOverlap takes a slice of domain names and returns an error if any of
// them is a non-wildcard FQDN that overlaps with a wildcard domain in the map.
func wildcardOverlap(dnsNames []string) error {
	nameMap := make(map[string]bool, len(dnsNames))
	for _, v := range dnsNames {
		nameMap[v] = true
	}
	for name := range nameMap {
		if name[0] == '*' {
			continue
		}
		labels := strings.Split(name, ".")
		labels[0] = "*"
		if nameMap[strings.Join(labels, ".")] {
			return berrors.MalformedError(
				"Domain name %q is redundant with a wildcard domain in the same request. Remove one or the other from the certificate request.", name)
		}
	}
	return nil
}

// validateContactsPresent will return an error if the contacts []string
// len is greater than zero and the contactsPresent bool is false. We
// don't care about any other cases. If the length of the contacts is zero
// and contactsPresent is true, it seems like a mismatch but we have to
// assume that the client is requesting to update the contacts field with
// by removing the existing contacts value so we don't want to return an
// error here.
func validateContactsPresent(contacts []string, contactsPresent bool) error {
	if len(contacts) > 0 && !contactsPresent {
		return berrors.InternalServerError("account contacts present but contactsPresent false")
	}
	return nil
}<|MERGE_RESOLUTION|>--- conflicted
+++ resolved
@@ -358,13 +358,10 @@
 
 	if err := ra.checkRegistrationLimits(ctx, ipAddr); err != nil {
 		return nil, err
-<<<<<<< HEAD
 	}
 
 	if err := validateContactsPresent(request.Contact, request.ContactsPresent); err != nil {
-		return &corepb.Registration{}, err
-=======
->>>>>>> 5fdacbea
+		return nil, err
 	}
 
 	reg := core.Registration{
