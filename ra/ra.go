--- conflicted
+++ resolved
@@ -422,13 +422,6 @@
 	return nil
 }
 
-func intPointerToInt(ip *int64) int {
-	if ip != nil {
-		return int(*ip)
-	}
-	return 0
-}
-
 func (ra *RegistrationAuthorityImpl) checkPendingAuthorizationLimit(ctx context.Context, regID int64) error {
 	limit := ra.rlPolicies.PendingAuthorizationsPerAccount()
 	if limit.Enabled() {
@@ -441,11 +434,7 @@
 		// Most rate limits have a key for overrides, but there is no meaningful key
 		// here.
 		noKey := ""
-<<<<<<< HEAD
 		if int(countPB.Count) >= limit.GetThreshold(noKey, regID) {
-=======
-		if intPointerToInt(countPB.Count) >= limit.GetThreshold(noKey, regID) {
->>>>>>> 84799dbd
 			ra.rateLimitCounter.WithLabelValues("pending_authorizations_by_registration_id", "exceeded").Inc()
 			ra.log.Infof("Rate limit exceeded, PendingAuthorizationsByRegID, regID: %d", regID)
 			return berrors.RateLimitError("too many currently pending authorizations")
@@ -499,11 +488,7 @@
 	// Most rate limits have a key for overrides, but there is no meaningful key
 	// here.
 	noKey := ""
-<<<<<<< HEAD
 	if count.Count >= int64(limit.GetThreshold(noKey, regID)) {
-=======
-	if intPointerToInt(count.Count) >= limit.GetThreshold(noKey, regID) {
->>>>>>> 84799dbd
 		ra.log.Infof("Rate limit exceeded, InvalidAuthorizationsByRegID, regID: %d", regID)
 		return berrors.RateLimitError("too many failed authorizations recently")
 	}
@@ -1324,17 +1309,8 @@
 
 	var badNames []string
 	for _, entry := range counts {
-<<<<<<< HEAD
 		if int(entry.Count) >= limit.GetThreshold(entry.Name, regID) {
 			badNames = append(badNames, entry.Name)
-=======
-		// Should not happen, but be defensive.
-		if entry.Name == nil {
-			return nil, fmt.Errorf("CountByNames_MapElement had nil Name")
-		}
-		if intPointerToInt(entry.Count) >= limit.GetThreshold(*entry.Name, regID) {
-			badNames = append(badNames, *entry.Name)
->>>>>>> 84799dbd
 		}
 	}
 	return badNames, nil
@@ -1570,12 +1546,7 @@
 	}
 
 	authz := base
-	var challIndex int
-	if req.ChallengeIndex == nil {
-		challIndex = 0
-	} else {
-		challIndex = int(*req.ChallengeIndex)
-	}
+	challIndex := int(*req.ChallengeIndex)
 	if challIndex >= len(authz.Challenges) {
 		return nil,
 			berrors.MalformedError("invalid challenge index '%d'", challIndex)
