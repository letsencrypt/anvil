--- conflicted
+++ resolved
@@ -659,15 +659,8 @@
 		}
 	}
 
-<<<<<<< HEAD
-	if features.Enabled(features.RecheckCAA) {
-		if err = ra.recheckCAA(ctx, recheckAuths); err != nil {
-			return err
-		}
-=======
-	if err = ra.recheckCAA(ctx, recheckNames); err != nil {
+	if err = ra.recheckCAA(ctx, recheckAuths); err != nil {
 		return err
->>>>>>> d2883f12
 	}
 
 	if len(badNames) > 0 {
