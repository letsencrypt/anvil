package ra

import (
	"crypto/rand"
	"crypto/rsa"
	"crypto/sha256"
	"crypto/x509"
	"encoding/json"
	"encoding/pem"
	"fmt"
	"io/ioutil"
	"math/big"
	"net"
	"net/url"
	"os"
	"sort"
	"strings"
	"sync"
	"testing"
	"time"

	"github.com/jmhodges/clock"
	"github.com/letsencrypt/boulder/bdns"
	"github.com/letsencrypt/boulder/cmd"
	"github.com/letsencrypt/boulder/core"
	corepb "github.com/letsencrypt/boulder/core/proto"
	berrors "github.com/letsencrypt/boulder/errors"
	"github.com/letsencrypt/boulder/features"
	"github.com/letsencrypt/boulder/goodkey"
	sagrpc "github.com/letsencrypt/boulder/grpc"
	blog "github.com/letsencrypt/boulder/log"
	"github.com/letsencrypt/boulder/metrics"
	"github.com/letsencrypt/boulder/mocks"
	"github.com/letsencrypt/boulder/policy"
	"github.com/letsencrypt/boulder/probs"
	rapb "github.com/letsencrypt/boulder/ra/proto"
	"github.com/letsencrypt/boulder/ratelimit"
	"github.com/letsencrypt/boulder/sa"
	sapb "github.com/letsencrypt/boulder/sa/proto"
	"github.com/letsencrypt/boulder/test"
	"github.com/letsencrypt/boulder/test/vars"
	vaPB "github.com/letsencrypt/boulder/va/proto"
	"github.com/weppos/publicsuffix-go/publicsuffix"
	"golang.org/x/net/context"
	"google.golang.org/grpc"
	jose "gopkg.in/square/go-jose.v2"
)

type DummyValidationAuthority struct {
	argument        chan core.Authorization
	RecordsReturn   []core.ValidationRecord
	ProblemReturn   *probs.ProblemDetails
	IsNotSafe       bool
	IsSafeDomainErr error
}

func (dva *DummyValidationAuthority) PerformValidation(ctx context.Context, domain string, challenge core.Challenge, authz core.Authorization) ([]core.ValidationRecord, error) {
	dva.argument <- authz
	return dva.RecordsReturn, dva.ProblemReturn
}

func (dva *DummyValidationAuthority) IsSafeDomain(ctx context.Context, req *vaPB.IsSafeDomainRequest) (*vaPB.IsDomainSafe, error) {
	if dva.IsSafeDomainErr != nil {
		return nil, dva.IsSafeDomainErr
	}
	ret := !dva.IsNotSafe
	return &vaPB.IsDomainSafe{IsSafe: &ret}, nil
}

var (
	SupportedChallenges = map[string]bool{
		core.ChallengeTypeHTTP01:   true,
		core.ChallengeTypeTLSSNI01: true,
		core.ChallengeTypeDNS01:    true,
	}

	// These values we simulate from the client
	AccountKeyJSONA = []byte(`{
		"kty":"RSA",
		"n":"0vx7agoebGcQSuuPiLJXZptN9nndrQmbXEps2aiAFbWhM78LhWx4cbbfAAtVT86zwu1RK7aPFFxuhDR1L6tSoc_BJECPebWKRXjBZCiFV4n3oknjhMstn64tZ_2W-5JsGY4Hc5n9yBXArwl93lqt7_RN5w6Cf0h4QyQ5v-65YGjQR0_FDW2QvzqY368QQMicAtaSqzs8KJZgnYb9c7d0zgdAZHzu6qMQvRL5hajrn1n91CbOpbISD08qNLyrdkt-bFTWhAI4vMQFh6WeZu0fM4lFd2NcRwr3XPksINHaQ-G_xBniIqbw0Ls1jF44-csFCur-kEgU8awapJzKnqDKgw",
		"e":"AQAB"
	}`)
	AccountKeyA = jose.JSONWebKey{}

	AccountKeyJSONB = []byte(`{
		"kty":"RSA",
		"n":"z8bp-jPtHt4lKBqepeKF28g_QAEOuEsCIou6sZ9ndsQsEjxEOQxQ0xNOQezsKa63eogw8YS3vzjUcPP5BJuVzfPfGd5NVUdT-vSSwxk3wvk_jtNqhrpcoG0elRPQfMVsQWmxCAXCVRz3xbcFI8GTe-syynG3l-g1IzYIIZVNI6jdljCZML1HOMTTW4f7uJJ8mM-08oQCeHbr5ejK7O2yMSSYxW03zY-Tj1iVEebROeMv6IEEJNFSS4yM-hLpNAqVuQxFGetwtwjDMC1Drs1dTWrPuUAAjKGrP151z1_dE74M5evpAhZUmpKv1hY-x85DC6N0hFPgowsanmTNNiV75w",
		"e":"AQAB"
	}`)
	AccountKeyB = jose.JSONWebKey{}

	AccountKeyJSONC = []byte(`{
		"kty":"RSA",
		"n":"rFH5kUBZrlPj73epjJjyCxzVzZuV--JjKgapoqm9pOuOt20BUTdHqVfC2oDclqM7HFhkkX9OSJMTHgZ7WaVqZv9u1X2yjdx9oVmMLuspX7EytW_ZKDZSzL-sCOFCuQAuYKkLbsdcA3eHBK_lwc4zwdeHFMKIulNvLqckkqYB9s8GpgNXBDIQ8GjR5HuJke_WUNjYHSd8jY1LU9swKWsLQe2YoQUz_ekQvBvBCoaFEtrtRaSJKNLIVDObXFr2TLIiFiM0Em90kK01-eQ7ZiruZTKomll64bRFPoNo4_uwubddg3xTqur2vdF3NyhTrYdvAgTem4uC0PFjEQ1bK_djBQ",
		"e":"AQAB"
	}`)
	AccountKeyC = jose.JSONWebKey{}

	// These values we simulate from the client
	AccountPrivateKeyJSON = []byte(`{
		"kty":"RSA",
		"n":"0vx7agoebGcQSuuPiLJXZptN9nndrQmbXEps2aiAFbWhM78LhWx4cbbfAAtVT86zwu1RK7aPFFxuhDR1L6tSoc_BJECPebWKRXjBZCiFV4n3oknjhMstn64tZ_2W-5JsGY4Hc5n9yBXArwl93lqt7_RN5w6Cf0h4QyQ5v-65YGjQR0_FDW2QvzqY368QQMicAtaSqzs8KJZgnYb9c7d0zgdAZHzu6qMQvRL5hajrn1n91CbOpbISD08qNLyrdkt-bFTWhAI4vMQFh6WeZu0fM4lFd2NcRwr3XPksINHaQ-G_xBniIqbw0Ls1jF44-csFCur-kEgU8awapJzKnqDKgw",
		"e":"AQAB",
		"d":"X4cTteJY_gn4FYPsXB8rdXix5vwsg1FLN5E3EaG6RJoVH-HLLKD9M7dx5oo7GURknchnrRweUkC7hT5fJLM0WbFAKNLWY2vv7B6NqXSzUvxT0_YSfqijwp3RTzlBaCxWp4doFk5N2o8Gy_nHNKroADIkJ46pRUohsXywbReAdYaMwFs9tv8d_cPVY3i07a3t8MN6TNwm0dSawm9v47UiCl3Sk5ZiG7xojPLu4sbg1U2jx4IBTNBznbJSzFHK66jT8bgkuqsk0GjskDJk19Z4qwjwbsnn4j2WBii3RL-Us2lGVkY8fkFzme1z0HbIkfz0Y6mqnOYtqc0X4jfcKoAC8Q",
		"p":"83i-7IvMGXoMXCskv73TKr8637FiO7Z27zv8oj6pbWUQyLPQBQxtPVnwD20R-60eTDmD2ujnMt5PoqMrm8RfmNhVWDtjjMmCMjOpSXicFHj7XOuVIYQyqVWlWEh6dN36GVZYk93N8Bc9vY41xy8B9RzzOGVQzXvNEvn7O0nVbfs",
		"q":"3dfOR9cuYq-0S-mkFLzgItgMEfFzB2q3hWehMuG0oCuqnb3vobLyumqjVZQO1dIrdwgTnCdpYzBcOfW5r370AFXjiWft_NGEiovonizhKpo9VVS78TzFgxkIdrecRezsZ-1kYd_s1qDbxtkDEgfAITAG9LUnADun4vIcb6yelxk",
		"dp":"G4sPXkc6Ya9y8oJW9_ILj4xuppu0lzi_H7VTkS8xj5SdX3coE0oimYwxIi2emTAue0UOa5dpgFGyBJ4c8tQ2VF402XRugKDTP8akYhFo5tAA77Qe_NmtuYZc3C3m3I24G2GvR5sSDxUyAN2zq8Lfn9EUms6rY3Ob8YeiKkTiBj0",
		"dq":"s9lAH9fggBsoFR8Oac2R_E2gw282rT2kGOAhvIllETE1efrA6huUUvMfBcMpn8lqeW6vzznYY5SSQF7pMdC_agI3nG8Ibp1BUb0JUiraRNqUfLhcQb_d9GF4Dh7e74WbRsobRonujTYN1xCaP6TO61jvWrX-L18txXw494Q_cgk",
		"qi":"GyM_p6JrXySiz1toFgKbWV-JdI3jQ4ypu9rbMWx3rQJBfmt0FoYzgUIZEVFEcOqwemRN81zoDAaa-Bk0KWNGDjJHZDdDmFhW3AN7lI-puxk_mHZGJ11rxyR8O55XLSe3SPmRfKwZI6yU24ZxvQKFYItdldUKGzO6Ia6zTKhAVRU"
	}`)
	AccountPrivateKey = jose.JSONWebKey{}

	ShortKeyJSON = []byte(`{
		"e": "AQAB",
		"kty": "RSA",
		"n": "tSwgy3ORGvc7YJI9B2qqkelZRUC6F1S5NwXFvM4w5-M0TsxbFsH5UH6adigV0jzsDJ5imAechcSoOhAh9POceCbPN1sTNwLpNbOLiQQ7RD5mY_"
		}`)

	ShortKey = jose.JSONWebKey{}

	AuthzRequest = core.Authorization{
		Identifier: core.AcmeIdentifier{
			Type:  core.IdentifierDNS,
			Value: "not-example.com",
		},
	}

	ResponseIndex = 0

	ExampleCSR = &x509.CertificateRequest{}

	// These values are populated by the tests as we go
	url0, _      = url.Parse("http://acme.invalid/authz/60p2Dc_XmUB2UUJBV4wYkF7BJbPD9KlDnUL3SmFMuTE?challenge=0")
	url1, _      = url.Parse("http://acme.invalid/authz/60p2Dc_XmUB2UUJBV4wYkF7BJbPD9KlDnUL3SmFMuTE?challenge=0")
	Registration = core.Registration{}
	AuthzInitial = core.Authorization{
		ID:             "60p2Dc_XmUB2UUJBV4wYkF7BJbPD9KlDnUL3SmFMuTE",
		Identifier:     core.AcmeIdentifier{Type: "dns", Value: "not-example.com"},
		RegistrationID: 1,
		Status:         "pending",
		Combinations:   [][]int{{0}, {1}},
	}
	AuthzFinal = core.Authorization{}

	log = blog.UseMock()
)

func makeResponse(ch core.Challenge) (out core.Challenge, err error) {
	keyAuthorization, err := ch.ExpectedKeyAuthorization(&AccountKeyA)
	if err != nil {
		return
	}

	out = core.Challenge{ProvidedKeyAuthorization: keyAuthorization}
	return
}

var testKeyPolicy = goodkey.KeyPolicy{
	AllowRSA:           true,
	AllowECDSANISTP256: true,
	AllowECDSANISTP384: true,
}

var ctx = context.Background()

// dummyRateLimitConfig satisfies the ratelimit.RateLimitConfig interface while
// allowing easy mocking of the individual RateLimitPolicy's
type dummyRateLimitConfig struct {
	TotalCertificatesPolicy               ratelimit.RateLimitPolicy
	CertificatesPerNamePolicy             ratelimit.RateLimitPolicy
	RegistrationsPerIPPolicy              ratelimit.RateLimitPolicy
	RegistrationsPerIPRangePolicy         ratelimit.RateLimitPolicy
	PendingAuthorizationsPerAccountPolicy ratelimit.RateLimitPolicy
	PendingOrdersPerAccountPolicy         ratelimit.RateLimitPolicy
	InvalidAuthorizationsPerAccountPolicy ratelimit.RateLimitPolicy
	CertificatesPerFQDNSetPolicy          ratelimit.RateLimitPolicy
}

func (r *dummyRateLimitConfig) TotalCertificates() ratelimit.RateLimitPolicy {
	return r.TotalCertificatesPolicy
}

func (r *dummyRateLimitConfig) CertificatesPerName() ratelimit.RateLimitPolicy {
	return r.CertificatesPerNamePolicy
}

func (r *dummyRateLimitConfig) RegistrationsPerIP() ratelimit.RateLimitPolicy {
	return r.RegistrationsPerIPPolicy
}

func (r *dummyRateLimitConfig) RegistrationsPerIPRange() ratelimit.RateLimitPolicy {
	return r.RegistrationsPerIPRangePolicy
}

func (r *dummyRateLimitConfig) PendingAuthorizationsPerAccount() ratelimit.RateLimitPolicy {
	return r.PendingAuthorizationsPerAccountPolicy
}

func (r *dummyRateLimitConfig) PendingOrdersPerAccount() ratelimit.RateLimitPolicy {
	return r.PendingOrdersPerAccountPolicy
}

func (r *dummyRateLimitConfig) InvalidAuthorizationsPerAccount() ratelimit.RateLimitPolicy {
	return r.InvalidAuthorizationsPerAccountPolicy
}

func (r *dummyRateLimitConfig) CertificatesPerFQDNSet() ratelimit.RateLimitPolicy {
	return r.CertificatesPerFQDNSetPolicy
}

func (r *dummyRateLimitConfig) LoadPolicies(contents []byte) error {
	return nil // NOP - unrequired behaviour for this mock
}

func initAuthorities(t *testing.T) (*DummyValidationAuthority, *sa.SQLStorageAuthority, *RegistrationAuthorityImpl, clock.FakeClock, func()) {
	err := json.Unmarshal(AccountKeyJSONA, &AccountKeyA)
	test.AssertNotError(t, err, "Failed to unmarshal public JWK")
	err = json.Unmarshal(AccountKeyJSONB, &AccountKeyB)
	test.AssertNotError(t, err, "Failed to unmarshal public JWK")
	err = json.Unmarshal(AccountKeyJSONC, &AccountKeyC)
	test.AssertNotError(t, err, "Failed to unmarshal public JWK")

	err = json.Unmarshal(AccountPrivateKeyJSON, &AccountPrivateKey)
	test.AssertNotError(t, err, "Failed to unmarshal private JWK")

	err = json.Unmarshal(ShortKeyJSON, &ShortKey)
	test.AssertNotError(t, err, "Failed to unmarshal JWK")

	fc := clock.NewFake()
	// Set to some non-zero time.
	fc.Set(time.Date(2015, 3, 4, 5, 0, 0, 0, time.UTC))

	dbMap, err := sa.NewDbMap(vars.DBConnSA, 0)
	if err != nil {
		t.Fatalf("Failed to create dbMap: %s", err)
	}
	ssa, err := sa.NewSQLStorageAuthority(dbMap, fc, log, metrics.NewNoopScope(), 1)
	if err != nil {
		t.Fatalf("Failed to create SA: %s", err)
	}

	saDBCleanUp := test.ResetSATestDatabase(t)

	va := &DummyValidationAuthority{argument: make(chan core.Authorization, 1)}

	pa, err := policy.New(SupportedChallenges)
	test.AssertNotError(t, err, "Couldn't create PA")
	err = pa.SetHostnamePolicyFile("../test/hostname-policy.json")
	test.AssertNotError(t, err, "Couldn't set hostname policy")

	stats := metrics.NewNoopScope()

	ca := &mocks.MockCA{
		PEM: eeCertPEM,
	}
	cleanUp := func() {
		saDBCleanUp()
	}

	block, _ := pem.Decode(CSRPEM)
	ExampleCSR, _ = x509.ParseCertificateRequest(block.Bytes)

	Registration, _ = ssa.NewRegistration(ctx, core.Registration{
		Key:       &AccountKeyA,
		InitialIP: net.ParseIP("3.2.3.3"),
		Status:    core.StatusValid,
	})

	ra := NewRegistrationAuthorityImpl(fc,
		log,
		stats,
		1, testKeyPolicy, 0, true, false, 300*24*time.Hour, 7*24*time.Hour, nil, noopCAA{}, 0)
	ra.SA = ssa
	ra.VA = va
	ra.CA = ca
	ra.PA = pa
	ra.DNSClient = &bdns.MockDNSClient{}

	AuthzInitial.RegistrationID = Registration.ID

	challenges, combinations, _ := pa.ChallengesFor(AuthzInitial.Identifier, Registration.ID, false)
	AuthzInitial.Challenges = challenges
	AuthzInitial.Combinations = combinations

	AuthzFinal = AuthzInitial
	AuthzFinal.Status = "valid"
	exp := time.Now().Add(365 * 24 * time.Hour)
	AuthzFinal.Expires = &exp
	AuthzFinal.Challenges[0].Status = "valid"

	return va, ssa, ra, fc, cleanUp
}

func assertAuthzEqual(t *testing.T, a1, a2 core.Authorization) {
	test.Assert(t, a1.ID == a2.ID, "ret != DB: ID")
	test.Assert(t, a1.Identifier == a2.Identifier, "ret != DB: Identifier")
	test.Assert(t, a1.Status == a2.Status, "ret != DB: Status")
	test.Assert(t, a1.RegistrationID == a2.RegistrationID, "ret != DB: RegID")
	if a1.Expires == nil && a2.Expires == nil {
		return
	} else if a1.Expires == nil || a2.Expires == nil {
		t.Errorf("one and only one of authorization's Expires was nil; ret %v, DB %v", a1, a2)
	} else {
		test.Assert(t, a1.Expires.Equal(*a2.Expires), "ret != DB: Expires")
	}

	// Not testing: Challenges
}

func TestValidateContacts(t *testing.T) {
	_, _, ra, _, cleanUp := initAuthorities(t)
	defer cleanUp()

	ansible := "ansible:earth.sol.milkyway.laniakea/letsencrypt"
	validEmail := "mailto:admin@email.com"
	otherValidEmail := "mailto:other-admin@email.com"
	malformedEmail := "mailto:admin.com"
	nonASCII := "mailto:señor@email.com"

	err := ra.validateContacts(context.Background(), &[]string{})
	test.AssertNotError(t, err, "No Contacts")

	err = ra.validateContacts(context.Background(), &[]string{validEmail, otherValidEmail})
	test.AssertError(t, err, "Too Many Contacts")

	err = ra.validateContacts(context.Background(), &[]string{validEmail})
	test.AssertNotError(t, err, "Valid Email")

	err = ra.validateContacts(context.Background(), &[]string{malformedEmail})
	test.AssertError(t, err, "Malformed Email")

	err = ra.validateContacts(context.Background(), &[]string{ansible})
	test.AssertError(t, err, "Unknown scheme")

	err = ra.validateContacts(context.Background(), &[]string{""})
	test.AssertError(t, err, "Empty URL")

	err = ra.validateContacts(context.Background(), &[]string{nonASCII})
	test.AssertError(t, err, "Non ASCII email")
}

func TestValidateEmail(t *testing.T) {
	testFailures := []struct {
		input    string
		expected string
	}{
		{"an email`", unparseableEmailError.Error()},
		{"a@always.invalid", emptyDNSResponseError.Error()},
		{"a@email.com, b@email.com", multipleAddressError.Error()},
		{"a@always.error", "DNS problem: networking error looking up A for always.error"},
	}
	testSuccesses := []string{
		"a@email.com",
		"b@email.only",
		// A timeout during email validation is treated as a success. We treat email
		// validation during registration as a best-effort. See
		// https://github.com/letsencrypt/boulder/issues/2260 for more
		"a@always.timeout",
	}

	for _, tc := range testFailures {
		err := validateEmail(context.Background(), tc.input, &bdns.MockDNSClient{})
		if !berrors.Is(err, berrors.InvalidEmail) {
			t.Errorf("validateEmail(%q): got error %#v, expected type berrors.InvalidEmail", tc.input, err)
		}

		if err.Error() != tc.expected {
			t.Errorf("validateEmail(%q): got %#v, expected %#v",
				tc.input, err.Error(), tc.expected)
		}
	}

	for _, addr := range testSuccesses {
		if err := validateEmail(context.Background(), addr, &bdns.MockDNSClient{}); err != nil {
			t.Errorf("validateEmail(%q): expected success, but it failed: %#v",
				addr, err)
		}
	}
}

func TestNewRegistration(t *testing.T) {
	_, sa, ra, _, cleanUp := initAuthorities(t)
	defer cleanUp()
	mailto := "mailto:foo@letsencrypt.org"
	input := core.Registration{
		Contact:   &[]string{mailto},
		Key:       &AccountKeyB,
		InitialIP: net.ParseIP("7.6.6.5"),
	}

	result, err := ra.NewRegistration(ctx, input)
	if err != nil {
		t.Fatalf("could not create new registration: %s", err)
	}

	test.Assert(t, core.KeyDigestEquals(result.Key, AccountKeyB), "Key didn't match")
	test.Assert(t, len(*result.Contact) == 1, "Wrong number of contacts")
	test.Assert(t, mailto == (*result.Contact)[0], "Contact didn't match")
	test.Assert(t, result.Agreement == "", "Agreement didn't default empty")

	reg, err := sa.GetRegistration(ctx, result.ID)
	test.AssertNotError(t, err, "Failed to retrieve registration")
	test.Assert(t, core.KeyDigestEquals(reg.Key, AccountKeyB), "Retrieved registration differed.")
}

type mockSAFailsNewRegistration struct {
	mocks.StorageAuthority
}

func (ms *mockSAFailsNewRegistration) NewRegistration(ctx context.Context, reg core.Registration) (core.Registration, error) {
	return core.Registration{}, fmt.Errorf("too bad")
}

func TestNewRegistrationSAFailure(t *testing.T) {
	_, _, ra, _, cleanUp := initAuthorities(t)
	defer cleanUp()
	ra.SA = &mockSAFailsNewRegistration{}
	input := core.Registration{
		Contact:   &[]string{"mailto:test@example.com"},
		Key:       &AccountKeyB,
		InitialIP: net.ParseIP("7.6.6.5"),
	}

	result, err := ra.NewRegistration(ctx, input)
	if err == nil {
		t.Fatalf("NewRegistration should have failed when SA.NewRegistration failed %#v", result.Key)
	}
}

func TestNewRegistrationNoFieldOverwrite(t *testing.T) {
	_, _, ra, _, cleanUp := initAuthorities(t)
	defer cleanUp()
	mailto := "mailto:foo@letsencrypt.org"
	input := core.Registration{
		ID:        23,
		Key:       &AccountKeyC,
		Contact:   &[]string{mailto},
		Agreement: "I agreed",
		InitialIP: net.ParseIP("5.0.5.0"),
	}

	result, err := ra.NewRegistration(ctx, input)
	test.AssertNotError(t, err, "Could not create new registration")

	test.Assert(t, result.ID != 23, "ID shouldn't be set by user")
	// TODO: Enable this test case once we validate terms agreement.
	//test.Assert(t, result.Agreement != "I agreed", "Agreement shouldn't be set with invalid URL")
}

func TestNewRegistrationBadKey(t *testing.T) {
	_, _, ra, _, cleanUp := initAuthorities(t)
	defer cleanUp()
	mailto := "mailto:foo@letsencrypt.org"
	input := core.Registration{
		Contact: &[]string{mailto},
		Key:     &ShortKey,
	}

	_, err := ra.NewRegistration(ctx, input)
	test.AssertError(t, err, "Should have rejected authorization with short key")
}

// testKey returns a random 2048 bit RSA public key for test registrations
func testKey() *rsa.PublicKey {
	key, _ := rsa.GenerateKey(rand.Reader, 2048)
	return &key.PublicKey
}

func TestNewRegistrationRateLimit(t *testing.T) {
	_, _, ra, _, cleanUp := initAuthorities(t)
	defer cleanUp()

	// Specify a dummy rate limit policy that allows 1 registration per exact IP
	// match, and 2 per range.
	ra.rlPolicies = &dummyRateLimitConfig{
		RegistrationsPerIPPolicy: ratelimit.RateLimitPolicy{
			Threshold: 1,
			Window:    cmd.ConfigDuration{Duration: 24 * 90 * time.Hour},
		},
		RegistrationsPerIPRangePolicy: ratelimit.RateLimitPolicy{
			Threshold: 2,
			Window:    cmd.ConfigDuration{Duration: 24 * 90 * time.Hour},
		},
	}

	// Create one registration for an IPv4 address
	mailto := "mailto:foo@letsencrypt.org"
	reg := core.Registration{
		Contact:   &[]string{mailto},
		Key:       &jose.JSONWebKey{Key: testKey()},
		InitialIP: net.ParseIP("7.6.6.5"),
	}

	// There should be no errors - it is within the RegistrationsPerIP rate limit
	_, err := ra.NewRegistration(ctx, reg)
	test.AssertNotError(t, err, "Unexpected error adding new IPv4 registration")

	// Create another registration for the same IPv4 address by changing the key
	reg.Key = &jose.JSONWebKey{Key: testKey()}

	// There should be an error since a 2nd registration will exceed the
	// RegistrationsPerIP rate limit
	_, err = ra.NewRegistration(ctx, reg)
	test.AssertError(t, err, "No error adding duplicate IPv4 registration")
	test.AssertEquals(t, err.Error(), "too many registrations for this IP: see https://letsencrypt.org/docs/rate-limits/")

	// Create a registration for an IPv6 address
	reg.Key = &jose.JSONWebKey{Key: testKey()}
	reg.InitialIP = net.ParseIP("2001:cdba:1234:5678:9101:1121:3257:9652")

	// There should be no errors - it is within the RegistrationsPerIP rate limit
	_, err = ra.NewRegistration(ctx, reg)
	test.AssertNotError(t, err, "Unexpected error adding a new IPv6 registration")

	// Create a 2nd registration for the IPv6 address by changing the key
	reg.Key = &jose.JSONWebKey{Key: testKey()}

	// There should be an error since a 2nd reg for the same IPv6 address will
	// exceed the RegistrationsPerIP rate limit
	_, err = ra.NewRegistration(ctx, reg)
	test.AssertError(t, err, "No error adding duplicate IPv6 registration")
	test.AssertEquals(t, err.Error(), "too many registrations for this IP: see https://letsencrypt.org/docs/rate-limits/")

	// Create a registration for an IPv6 address in the same /48
	reg.Key = &jose.JSONWebKey{Key: testKey()}
	reg.InitialIP = net.ParseIP("2001:cdba:1234:5678:9101:1121:3257:9653")

	// There should be no errors since two IPv6 addresses in the same /48 is
	// within the RegistrationsPerIPRange limit
	_, err = ra.NewRegistration(ctx, reg)
	test.AssertNotError(t, err, "Unexpected error adding second IPv6 registration in the same /48")

	// Create a registration for yet another IPv6 address in the same /48
	reg.Key = &jose.JSONWebKey{Key: testKey()}
	reg.InitialIP = net.ParseIP("2001:cdba:1234:5678:9101:1121:3257:9654")

	// There should be an error since three registrations within the same IPv6
	// /48 is outside of the RegistrationsPerIPRange limit
	_, err = ra.NewRegistration(ctx, reg)
	test.AssertError(t, err, "No error adding a third IPv6 registration in the same /48")
	test.AssertEquals(t, err.Error(), "too many registrations for this IP range: see https://letsencrypt.org/docs/rate-limits/")
}

type NoUpdateSA struct {
	mocks.StorageAuthority
}

func (sa NoUpdateSA) UpdateRegistration(_ context.Context, _ core.Registration) error {
	return fmt.Errorf("UpdateRegistration() is mocked to always error")
}

func TestUpdateRegistrationSame(t *testing.T) {
	_, _, ra, _, cleanUp := initAuthorities(t)
	defer cleanUp()
	mailto := "mailto:foo@letsencrypt.org"

	// Make a new registration with AccountKeyC and a Contact
	input := core.Registration{
		Key:       &AccountKeyC,
		Contact:   &[]string{mailto},
		Agreement: "I agreed",
		InitialIP: net.ParseIP("5.0.5.0"),
	}
	createResult, err := ra.NewRegistration(ctx, input)
	test.AssertNotError(t, err, "Could not create new registration")
	id := createResult.ID

	// Switch to a mock SA that will always error if UpdateRegistration() is called
	ra.SA = &NoUpdateSA{}

	// Make an update to the registration with the same Contact & Agreement values.
	updateSame := core.Registration{
		ID:        id,
		Key:       &AccountKeyC,
		Contact:   &[]string{mailto},
		Agreement: "I agreed",
	}

	// The update operation should *not* error, even with the NoUpdateSA because
	// UpdateRegistration() should not be called when the update content doesn't
	// actually differ from the existing content
	_, err = ra.UpdateRegistration(ctx, input, updateSame)
	test.AssertNotError(t, err, "Error updating registration")
}

func TestNewAuthorization(t *testing.T) {
	_, sa, ra, _, cleanUp := initAuthorities(t)
	defer cleanUp()
	_, err := ra.NewAuthorization(ctx, AuthzRequest, 0)
	test.AssertError(t, err, "Authorization cannot have registrationID == 0")

	authz, err := ra.NewAuthorization(ctx, AuthzRequest, Registration.ID)
	test.AssertNotError(t, err, "NewAuthorization failed")

	// Verify that returned authz same as DB
	dbAuthz, err := sa.GetAuthorization(ctx, authz.ID)
	test.AssertNotError(t, err, "Could not fetch authorization from database")
	assertAuthzEqual(t, authz, dbAuthz)

	// Verify that the returned authz has the right information
	test.Assert(t, authz.RegistrationID == Registration.ID, "Initial authz did not get the right registration ID")
	test.Assert(t, authz.Identifier == AuthzRequest.Identifier, "Initial authz had wrong identifier")
	test.Assert(t, authz.Status == core.StatusPending, "Initial authz not pending")

	// TODO Verify that challenges are correct
	test.Assert(t, len(authz.Challenges) == len(SupportedChallenges), "Incorrect number of challenges returned")
	test.Assert(t, SupportedChallenges[authz.Challenges[0].Type], fmt.Sprintf("Unsupported challenge: %s", authz.Challenges[0].Type))
	test.Assert(t, SupportedChallenges[authz.Challenges[1].Type], fmt.Sprintf("Unsupported challenge: %s", authz.Challenges[1].Type))
	test.AssertNotError(t, authz.Challenges[0].CheckConsistencyForClientOffer(), "CheckConsistencyForClientOffer for Challenge 0 returned an error")
	test.AssertNotError(t, authz.Challenges[1].CheckConsistencyForClientOffer(), "CheckConsistencyForClientOffer for Challenge 1 returned an error")
}

func TestReuseValidAuthorization(t *testing.T) {
	_, sa, ra, _, cleanUp := initAuthorities(t)
	defer cleanUp()

	// Turn on AuthZ Reuse
	ra.reuseValidAuthz = true

	// Create one finalized authorization
	finalAuthz := AuthzInitial
	finalAuthz.Status = "valid"
	exp := ra.clk.Now().Add(365 * 24 * time.Hour)
	finalAuthz.Expires = &exp
	finalAuthz.Challenges[0].Status = "valid"
	finalAuthz.Challenges[0].Type = core.ChallengeTypeHTTP01
	finalAuthz.RegistrationID = Registration.ID
	finalAuthz, err := sa.NewPendingAuthorization(ctx, finalAuthz)
	test.AssertNotError(t, err, "Could not store test pending authorization")
	err = sa.FinalizeAuthorization(ctx, finalAuthz)
	test.AssertNotError(t, err, "Could not finalize test pending authorization")

	// Now create another authorization for the same Reg.ID/domain
	secondAuthz, err := ra.NewAuthorization(ctx, AuthzRequest, Registration.ID)
	test.AssertNotError(t, err, "NewAuthorization for secondAuthz failed")

	// The first authz should be reused as the second and thus have the same ID
	test.AssertEquals(t, finalAuthz.ID, secondAuthz.ID)

	// The second authz shouldn't be pending, it should be valid (that's why it
	// was reused)
	test.AssertEquals(t, secondAuthz.Status, core.StatusValid)

	// It should have one http challenge already marked valid
	httpIndex := ResponseIndex
	httpChallenge := secondAuthz.Challenges[httpIndex]
	test.AssertEquals(t, httpChallenge.Type, core.ChallengeTypeHTTP01)
	test.AssertEquals(t, httpChallenge.Status, core.StatusValid)

	// It should have one SNI challenge that is pending
	sniIndex := httpIndex + 1
	sniChallenge := secondAuthz.Challenges[sniIndex]
	test.AssertEquals(t, sniChallenge.Type, core.ChallengeTypeTLSSNI01)
	test.AssertEquals(t, sniChallenge.Status, core.StatusPending)

	// Sending an update to this authz for an already valid challenge should do
	// nothing (but produce no error), since it is already a valid authz
	response, err := makeResponse(httpChallenge)
	test.AssertNotError(t, err, "Unable to construct response to secondAuthz http challenge")
	secondAuthz, err = ra.UpdateAuthorization(ctx, secondAuthz, httpIndex, response)
	test.AssertNotError(t, err, "UpdateAuthorization on secondAuthz http failed")
	test.AssertEquals(t, finalAuthz.ID, secondAuthz.ID)
	test.AssertEquals(t, secondAuthz.Status, core.StatusValid)

	// Similarly, sending an update to this authz for a pending challenge should do
	// nothing (but produce no error), since the overall authz is already valid
	response, err = makeResponse(sniChallenge)
	test.AssertNotError(t, err, "Unable to construct response to secondAuthz sni challenge")
	secondAuthz, err = ra.UpdateAuthorization(ctx, secondAuthz, sniIndex, response)
	test.AssertNotError(t, err, "UpdateAuthorization on secondAuthz sni failed")
	test.AssertEquals(t, finalAuthz.ID, secondAuthz.ID)
	test.AssertEquals(t, secondAuthz.Status, core.StatusValid)

	// Test that a valid authorization that used a challenge which has been disabled
	// is not reused
	_ = features.Set(map[string]bool{"EnforceChallengeDisable": true})
	pa, err := policy.New(map[string]bool{
		core.ChallengeTypeHTTP01:   false,
		core.ChallengeTypeTLSSNI01: true,
		core.ChallengeTypeDNS01:    true,
	})
	test.AssertNotError(t, err, "Couldn't create PA")
	err = pa.SetHostnamePolicyFile("../test/hostname-policy.json")
	test.AssertNotError(t, err, "Couldn't set hostname policy")
	ra.PA = pa
	newAuthz, err := ra.NewAuthorization(ctx, AuthzRequest, Registration.ID)
	test.AssertNotError(t, err, "NewAuthorization for secondAuthz failed")
	test.Assert(t, finalAuthz.ID != newAuthz.ID, "NewAuthorization reused a valid authz with a disabled challenge type")
}

func TestReusePendingAuthorization(t *testing.T) {
	_, sa, ra, _, cleanUp := initAuthorities(t)
	defer cleanUp()

	_ = features.Set(map[string]bool{"ReusePendingAuthz": true})
	defer features.Reset()

	// Create one pending authorization
	firstAuthz, err := ra.NewAuthorization(ctx, AuthzInitial, Registration.ID)
	test.AssertNotError(t, err, "Could not store test pending authorization")

	// Create another one with the same identifier
	secondAuthz, err := ra.NewAuthorization(ctx, core.Authorization{
		Identifier: AuthzInitial.Identifier,
	}, Registration.ID)
	test.AssertNotError(t, err, "Could not store test pending authorization")

	// The first authz should be reused as the second and thus have the same ID
	test.AssertEquals(t, firstAuthz.ID, secondAuthz.ID)
	test.AssertEquals(t, secondAuthz.Status, core.StatusPending)

	otherReg, err := sa.NewRegistration(ctx, core.Registration{
		Key:       &AccountKeyB,
		InitialIP: net.ParseIP("3.2.3.3"),
		Status:    core.StatusValid,
	})
	test.AssertNotError(t, err, "Creating otherReg")
	// An authz created under another registration ID should not be reused.
	thirdAuthz, err := ra.NewAuthorization(ctx, core.Authorization{
		Identifier: AuthzInitial.Identifier,
	}, otherReg.ID)
	test.AssertNotError(t, err, "Could not store test pending authorization")
	if thirdAuthz.ID == firstAuthz.ID {
		t.Error("Authorization was reused for a different account.")
	}
}

type mockSAWithBadGetValidAuthz struct {
	mocks.StorageAuthority
}

func (m mockSAWithBadGetValidAuthz) GetValidAuthorizations(
	ctx context.Context,
	registrationID int64,
	names []string,
	now time.Time) (map[string]*core.Authorization, error) {
	return nil, fmt.Errorf("mockSAWithBadGetValidAuthz always errors!")
}

func TestReuseAuthorizationFaultySA(t *testing.T) {
	_, _, ra, _, cleanUp := initAuthorities(t)
	defer cleanUp()

	// Turn on AuthZ Reuse
	ra.reuseValidAuthz = true

	// Use a mock SA that always fails `GetValidAuthorizations`
	mockSA := &mockSAWithBadGetValidAuthz{}
	ra.SA = mockSA

	// We expect that calling NewAuthorization will fail gracefully with an error
	// about the existing validations
	_, err := ra.NewAuthorization(ctx, AuthzRequest, Registration.ID)
	test.AssertEquals(t, err.Error(), "unable to get existing validations for regID: 1, identifier: not-example.com")
}

func TestReuseAuthorizationDisabled(t *testing.T) {
	_, sa, ra, _, cleanUp := initAuthorities(t)
	defer cleanUp()

	// Create one finalized authorization
	finalAuthz := AuthzInitial
	finalAuthz.Status = "valid"
	exp := ra.clk.Now().Add(365 * 24 * time.Hour)
	finalAuthz.Expires = &exp
	finalAuthz.Challenges[0].Status = "valid"
	finalAuthz.RegistrationID = Registration.ID
	finalAuthz, err := sa.NewPendingAuthorization(ctx, finalAuthz)
	test.AssertNotError(t, err, "Could not store test pending authorization")
	err = sa.FinalizeAuthorization(ctx, finalAuthz)
	test.AssertNotError(t, err, "Could not finalize test pending authorization")

	// Now create another authorization for the same Reg.ID/domain
	secondAuthz, err := ra.NewAuthorization(ctx, AuthzRequest, Registration.ID)
	test.AssertNotError(t, err, "NewAuthorization for secondAuthz failed")

	// The second authz should not have the same ID as the previous AuthZ,
	// because we have set `reuseValidAuthZ` to false. It should be a fresh
	// & unique authz
	test.AssertNotEquals(t, finalAuthz.ID, secondAuthz.ID)

	// The second authz shouldn't be valid, but pending since it is a brand new
	// authz, not a reused one
	test.AssertEquals(t, secondAuthz.Status, core.StatusPending)
}

func TestReuseExpiringAuthorization(t *testing.T) {
	_, sa, ra, _, cleanUp := initAuthorities(t)
	defer cleanUp()

	// Turn on AuthZ Reuse
	ra.reuseValidAuthz = true

	// Create one finalized authorization that expires in 12 hours from now
	expiringAuth := AuthzInitial
	expiringAuth.Status = "valid"
	exp := ra.clk.Now().Add(12 * time.Hour)
	expiringAuth.Expires = &exp
	expiringAuth.Challenges[0].Status = "valid"
	expiringAuth.RegistrationID = Registration.ID
	expiringAuth, err := sa.NewPendingAuthorization(ctx, expiringAuth)
	test.AssertNotError(t, err, "Could not store test pending authorization")
	err = sa.FinalizeAuthorization(ctx, expiringAuth)
	test.AssertNotError(t, err, "Could not finalize test pending authorization")

	// Now create another authorization for the same Reg.ID/domain
	secondAuthz, err := ra.NewAuthorization(ctx, AuthzRequest, Registration.ID)
	test.AssertNotError(t, err, "NewAuthorization for secondAuthz failed")

	// The second authz should not have the same ID as the previous AuthZ,
	// because the existing valid authorization expires within 1 day from now
	test.AssertNotEquals(t, expiringAuth.ID, secondAuthz.ID)

	// The second authz shouldn't be valid, but pending since it is a brand new
	// authz, not a reused one
	test.AssertEquals(t, secondAuthz.Status, core.StatusPending)
}

func TestNewAuthorizationCapitalLetters(t *testing.T) {
	_, sa, ra, _, cleanUp := initAuthorities(t)
	defer cleanUp()

	authzReq := core.Authorization{
		Identifier: core.AcmeIdentifier{
			Type:  core.IdentifierDNS,
			Value: "NOT-example.COM",
		},
	}
	authz, err := ra.NewAuthorization(ctx, authzReq, Registration.ID)
	test.AssertNotError(t, err, "NewAuthorization failed")
	test.AssertEquals(t, "not-example.com", authz.Identifier.Value)

	dbAuthz, err := sa.GetAuthorization(ctx, authz.ID)
	test.AssertNotError(t, err, "Could not fetch authorization from database")
	assertAuthzEqual(t, authz, dbAuthz)
}

func TestNewAuthorizationInvalidName(t *testing.T) {
	_, _, ra, _, cleanUp := initAuthorities(t)
	defer cleanUp()

	authzReq := core.Authorization{
		Identifier: core.AcmeIdentifier{
			Type:  core.IdentifierDNS,
			Value: "127.0.0.1",
		},
	}
	_, err := ra.NewAuthorization(ctx, authzReq, Registration.ID)
	if err == nil {
		t.Fatalf("NewAuthorization succeeded for 127.0.0.1, should have failed")
	}
	if !berrors.Is(err, berrors.Malformed) {
		t.Errorf("expected berrors.BoulderError with internal type berrors.Malformed, got %T", err)
	}
}

func TestUpdateAuthorization(t *testing.T) {
	va, sa, ra, _, cleanUp := initAuthorities(t)
	defer cleanUp()

	// We know this is OK because of TestNewAuthorization
	authz, err := ra.NewAuthorization(ctx, AuthzRequest, Registration.ID)
	test.AssertNotError(t, err, "NewAuthorization failed")

	response, err := makeResponse(authz.Challenges[ResponseIndex])
	test.AssertNotError(t, err, "Unable to construct response to challenge")
	authz, err = ra.UpdateAuthorization(ctx, authz, ResponseIndex, response)
	test.AssertNotError(t, err, "UpdateAuthorization failed")
	var vaAuthz core.Authorization
	select {
	case a := <-va.argument:
		vaAuthz = a
	case <-time.After(time.Second):
		t.Fatal("Timed out waiting for DummyValidationAuthority.PerformValidation to complete")
	}

	// Verify that returned authz same as DB
	dbAuthz, err := sa.GetAuthorization(ctx, authz.ID)
	test.AssertNotError(t, err, "Could not fetch authorization from database")
	assertAuthzEqual(t, authz, dbAuthz)

	// Verify that the VA got the authz, and it's the same as the others
	assertAuthzEqual(t, authz, vaAuthz)

	// Verify that the responses are reflected
	test.Assert(t, len(vaAuthz.Challenges) > 0, "Authz passed to VA has no challenges")
}

func TestUpdateAuthorizationExpired(t *testing.T) {
	_, _, ra, fc, cleanUp := initAuthorities(t)
	defer cleanUp()

	authz, err := ra.NewAuthorization(ctx, AuthzRequest, Registration.ID)
	test.AssertNotError(t, err, "NewAuthorization failed")

	expiry := fc.Now().Add(-2 * time.Hour)
	authz.Expires = &expiry

	response, err := makeResponse(authz.Challenges[ResponseIndex])

	authz, err = ra.UpdateAuthorization(ctx, authz, ResponseIndex, response)
	test.AssertError(t, err, "Updated expired authorization")
}

func TestUpdateAuthorizationAlreadyValid(t *testing.T) {
	va, sa, ra, _, cleanUp := initAuthorities(t)
	defer cleanUp()

	// Create a finalized authorization
	finalAuthz := AuthzInitial
	finalAuthz.Status = "valid"
	exp := ra.clk.Now().Add(365 * 24 * time.Hour)
	finalAuthz.Expires = &exp
	finalAuthz.Challenges[0].Status = "valid"
	finalAuthz.RegistrationID = Registration.ID
	finalAuthz, err := sa.NewPendingAuthorization(ctx, finalAuthz)
	test.AssertNotError(t, err, "Could not create pending authorization")
	err = sa.FinalizeAuthorization(ctx, finalAuthz)
	test.AssertNotError(t, err, "Could not finalize pending authorization")

	response, err := makeResponse(finalAuthz.Challenges[ResponseIndex])
	test.AssertNotError(t, err, "Unable to construct response to challenge")
	finalAuthz.Challenges[ResponseIndex].Type = core.ChallengeTypeHTTP01
	finalAuthz.Challenges[ResponseIndex].Status = core.StatusPending
	va.RecordsReturn = []core.ValidationRecord{
		{Hostname: "example.com"}}
	va.ProblemReturn = nil

	// A subsequent call to update the authorization should return the expected error
	_, err = ra.UpdateAuthorization(ctx, finalAuthz, ResponseIndex, response)
	test.Assert(t, berrors.Is(err, berrors.WrongAuthorizationState),
		"FinalizeAuthorization of valid authz didn't return a berrors.WrongAuthorizationState")
}

func TestUpdateAuthorizationNewRPC(t *testing.T) {
	va, sa, ra, _, cleanUp := initAuthorities(t)
	defer cleanUp()

	// We know this is OK because of TestNewAuthorization
	authz, err := ra.NewAuthorization(ctx, AuthzRequest, Registration.ID)
	test.AssertNotError(t, err, "NewAuthorization failed")

	response, err := makeResponse(authz.Challenges[ResponseIndex])
	test.AssertNotError(t, err, "Unable to construct response to challenge")
	authz.Challenges[ResponseIndex].Type = core.ChallengeTypeDNS01
	va.RecordsReturn = []core.ValidationRecord{
		{Hostname: "example.com"}}
	va.ProblemReturn = nil

	authz, err = ra.UpdateAuthorization(ctx, authz, ResponseIndex, response)
	test.AssertNotError(t, err, "UpdateAuthorization failed")
	var vaAuthz core.Authorization
	select {
	case a := <-va.argument:
		vaAuthz = a
	case <-time.After(time.Second):
		t.Fatal("Timed out waiting for DummyValidationAuthority.PerformValidation to complete")
	}

	// Verify that returned authz same as DB
	dbAuthz, err := sa.GetAuthorization(ctx, authz.ID)
	test.AssertNotError(t, err, "Could not fetch authorization from database")
	assertAuthzEqual(t, authz, dbAuthz)

	// Verify that the VA got the authz, and it's the same as the others
	assertAuthzEqual(t, authz, vaAuthz)

	// Verify that the responses are reflected
	test.Assert(t, len(vaAuthz.Challenges) > 0, "Authz passed to VA has no challenges")
	test.Assert(t, authz.Challenges[ResponseIndex].Status == core.StatusValid, "challenge was not marked as valid")
}

func TestCertificateKeyNotEqualAccountKey(t *testing.T) {
	_, sa, ra, _, cleanUp := initAuthorities(t)
	defer cleanUp()
	authz := core.Authorization{RegistrationID: 1}
	authz, err := sa.NewPendingAuthorization(ctx, authz)
	test.AssertNotError(t, err, "Could not store test data")
	authz.Identifier = core.AcmeIdentifier{
		Type:  core.IdentifierDNS,
		Value: "www.example.com",
	}
	csr := x509.CertificateRequest{
		SignatureAlgorithm: x509.SHA256WithRSA,
		PublicKey:          AccountKeyA.Key,
		DNSNames:           []string{"www.example.com"},
	}
	csrBytes, err := x509.CreateCertificateRequest(rand.Reader, &csr, AccountPrivateKey.Key)
	test.AssertNotError(t, err, "Failed to sign CSR")
	parsedCSR, err := x509.ParseCertificateRequest(csrBytes)
	test.AssertNotError(t, err, "Failed to parse CSR")
	err = sa.FinalizeAuthorization(ctx, authz)
	test.AssertNotError(t, err, "Could not store test data")
	certRequest := core.CertificateRequest{
		CSR: parsedCSR,
	}

	// Registration has key == AccountKeyA
	_, err = ra.NewCertificate(ctx, certRequest, Registration.ID)
	test.AssertError(t, err, "Should have rejected cert with key = account key")
	test.AssertEquals(t, err.Error(), "certificate public key must be different than account key")
}

func TestAuthorizationRequired(t *testing.T) {
	_, sa, ra, _, cleanUp := initAuthorities(t)
	defer cleanUp()
	AuthzFinal.RegistrationID = 1
	AuthzFinal, err := sa.NewPendingAuthorization(ctx, AuthzFinal)
	test.AssertNotError(t, err, "Could not store test data")
	err = sa.FinalizeAuthorization(ctx, AuthzFinal)
	test.AssertNotError(t, err, "Could not store test data")

	// ExampleCSR requests not-example.com and www.not-example.com,
	// but the authorization only covers not-example.com
	certRequest := core.CertificateRequest{
		CSR: ExampleCSR,
	}

	_, err = ra.NewCertificate(ctx, certRequest, 1)
	test.Assert(t, err != nil, "Issued certificate with insufficient authorization")
}

func TestNewCertificate(t *testing.T) {
	_, sa, ra, _, cleanUp := initAuthorities(t)
	defer cleanUp()
	AuthzFinal.RegistrationID = Registration.ID
	AuthzFinal, err := sa.NewPendingAuthorization(ctx, AuthzFinal)
	test.AssertNotError(t, err, "Could not store test data")
	err = sa.FinalizeAuthorization(ctx, AuthzFinal)
	test.AssertNotError(t, err, "Could not store test data")

	// Inject another final authorization to cover www.not-example.com
	authzFinalWWW := AuthzFinal
	authzFinalWWW.Identifier.Value = "www.not-example.com"
	authzFinalWWW, err = sa.NewPendingAuthorization(ctx, authzFinalWWW)
	test.AssertNotError(t, err, "Could not store test data")
	err = sa.FinalizeAuthorization(ctx, authzFinalWWW)
	test.AssertNotError(t, err, "Could not store test data")

	// Check that we fail if the CSR signature is invalid
	ExampleCSR.Signature[0]++
	certRequest := core.CertificateRequest{
		CSR: ExampleCSR,
	}

	_, err = ra.NewCertificate(ctx, certRequest, Registration.ID)
	ExampleCSR.Signature[0]--
	test.AssertError(t, err, "Failed to check CSR signature")

	// Before issuance the issuanceExpvar should be 0
	test.AssertEquals(t, issuanceExpvar.String(), "0")

	// Check that we don't fail on case mismatches
	ExampleCSR.Subject.CommonName = "www.NOT-example.com"
	certRequest = core.CertificateRequest{
		CSR: ExampleCSR,
	}

	if err := ra.updateIssuedCount(); err != nil {
		t.Fatal("Updating issuance count:", err)
	}

	cert, err := ra.NewCertificate(ctx, certRequest, Registration.ID)
	test.AssertNotError(t, err, "Failed to issue certificate")

	// After issuance the issuanceExpvar should be the current timestamp
	now := ra.clk.Now()
	test.AssertEquals(t, issuanceExpvar.String(), fmt.Sprintf("%d", now.Unix()))

	_, err = x509.ParseCertificate(cert.DER)
	test.AssertNotError(t, err, "Failed to parse certificate")
}

func TestTotalCertRateLimit(t *testing.T) {
	_, sa, ra, fc, cleanUp := initAuthorities(t)
	defer cleanUp()

	ra.rlPolicies = &dummyRateLimitConfig{
		TotalCertificatesPolicy: ratelimit.RateLimitPolicy{
			Threshold: 1,
			Window:    cmd.ConfigDuration{Duration: 24 * 90 * time.Hour},
		},
	}
	fc.Add(24 * 90 * time.Hour)

	AuthzFinal.RegistrationID = Registration.ID
	AuthzFinal, err := sa.NewPendingAuthorization(ctx, AuthzFinal)
	test.AssertNotError(t, err, "Could not store test data")
	err = sa.FinalizeAuthorization(ctx, AuthzFinal)

	// Inject another final authorization to cover www.not-example.com
	authzFinalWWW := AuthzFinal
	authzFinalWWW.Identifier.Value = "www.not-example.com"
	authzFinalWWW, err = sa.NewPendingAuthorization(ctx, authzFinalWWW)
	test.AssertNotError(t, err, "Could not store test data")
	err = sa.FinalizeAuthorization(ctx, authzFinalWWW)
	test.AssertNotError(t, err, "Could not store test data")

	ExampleCSR.Subject.CommonName = "www.NOT-example.com"
	certRequest := core.CertificateRequest{
		CSR: ExampleCSR,
	}

	_, err = ra.NewCertificate(ctx, certRequest, Registration.ID)
	test.AssertError(t, err, "Expected to fail issuance when updateIssuedCount not yet called")

	if err := ra.updateIssuedCount(); err != nil {
		t.Fatal("Updating issuance count:", err)
	}

	// TODO(jsha): Since we're using a real SA rather than a mock, we call
	// NewCertificate twice and insert the first result into the SA. Instead we
	// should mock out the SA and have it return the cert count that we want.
	cert, err := ra.NewCertificate(ctx, certRequest, Registration.ID)
	test.AssertNotError(t, err, "Failed to issue certificate")
	_, err = sa.AddCertificate(ctx, cert.DER, Registration.ID, nil)
	test.AssertNotError(t, err, "Failed to store certificate")

	fc.Add(time.Hour)
	if err := ra.updateIssuedCount(); err != nil {
		t.Fatal("Updating issuance count:", err)
	}

	_, err = ra.NewCertificate(ctx, certRequest, Registration.ID)
	test.AssertError(t, err, "Total certificate rate limit failed")

	fc.Add(time.Hour)
	_, err = ra.NewCertificate(ctx, certRequest, Registration.ID)
	test.AssertError(t, err, "Expected to fail issuance when updateIssuedCount too long out of date")
}

func TestAuthzRateLimiting(t *testing.T) {
	_, _, ra, fc, cleanUp := initAuthorities(t)
	defer cleanUp()

	ra.rlPolicies = &dummyRateLimitConfig{
		PendingAuthorizationsPerAccountPolicy: ratelimit.RateLimitPolicy{
			Threshold: 1,
			Window:    cmd.ConfigDuration{Duration: 24 * 90 * time.Hour},
		},
	}
	fc.Add(24 * 90 * time.Hour)

	// Should be able to create an authzRequest
	authz, err := ra.NewAuthorization(ctx, AuthzRequest, Registration.ID)
	test.AssertNotError(t, err, "NewAuthorization failed")

	fc.Add(time.Hour)

	// Second one should trigger rate limit
	_, err = ra.NewAuthorization(ctx, AuthzRequest, Registration.ID)
	test.AssertError(t, err, "Pending Authorization rate limit failed.")

	// Finalize pending authz
	err = ra.onValidationUpdate(ctx, authz)
	test.AssertNotError(t, err, "Could not store test data")

	// Try to create a new authzRequest, should be fine now.
	_, err = ra.NewAuthorization(ctx, AuthzRequest, Registration.ID)
	test.AssertNotError(t, err, "NewAuthorization failed")
}

func TestNewOrderRateLimiting(t *testing.T) {
	// Only run under test/config-next config where 20170731115209_AddOrders.sql
	// has been applied
	if os.Getenv("BOULDER_CONFIG_DIR") != "test/config-next" {
		return
	}

	_, _, ra, fc, cleanUp := initAuthorities(t)
	defer cleanUp()

	_ = features.Set(map[string]bool{"EnforceChallengeDisable": true})

	// Create a dummy rate limit config that sets a PendingOrdersPerAccount rate
	// limit with a very low threshold
	ra.rlPolicies = &dummyRateLimitConfig{
		PendingOrdersPerAccountPolicy: ratelimit.RateLimitPolicy{
			Threshold: 1,
			Window:    cmd.ConfigDuration{Duration: 7 * 24 * time.Hour},
		},
	}
	// Set the RA up to consider an order valid for one hour
	ra.orderLifetime = time.Hour

	// To start, it should be possible to create a new order
	_, err := ra.NewOrder(ctx, &rapb.NewOrderRequest{
		RegistrationID: &Registration.ID,
		Names:          []string{"example.com"},
	})
	test.AssertNotError(t, err, "NewOrder failed")

	// A subsequent new order request should fail
	_, err = ra.NewOrder(ctx, &rapb.NewOrderRequest{
		RegistrationID: &Registration.ID,
		Names:          []string{"zombo.com"},
	})
	test.AssertError(t, err, "NewOrder did not get rate limited")

	// Advancing the clock by hour should expire the first pending order and allow creation of another
	fc.Add(time.Hour)

	// Create one finalized Authz for Registration.ID for "not-example.com" and
	// "www.not-example.com" to allow the order we will create next to be
	// finalized
	exp := ra.clk.Now().Add(time.Hour)
	finalAuthz := AuthzInitial
	finalAuthz.Identifier = core.AcmeIdentifier{Type: "dns", Value: "not-example.com"}
	finalAuthz.Status = "valid"
	finalAuthz.Expires = &exp
	finalAuthz.Challenges[0].Status = "valid"
	finalAuthz.RegistrationID = Registration.ID
	finalAuthz, err = ra.SA.NewPendingAuthorization(ctx, finalAuthz)
	test.AssertNotError(t, err, "Could not store test pending authorization")
	err = ra.SA.FinalizeAuthorization(ctx, finalAuthz)
	test.AssertNotError(t, err, "Could not finalize test pending authorization")

	finalAuthzB := AuthzInitial
	finalAuthzB.Identifier = core.AcmeIdentifier{Type: "dns", Value: "www.not-example.com"}
	finalAuthzB.Status = "valid"
	finalAuthzB.Expires = &exp
	finalAuthzB.Challenges[0].Status = "valid"
	finalAuthzB.RegistrationID = Registration.ID
	finalAuthzB, err = ra.SA.NewPendingAuthorization(ctx, finalAuthzB)
	test.AssertNotError(t, err, "Could not store 2nd test pending authorization")
	err = ra.SA.FinalizeAuthorization(ctx, finalAuthzB)
	test.AssertNotError(t, err, "Could not finalize 2nd test pending authorization")

	order, err := ra.NewOrder(ctx, &rapb.NewOrderRequest{
		RegistrationID: &Registration.ID,
		Names:          []string{"not-example.com", "www.not-example.com"},
	})
	test.AssertNotError(t, err, "NewOrder failed")

	// Swallowing errors here because the CSRPEM is hardcoded test data expected
	// to parse in all instance
	validCSRBlock, _ := pem.Decode(CSRPEM)
	validCSR, _ := x509.ParseCertificateRequest(validCSRBlock.Bytes)

	// Finalize the order with a CSR to change it from pending status to valid status
	_, err = ra.FinalizeOrder(ctx, &rapb.FinalizeOrderRequest{
		Order: order,
		Csr:   validCSR.Raw,
	})
	test.AssertNotError(t, err, "Unable to finalize test order")

	// A subsequent new order request should succeed because the previous order is
	// no longer pending
	_, err = ra.NewOrder(ctx, &rapb.NewOrderRequest{
		RegistrationID: &Registration.ID,
		Names:          []string{"zombo.gov"},
	})
	test.AssertNotError(t, err, "NewOrder failed")
}

func TestAuthzFailedRateLimiting(t *testing.T) {
	_, _, ra, _, cleanUp := initAuthorities(t)
	defer cleanUp()

	ra.rlPolicies = &dummyRateLimitConfig{
		InvalidAuthorizationsPerAccountPolicy: ratelimit.RateLimitPolicy{
			Threshold: 1,
			Window:    cmd.ConfigDuration{Duration: 1 * time.Hour},
		},
	}

	// override with our mockInvalidAuthorizationsAuthority for this specific test
	ra.SA = sagrpc.NewStorageAuthorityClient(&mockInvalidAuthorizationsAuthority{})
	// Should trigger rate limit
	_, err := ra.NewAuthorization(ctx, AuthzRequest, Registration.ID)
	test.AssertError(t, err, "NewAuthorization did not encounter expected rate limit error")
	test.AssertEquals(t, err.Error(), "too many failed authorizations recently: see https://letsencrypt.org/docs/rate-limits/")
}

func TestDomainsForRateLimiting(t *testing.T) {
	domains, err := domainsForRateLimiting([]string{})
	test.AssertNotError(t, err, "failed on empty")
	test.AssertEquals(t, len(domains), 0)

	domains, err = domainsForRateLimiting([]string{"www.example.com", "example.com"})
	test.AssertNotError(t, err, "failed on example.com")
	test.AssertEquals(t, len(domains), 1)
	test.AssertEquals(t, domains[0], "example.com")

	domains, err = domainsForRateLimiting([]string{"www.example.com", "example.com", "www.example.co.uk"})
	test.AssertNotError(t, err, "failed on example.co.uk")
	test.AssertEquals(t, len(domains), 2)
	test.AssertEquals(t, domains[0], "example.co.uk")
	test.AssertEquals(t, domains[1], "example.com")

	domains, err = domainsForRateLimiting([]string{"www.example.com", "example.com", "www.example.co.uk", "co.uk"})
	test.AssertNotError(t, err, "should not fail on public suffix")
	test.AssertEquals(t, len(domains), 2)
	test.AssertEquals(t, domains[0], "example.co.uk")
	test.AssertEquals(t, domains[1], "example.com")

	domains, err = domainsForRateLimiting([]string{"foo.bar.baz.www.example.com", "baz.example.com"})
	test.AssertNotError(t, err, "failed on foo.bar.baz")
	test.AssertEquals(t, len(domains), 1)
	test.AssertEquals(t, domains[0], "example.com")

	domains, err = domainsForRateLimiting([]string{"github.io", "foo.github.io", "bar.github.io"})
	test.AssertNotError(t, err, "failed on public suffix private domain")
	test.AssertEquals(t, len(domains), 2)
	test.AssertEquals(t, domains[0], "bar.github.io")
	test.AssertEquals(t, domains[1], "foo.github.io")
}

func TestSuffixesForRateLimiting(t *testing.T) {
	suffixes, err := suffixesForRateLimiting([]string{})
	test.AssertNotError(t, err, "suffixiesForRateLimiting should not error with empty domains arg")
	test.AssertEquals(t, len(suffixes), 0)

	suffixes, err = suffixesForRateLimiting([]string{"www.example.com", "example.com"})
	test.AssertNotError(t, err, "should not fail on no public suffixes")
	test.AssertEquals(t, len(suffixes), 0)

	suffixes, err = suffixesForRateLimiting([]string{"www.example.com", "example.com", "www.example.co.uk", "co.uk"})
	test.AssertNotError(t, err, "should not fail on public suffix")
	test.AssertEquals(t, len(suffixes), 1)
	test.AssertEquals(t, suffixes[0], "co.uk")

	suffixes, err = suffixesForRateLimiting([]string{"github.io", "foo.github.io", "bar.github.io"})
	test.AssertNotError(t, err, "failed on public suffix private domain")
	test.AssertEquals(t, len(suffixes), 1)
	test.AssertEquals(t, suffixes[0], "github.io")

	suffixes, err = suffixesForRateLimiting([]string{"github.io", "foo.github.io", "www.example.com", "www.example.co.uk", "co.uk"})
	test.AssertNotError(t, err, "failed on mix of public suffix private domain and public suffix")
	test.AssertEquals(t, len(suffixes), 2)
	test.AssertEquals(t, suffixes[0], "co.uk")
	test.AssertEquals(t, suffixes[1], "github.io")
}

func TestRateLimitLiveReload(t *testing.T) {
	_, _, ra, _, cleanUp := initAuthorities(t)
	defer cleanUp()

	// We'll work with a temporary file as the reloader monitored rate limit
	// policy file
	policyFile, tempErr := ioutil.TempFile("", "rate-limit-policies.yml")
	test.AssertNotError(t, tempErr, "should not fail to create TempFile")
	filename := policyFile.Name()
	defer os.Remove(filename)

	// Start with bodyOne in the temp file
	bodyOne, readErr := ioutil.ReadFile("../test/rate-limit-policies.yml")
	test.AssertNotError(t, readErr, "should not fail to read ../test/rate-limit-policies.yml")
	writeErr := ioutil.WriteFile(filename, bodyOne, 0644)
	test.AssertNotError(t, writeErr, "should not fail to write temp file")

	// Configure the RA to use the monitored temp file as the policy file
	err := ra.SetRateLimitPoliciesFile(filename)
	test.AssertNotError(t, err, "failed to SetRateLimitPoliciesFile")

	// Test some fields of the initial policy to ensure it loaded correctly
	test.AssertEquals(t, ra.rlPolicies.TotalCertificates().Threshold, 100000)
	test.AssertEquals(t, ra.rlPolicies.CertificatesPerName().Overrides["le.wtf"], 10000)
	test.AssertEquals(t, ra.rlPolicies.RegistrationsPerIP().Overrides["127.0.0.1"], 1000000)
	test.AssertEquals(t, ra.rlPolicies.PendingAuthorizationsPerAccount().Threshold, 3)
	test.AssertEquals(t, ra.rlPolicies.CertificatesPerFQDNSet().Overrides["le.wtf"], 10000)
	test.AssertEquals(t, ra.rlPolicies.CertificatesPerFQDNSet().Threshold, 5)

	// Write a different  policy YAML to the monitored file, expect a reload.
	// Sleep a few milliseconds before writing so the timestamp isn't identical to
	// when we wrote bodyOne to the file earlier.
	bodyTwo, readErr := ioutil.ReadFile("../test/rate-limit-policies-b.yml")
	test.AssertNotError(t, readErr, "should not fail to read ../test/rate-limit-policies-b.yml")
	time.Sleep(1 * time.Second)
	writeErr = ioutil.WriteFile(filename, bodyTwo, 0644)
	test.AssertNotError(t, writeErr, "should not fail to write temp file")

	// Sleep to allow the reloader a chance to catch that an update occurred
	time.Sleep(2 * time.Second)

	// Test fields of the policy to make sure writing the new policy to the monitored file
	// resulted in the runtime values being updated
	test.AssertEquals(t, ra.rlPolicies.TotalCertificates().Threshold, 99999)
	test.AssertEquals(t, ra.rlPolicies.CertificatesPerName().Overrides["le.wtf"], 9999)
	test.AssertEquals(t, ra.rlPolicies.CertificatesPerName().Overrides["le4.wtf"], 9999)
	test.AssertEquals(t, ra.rlPolicies.RegistrationsPerIP().Overrides["127.0.0.1"], 999990)
	test.AssertEquals(t, ra.rlPolicies.PendingAuthorizationsPerAccount().Threshold, 999)
	test.AssertEquals(t, ra.rlPolicies.CertificatesPerFQDNSet().Overrides["le.wtf"], 9999)
	test.AssertEquals(t, ra.rlPolicies.CertificatesPerFQDNSet().Threshold, 99999)
}

type mockSAWithNameCounts struct {
	mocks.StorageAuthority
	nameCounts  map[string]*sapb.CountByNames_MapElement
	exactCounts map[string]*sapb.CountByNames_MapElement
	t           *testing.T
	clk         clock.FakeClock
}

func (m mockSAWithNameCounts) CountCertificatesByNames(ctx context.Context, names []string, earliest, latest time.Time) (ret []*sapb.CountByNames_MapElement, err error) {
	if latest != m.clk.Now() {
		m.t.Error(fmt.Sprintf("incorrect latest: was %s, expected %s", latest, m.clk.Now()))
	}
	expectedEarliest := m.clk.Now().Add(-23 * time.Hour)
	if earliest != expectedEarliest {
		m.t.Errorf(fmt.Sprintf("incorrect earliest: was %s, expected %s", earliest, expectedEarliest))
	}
	var results []*sapb.CountByNames_MapElement
	for _, name := range names {
		if entry, ok := m.nameCounts[name]; ok {
			results = append(results, entry)
		}
	}
	return results, nil
}

func (m mockSAWithNameCounts) CountCertificatesByExactNames(ctx context.Context, names []string, earliest, latest time.Time) (ret []*sapb.CountByNames_MapElement, err error) {
	if latest != m.clk.Now() {
		m.t.Error(fmt.Sprintf("incorrect latest: was %s, expected %s", latest, m.clk.Now()))
	}
	expectedEarliest := m.clk.Now().Add(-23 * time.Hour)
	if earliest != expectedEarliest {
		m.t.Errorf(fmt.Sprintf("incorrect earliest: was %s, expected %s", earliest, expectedEarliest))
	}
	var results []*sapb.CountByNames_MapElement
	for _, name := range names {
		if entry, ok := m.exactCounts[name]; ok {
			results = append(results, entry)
		}
	}
	return results, nil
}

func nameCount(domain string, count int) *sapb.CountByNames_MapElement {
	pbInt := int64(count)
	return &sapb.CountByNames_MapElement{
		Name:  &domain,
		Count: &pbInt,
	}
}

func TestCheckCertificatesPerNameLimit(t *testing.T) {
	_, _, ra, fc, cleanUp := initAuthorities(t)
	defer cleanUp()

	rlp := ratelimit.RateLimitPolicy{
		Threshold: 3,
		Window:    cmd.ConfigDuration{Duration: 23 * time.Hour},
		Overrides: map[string]int{
			"bigissuer.com":     100,
			"smallissuer.co.uk": 1,
		},
	}

	mockSA := &mockSAWithNameCounts{
		nameCounts: map[string]*sapb.CountByNames_MapElement{
			"example.com": nameCount("example.com", 1),
		},
		clk: fc,
		t:   t,
	}

	ra.SA = mockSA

	// One base domain, below threshold
	err := ra.checkCertificatesPerNameLimit(ctx, []string{"www.example.com", "example.com"}, rlp, 99)
	test.AssertNotError(t, err, "rate limited example.com incorrectly")

	// One base domain, above threshold
	mockSA.nameCounts["example.com"] = nameCount("example.com", 10)
	err = ra.checkCertificatesPerNameLimit(ctx, []string{"www.example.com", "example.com"}, rlp, 99)
	test.AssertError(t, err, "incorrectly failed to rate limit example.com")
	if !berrors.Is(err, berrors.RateLimit) {
		t.Errorf("Incorrect error type %#v", err)
	}

	// SA misbehaved and didn't send back a count for every input name
	err = ra.checkCertificatesPerNameLimit(ctx, []string{"zombo.com", "www.example.com", "example.com"}, rlp, 99)
	test.AssertError(t, err, "incorrectly failed to error on misbehaving SA")

	// Two base domains, one above threshold but with an override.
	mockSA.nameCounts["example.com"] = nameCount("example.com", 0)
	mockSA.nameCounts["bigissuer.com"] = nameCount("bigissuer.com", 50)
	err = ra.checkCertificatesPerNameLimit(ctx, []string{"www.example.com", "subdomain.bigissuer.com"}, rlp, 99)
	test.AssertNotError(t, err, "incorrectly rate limited bigissuer")

	// Two base domains, one above its override
	mockSA.nameCounts["example.com"] = nameCount("example.com", 0)
	mockSA.nameCounts["bigissuer.com"] = nameCount("bigissuer.com", 100)
	err = ra.checkCertificatesPerNameLimit(ctx, []string{"www.example.com", "subdomain.bigissuer.com"}, rlp, 99)
	test.AssertError(t, err, "incorrectly failed to rate limit bigissuer")
	if !berrors.Is(err, berrors.RateLimit) {
		t.Errorf("Incorrect error type")
	}

	// One base domain, above its override (which is below threshold)
	mockSA.nameCounts["smallissuer.co.uk"] = nameCount("smallissuer.co.uk", 1)
	err = ra.checkCertificatesPerNameLimit(ctx, []string{"www.smallissuer.co.uk"}, rlp, 99)
	test.AssertError(t, err, "incorrectly failed to rate limit smallissuer")
	if !berrors.Is(err, berrors.RateLimit) {
		t.Errorf("Incorrect error type %#v", err)
	}
}

// TestCheckExactCertificateLimit tests that the duplicate certificate limit
// applied to FQDN sets is respected.
func TestCheckExactCertificateLimit(t *testing.T) {
	_, _, ra, _, cleanUp := initAuthorities(t)
	defer cleanUp()

	// Create a rate limit with a small threshold
	const dupeCertLimit = 3
	rlp := ratelimit.RateLimitPolicy{
		Threshold: dupeCertLimit,
		Window:    cmd.ConfigDuration{Duration: 23 * time.Hour},
	}

	// Create a mock SA that has a count of already issued certificates for some
	// test names
	mockSA := &mockSAWithFQDNSet{
		nameCounts: map[string]*sapb.CountByNames_MapElement{
			"under.example.com": nameCount("under.example.com", dupeCertLimit-1),
			"equal.example.com": nameCount("equal.example.com", dupeCertLimit),
			"over.example.com":  nameCount("over.example.com", dupeCertLimit+1),
		},
		t: t,
	}
	ra.SA = mockSA

	testCases := []struct {
		Name        string
		Domain      string
		ExpectedErr error
	}{
		{
			Name:        "FQDN set issuances less than limit",
			Domain:      "under.example.com",
			ExpectedErr: nil,
		},
		{
			Name:        "FQDN set issuances equal to limit",
			Domain:      "equal.example.com",
			ExpectedErr: fmt.Errorf("too many certificates already issued for exact set of domains: equal.example.com: see https://letsencrypt.org/docs/rate-limits/"),
		},
		{
			Name:        "FQDN set issuances above limit",
			Domain:      "over.example.com",
			ExpectedErr: fmt.Errorf("too many certificates already issued for exact set of domains: over.example.com: see https://letsencrypt.org/docs/rate-limits/"),
		},
	}

	// For each test case we check that the certificatesPerFQDNSetLimit is applied
	// as we expect
	for _, tc := range testCases {
		t.Run(tc.Name, func(t *testing.T) {
			result := ra.checkCertificatesPerFQDNSetLimit(ctx, []string{tc.Domain}, rlp, 0)
			if tc.ExpectedErr == nil {
				test.AssertNotError(t, result, fmt.Sprintf("Expected no error for %q", tc.Domain))
			} else {
				test.AssertError(t, result, fmt.Sprintf("Expected error for %q", tc.Domain))
				test.AssertEquals(t, result.Error(), tc.ExpectedErr.Error())
			}
		})
	}
}

func TestRegistrationUpdate(t *testing.T) {
	oldURL := "http://old.invalid"
	newURL := "http://new.invalid"
	reg := core.Registration{
		ID:        1,
		Contact:   &[]string{oldURL},
		Agreement: "",
	}
	update := core.Registration{
		Contact:   &[]string{newURL},
		Agreement: "totally!",
	}

	changed := mergeUpdate(&reg, update)
	test.AssertEquals(t, changed, true)
	test.Assert(t, len(*reg.Contact) == 1 && (*reg.Contact)[0] == (*update.Contact)[0], "Contact was not updated %v != %v")
	test.Assert(t, reg.Agreement == update.Agreement, "Agreement was not updated")

	// Make sure that a `MergeUpdate` call with an empty string doesn't produce an
	// error and results in a change to the base reg.
	emptyUpdate := core.Registration{
		Contact:   &[]string{""},
		Agreement: "totally!",
	}
	changed = mergeUpdate(&reg, emptyUpdate)
	test.AssertEquals(t, changed, true)
}

func TestRegistrationContactUpdate(t *testing.T) {
	contactURL := "mailto://example@example.com"
	fullReg := core.Registration{
		ID:        1,
		Contact:   &[]string{contactURL},
		Agreement: "totally!",
	}

	// Test that a registration contact can be removed by updating with an empty
	// Contact slice.
	reg := fullReg
	var contactRemoveUpdate core.Registration
	contactRemoveJSON := []byte(`
	{
		"key": {
			"e": "AQAB",
			"kty": "RSA",
			"n": "tSwgy3ORGvc7YJI9B2qqkelZRUC6F1S5NwXFvM4w5-M0TsxbFsH5UH6adigV0jzsDJ5imAechcSoOhAh9POceCbPN1sTNwLpNbOLiQQ7RD5mY_"
		},
		"id": 1,
		"contact": [],
		"agreement": "totally!"
	}
	`)
	err := json.Unmarshal(contactRemoveJSON, &contactRemoveUpdate)
	test.AssertNotError(t, err, "Failed to unmarshal contactRemoveJSON")
	changed := mergeUpdate(&reg, contactRemoveUpdate)
	test.AssertEquals(t, changed, true)
	test.Assert(t, len(*reg.Contact) == 0, "Contact was not deleted in update")

	// Test that a registration contact isn't changed when an update is performed
	// with no Contact field
	reg = fullReg
	var contactSameUpdate core.Registration
	contactSameJSON := []byte(`
	{
		"key": {
			"e": "AQAB",
			"kty": "RSA",
			"n": "tSwgy3ORGvc7YJI9B2qqkelZRUC6F1S5NwXFvM4w5-M0TsxbFsH5UH6adigV0jzsDJ5imAechcSoOhAh9POceCbPN1sTNwLpNbOLiQQ7RD5mY_"
		},
		"id": 1,
		"agreement": "totally!"
	}
	`)
	err = json.Unmarshal(contactSameJSON, &contactSameUpdate)
	test.AssertNotError(t, err, "Failed to unmarshal contactSameJSON")
	changed = mergeUpdate(&reg, contactSameUpdate)
	test.AssertEquals(t, changed, false)
	test.Assert(t, len(*reg.Contact) == 1, "len(Contact) was updated unexpectedly")
	test.Assert(t, (*reg.Contact)[0] == "mailto://example@example.com", "Contact was changed unexpectedly")
}

func TestRegistrationKeyUpdate(t *testing.T) {
	oldKey, err := rsa.GenerateKey(rand.Reader, 512)
	test.AssertNotError(t, err, "rsa.GenerateKey() for oldKey failed")

	rA, rB := core.Registration{Key: &jose.JSONWebKey{Key: oldKey}}, core.Registration{}

	changed := mergeUpdate(&rA, rB)
	if changed {
		t.Fatal("mergeUpdate changed the key with empty update")
	}

	newKey, err := rsa.GenerateKey(rand.Reader, 1024)
	test.AssertNotError(t, err, "rsa.GenerateKey() for newKey failed")
	rB.Key = &jose.JSONWebKey{Key: newKey.Public()}

	changed = mergeUpdate(&rA, rB)
	if !changed {
		t.Fatal("mergeUpdate didn't change the key with non-empty update")
	}
	keysMatch, _ := core.PublicKeysEqual(rA.Key.Key, rB.Key.Key)
	if !keysMatch {
		t.Fatal("mergeUpdate didn't change the key despite setting returned bool")
	}
}

// A mockSAWithFQDNSet is a mock StorageAuthority that supports
// CountCertificatesByName as well as FQDNSetExists. This allows testing
// checkCertificatesPerNameRateLimit's FQDN exemption logic.
type mockSAWithFQDNSet struct {
	mocks.StorageAuthority
	fqdnSet    map[string]bool
	nameCounts map[string]*sapb.CountByNames_MapElement
	t          *testing.T
}

// Construct the FQDN Set key the same way as the SA - by using
// `core.UniqueLowerNames`, joining the names with a `,` and hashing them.
func (m mockSAWithFQDNSet) hashNames(names []string) string {
	names = core.UniqueLowerNames(names)
	hash := sha256.Sum256([]byte(strings.Join(names, ",")))
	return string(hash[:])
}

// Add a set of domain names to the FQDN set
func (m mockSAWithFQDNSet) addFQDNSet(names []string) {
	hash := m.hashNames(names)
	m.fqdnSet[hash] = true
}

// Search for a set of domain names in the FQDN set map
func (m mockSAWithFQDNSet) FQDNSetExists(_ context.Context, names []string) (bool, error) {
	hash := m.hashNames(names)
	if _, exists := m.fqdnSet[hash]; exists {
		return true, nil
	}
	return false, nil
}

// Return a map of domain -> certificate count.
func (m mockSAWithFQDNSet) CountCertificatesByNames(ctx context.Context, names []string, earliest, latest time.Time) (ret []*sapb.CountByNames_MapElement, err error) {
	var results []*sapb.CountByNames_MapElement
	for _, name := range names {
		if entry, ok := m.nameCounts[name]; ok {
			results = append(results, entry)
		}
	}
	return results, nil
}

func (m mockSAWithFQDNSet) CountFQDNSets(_ context.Context, _ time.Duration, names []string) (int64, error) {
	var count int64
	for _, name := range names {
		if entry, ok := m.nameCounts[name]; ok {
			count += *entry.Count
		}
	}
	return count, nil
}

// Tests for boulder issue 1925[0] - that the `checkCertificatesPerNameLimit`
// properly honours the FQDNSet exemption. E.g. that if a set of domains has
// reached the certificates per name rate limit policy threshold but the exact
// same set of FQDN's was previously issued, then it should not be considered
// over the certificates per name limit.
//
// [0] https://github.com/letsencrypt/boulder/issues/1925
func TestCheckFQDNSetRateLimitOverride(t *testing.T) {
	_, _, ra, _, cleanUp := initAuthorities(t)
	defer cleanUp()

	// Simple policy that only allows 1 certificate per name.
	certsPerNamePolicy := ratelimit.RateLimitPolicy{
		Threshold: 1,
		Window:    cmd.ConfigDuration{Duration: 24 * time.Hour},
	}

	// Create a mock SA that has both name counts and an FQDN set
	mockSA := &mockSAWithFQDNSet{
		nameCounts: map[string]*sapb.CountByNames_MapElement{
			"example.com": nameCount("example.com", 100),
			"zombo.com":   nameCount("zombo.com", 100),
		},
		fqdnSet: map[string]bool{},
		t:       t,
	}
	ra.SA = mockSA

	// First check that without a pre-existing FQDN set that the provided set of
	// names is rate limited due to being over the certificates per name limit for
	// "example.com" and "zombo.com"
	err := ra.checkCertificatesPerNameLimit(ctx, []string{"www.example.com", "example.com", "www.zombo.com"}, certsPerNamePolicy, 99)
	test.AssertError(t, err, "certificate per name rate limit not applied correctly")

	// Now add a FQDN set entry for these domains
	mockSA.addFQDNSet([]string{"www.example.com", "example.com", "www.zombo.com"})

	// A subsequent check against the certificates per name limit should now be OK
	// - there exists a FQDN set and so the exemption to this particular limit
	// comes into effect.
	err = ra.checkCertificatesPerNameLimit(ctx, []string{"www.example.com", "example.com", "www.zombo.com"}, certsPerNamePolicy, 99)
	test.AssertNotError(t, err, "FQDN set certificate per name exemption not applied correctly")
}

// TestExactPublicSuffixCertLimit tests the behaviour of issue #2681 with and
// without the feature flag for the fix enabled.
// See https://github.com/letsencrypt/boulder/issues/2681
func TestExactPublicSuffixCertLimit(t *testing.T) {
	_, _, ra, fc, cleanUp := initAuthorities(t)
	defer cleanUp()

	// Simple policy that only allows 2 certificates per name.
	certsPerNamePolicy := ratelimit.RateLimitPolicy{
		Threshold: 2,
		Window:    cmd.ConfigDuration{Duration: 23 * time.Hour},
	}

	// We use "dedyn.io" and "dynv6.net" domains for the test on the implicit
	// assumption that both domains are present on the public suffix list.
	// Quickly verify that this is true before continuing with the rest of the test.
	_, err := publicsuffix.Domain("dedyn.io")
	test.AssertError(t, err, "dedyn.io was not on the public suffix list, invaliding the test")
	_, err = publicsuffix.Domain("dynv6.net")
	test.AssertError(t, err, "dynv6.net was not on the public suffix list, invaliding the test")

	// Back the mock SA with counts as if so far we have issued the following
	// certificates for the following domains:
	//   - test.dedyn.io (once)
	//   - test2.dedyn.io (once)
	//   - dynv6.net (twice)
	mockSA := &mockSAWithNameCounts{
		nameCounts: map[string]*sapb.CountByNames_MapElement{
			"dedyn.io":       nameCount("dedyn.io", 2),
			"test.dedyn.io":  nameCount("test.dedyn.io", 1),
			"test2.dedyn.io": nameCount("test2.dedyn.io", 1),
			"test3.dedyn.io": nameCount("test3.dedyn.io", 0),
		},
		exactCounts: map[string]*sapb.CountByNames_MapElement{
			"dedyn.io":  nameCount("dedyn.io", 0),
			"dynv6.net": nameCount("dynv6.net", 2),
		},
		clk: fc,
		t:   t,
	}
	ra.SA = mockSA

	// Trying to issue for "test3.dedyn.io" and "dedyn.io" should fail because the
	// CountCertificatesExact feature flag isn't enabled and there have been two
	// certificates issued for subdomains of dedyn.io
	err = ra.checkCertificatesPerNameLimit(ctx, []string{"test3.dedyn.io", "dedyn.io"}, certsPerNamePolicy, 99)
	test.AssertError(t, err, "certificate per name rate limit not applied correctly")

	// Enable the CountCertificatesExact feature flag to allow the correct rate
	// limiting for exact PSL entry domains
	_ = features.Set(map[string]bool{"CountCertificatesExact": true})
	defer features.Reset()

	// Trying to issue for "test3.dedyn.io" and "dedyn.io" should succeed because
	// test3.dedyn.io has no certificates and "dedyn.io" is an exact public suffix
	// match with no certificates issued for it.
	err = ra.checkCertificatesPerNameLimit(ctx, []string{"test3.dedyn.io", "dedyn.io"}, certsPerNamePolicy, 99)
	test.AssertNotError(t, err, "certificate per name rate limit not applied correctly")

	// Trying to issue for "test3.dedyn.io" and "dynv6.net" should fail because
	// "dynv6.net" is an exact public suffic match with 2 certificates issued for
	// it.
	err = ra.checkCertificatesPerNameLimit(ctx, []string{"test3.dedyn.io", "dynv6.net"}, certsPerNamePolicy, 99)
	test.AssertError(t, err, "certificate per name rate limit not applied correctly")
}

// mockSAOnlyExact is a Mock SA that will fail all calls to
// CountCertifcatesByNames and will return 0 for all
// CountCertificatesByExactNames calls. It can be used to test that the correct
// function is called for a PSL matching domain
type mockSAOnlyExact struct {
	mocks.StorageAuthority
}

// CountCertificatesByNames for a mockSAOnlyExact will always fail
func (m mockSAOnlyExact) CountCertificatesByNames(_ context.Context, _ []string, _, _ time.Time) ([]*sapb.CountByNames_MapElement, error) {
	return nil, fmt.Errorf("mockSAOnlyExact had non-exact CountCertificatesByNames called")
}

// CountCertificatesByExactNames will always return 0 for every input name
func (m mockSAOnlyExact) CountCertificatesByExactNames(_ context.Context, names []string, _, _ time.Time) ([]*sapb.CountByNames_MapElement, error) {
	var results []*sapb.CountByNames_MapElement
	// For each name in the input, return a count of 0
	for _, name := range names {
		results = append(results, nameCount(name, 0))
	}
	return results, nil
}

// TestPSLMatchIssuance tests the conditions from Boulder issue #2758 in which
// the original CountCertificatesExact implementation would cause an RPC error
// if *only* an exact PSL matching domain was requested for issuance.
// https://github.com/letsencrypt/boulder/issues/2758
func TestPSLMatchIssuance(t *testing.T) {
	_, _, ra, _, cleanUp := initAuthorities(t)
	defer cleanUp()

	// Simple policy that only allows 2 certificates per name.
	certsPerNamePolicy := ratelimit.RateLimitPolicy{
		Threshold: 2,
		Window:    cmd.ConfigDuration{Duration: 23 * time.Hour},
	}

	// We use "dedyn.io" for the test on the implicit assumption that it is
	// present on the public suffix list. Quickly verify that this is true before
	// continuing with the rest of the test.
	_, err := publicsuffix.Domain("dedyn.io")
	test.AssertError(t, err, "dedyn.io was not on the public suffix list, invaliding the test")

	// Use a mock that will fail all calls to CountCertificatesByNames, only
	// supporting CountCertificatesByExactNames
	mockSA := &mockSAOnlyExact{}
	ra.SA = mockSA

	_ = features.Set(map[string]bool{"CountCertificatesExact": false})
	defer features.Reset()

	// Without CountCertificatesExact enabled we expect the rate limit check to
	// fail since it will use the in-exact SA method that the mock always fails
	err = ra.checkCertificatesPerNameLimit(ctx, []string{"dedyn.io"}, certsPerNamePolicy, 99)
	test.AssertError(t, err, "exact PSL match certificate per name rate limit used wrong SA RPC")

	// Enable the CountCertificatesExact feature flag
	_ = features.Set(map[string]bool{"CountCertificatesExact": true})

	// With CountCertificatesExact enabled we expect the limit check to pass when
	// names only includes exact PSL matches and the RA will use the SA's exact
	// name lookup which the mock provides
	err = ra.checkCertificatesPerNameLimit(ctx, []string{"dedyn.io"}, certsPerNamePolicy, 99)
	test.AssertNotError(t, err, "exact PSL match certificate per name rate limit used wrong SA RPC")
}

func TestDeactivateAuthorization(t *testing.T) {
	_, sa, ra, _, cleanUp := initAuthorities(t)
	defer cleanUp()

	authz := core.Authorization{RegistrationID: 1}
	authz, err := sa.NewPendingAuthorization(ctx, authz)
	test.AssertNotError(t, err, "Could not store test data")
	authz.Status = core.StatusValid
	err = sa.FinalizeAuthorization(ctx, authz)
	test.AssertNotError(t, err, "Could not store test data")
	err = ra.DeactivateAuthorization(ctx, authz)
	test.AssertNotError(t, err, "Could not deactivate authorization")
	deact, err := sa.GetAuthorization(ctx, authz.ID)
	test.AssertNotError(t, err, "Could not get deactivated authorization with ID "+authz.ID)
	test.AssertEquals(t, deact.Status, core.StatusDeactivated)
}

func TestDeactivateRegistration(t *testing.T) {
	_, _, ra, _, cleanUp := initAuthorities(t)
	defer cleanUp()

	err := ra.DeactivateRegistration(context.Background(), core.Registration{ID: 1})
	test.AssertError(t, err, "DeactivateRegistration failed with a non-valid registration")
	err = ra.DeactivateRegistration(context.Background(), core.Registration{ID: 1, Status: core.StatusDeactivated})
	test.AssertError(t, err, "DeactivateRegistration failed with a non-valid registration")
	err = ra.DeactivateRegistration(context.Background(), core.Registration{ID: 1, Status: core.StatusValid})
	test.AssertNotError(t, err, "DeactivateRegistration failed")
	dbReg, err := ra.SA.GetRegistration(context.Background(), 1)
	test.AssertNotError(t, err, "GetRegistration failed")
	test.AssertEquals(t, dbReg.Status, core.StatusDeactivated)
}

// noopCAA implements caaChecker, always returning nil
type noopCAA struct{}

func (cr noopCAA) IsCAAValid(
	ctx context.Context,
	in *vaPB.IsCAAValidRequest,
	opts ...grpc.CallOption,
) (*vaPB.IsCAAValidResponse, error) {
	return &vaPB.IsCAAValidResponse{}, nil
}

// caaRecorder implements caaChecker, always returning nil, but recording the
// names it was called for.
type caaRecorder struct {
	sync.Mutex
	names map[string]bool
}

func (cr *caaRecorder) IsCAAValid(
	ctx context.Context,
	in *vaPB.IsCAAValidRequest,
	opts ...grpc.CallOption,
) (*vaPB.IsCAAValidResponse, error) {
	cr.Lock()
	defer cr.Unlock()
	cr.names[*in.Domain] = true
	return &vaPB.IsCAAValidResponse{}, nil
}

// A mock SA that returns special authzs for testing rechecking of CAA (in
// TestRecheckCAADates below)
type mockSAWithRecentAndOlder struct {
	recent, older time.Time
	mocks.StorageAuthority
}

func (m *mockSAWithRecentAndOlder) GetValidAuthorizations(
	ctx context.Context,
	registrationID int64,
	names []string,
	now time.Time) (map[string]*core.Authorization, error) {
	makeIdentifier := func(name string) core.AcmeIdentifier {
		return core.AcmeIdentifier{
			Type:  core.IdentifierDNS,
			Value: name,
		}
	}
	return map[string]*core.Authorization{
		"recent.com": &core.Authorization{
			Identifier: makeIdentifier("recent.com"),
			Expires:    &m.recent,
			Challenges: []core.Challenge{{Status: core.StatusValid, Type: core.ChallengeTypeHTTP01}},
		},
		"older.com": &core.Authorization{
			Identifier: makeIdentifier("older.com"),
			Expires:    &m.older,
			Challenges: []core.Challenge{{Status: core.StatusValid, Type: core.ChallengeTypeHTTP01}},
		},
		"older2.com": &core.Authorization{
			Identifier: makeIdentifier("older2.com"),
			Expires:    &m.older,
			Challenges: []core.Challenge{{Status: core.StatusValid, Type: core.ChallengeTypeHTTP01}},
		},
		"wildcard.com": &core.Authorization{
			Identifier: makeIdentifier("wildcard.com"),
			Expires:    &m.older,
			Challenges: []core.Challenge{{Status: core.StatusValid, Type: core.ChallengeTypeHTTP01}},
		},
		"*.wildcard.com": &core.Authorization{
			Identifier: makeIdentifier("*.wildcard.com"),
			Expires:    &m.older,
			Challenges: []core.Challenge{{Status: core.StatusValid, Type: core.ChallengeTypeHTTP01}},
		},
	}, nil
}

// Test that the right set of domain names have their CAA rechecked, based on
// expiration time.
func TestRecheckCAADates(t *testing.T) {
	_, _, ra, fc, cleanUp := initAuthorities(t)
	defer cleanUp()
	recorder := &caaRecorder{names: make(map[string]bool)}
	ra.caa = recorder
	ra.authorizationLifetime = 15 * time.Hour
	ra.SA = &mockSAWithRecentAndOlder{
		recent: fc.Now().Add(15 * time.Hour),
		older:  fc.Now().Add(5 * time.Hour),
	}

	// NOTE: The names provided here correspond to authorizations in the
	// `mockSAWithRecentAndOlder`
	names := []string{"recent.com", "older.com", "older2.com", "wildcard.com", "*.wildcard.com"}
	err := ra.checkAuthorizations(context.Background(), names, 999)
	// We expect that there is no error rechecking authorizations for these names
	if err != nil {
		t.Errorf("expected nil err, got %s", err)
	}

	// We expect that "recent.com" is not checked because its mock authorization
	// isn't expired
	if _, present := recorder.names["recent.com"]; present {
		t.Errorf("Rechecked CAA unnecessarily for recent.com")
	}

	// We expect that "older.com" is checked
	if _, present := recorder.names["older.com"]; !present {
		t.Errorf("Failed to recheck CAA for older.com")
	}

	// We expect that "older2.com" is checked
	if _, present := recorder.names["older2.com"]; !present {
		t.Errorf("Failed to recheck CAA for older2.com")
	}

	// We expect that the "wildcard.com" domain (without the `*.` prefix) is checked.
	if _, present := recorder.names["wildcard.com"]; !present {
		t.Errorf("Failed to recheck CAA for wildcard.com")
	}

	// We expect that "*.wildcard.com" is checked (with the `*.` prefix, because
	// it is stripped at a lower layer than we are testing)
	if _, present := recorder.names["*.wildcard.com"]; !present {
		t.Errorf("Failed to recheck CAA for *.wildcard.com")
	}
}

type caaFailer struct{}

func (cf *caaFailer) IsCAAValid(
	ctx context.Context,
	in *vaPB.IsCAAValidRequest,
	opts ...grpc.CallOption,
) (*vaPB.IsCAAValidResponse, error) {
	name := *in.Domain
	if name == "a.com" {
		return nil, fmt.Errorf("Error checking CAA for a.com")
	} else if name == "c.com" {
		return nil, fmt.Errorf("Error checking CAA for c.com")
	}
	return &vaPB.IsCAAValidResponse{}, nil
}

func TestRecheckCAAEmpty(t *testing.T) {
	_, _, ra, _, cleanUp := initAuthorities(t)
	defer cleanUp()
	err := ra.recheckCAA(context.Background(), nil)
	if err != nil {
		t.Errorf("expected nil err, got %s", err)
	}
}

func TestRecheckCAASuccess(t *testing.T) {
	_, _, ra, _, cleanUp := initAuthorities(t)
	defer cleanUp()
	names := []string{"a.com", "b.com", "c.com"}
	err := ra.recheckCAA(context.Background(), names)
	if err != nil {
		t.Errorf("expected nil err, got %s", err)
	}
}

func TestRecheckCAAFail(t *testing.T) {
	_, _, ra, _, cleanUp := initAuthorities(t)
	defer cleanUp()
	names := []string{"a.com", "b.com", "c.com"}
	ra.caa = &caaFailer{}
	err := ra.recheckCAA(context.Background(), names)
	if err == nil {
		t.Errorf("expected err, got nil")
	} else if err.(*berrors.BoulderError).Type != berrors.CAA {
		t.Errorf("expected CAA error, got %v", err.(*berrors.BoulderError).Type)
	} else if !strings.Contains(err.Error(), "error rechecking CAA for a.com") {
		t.Errorf("expected error to contain error for a.com, got %q", err)
	} else if !strings.Contains(err.Error(), "error rechecking CAA for c.com") {
		t.Errorf("expected error to contain error for c.com, got %q", err)
	}
}

func TestNewOrder(t *testing.T) {
	// Only run under test/config-next config where 20170731115209_AddOrders.sql
	// has been applied
	if os.Getenv("BOULDER_CONFIG_DIR") != "test/config-next" {
		return
	}

	_, _, ra, fc, cleanUp := initAuthorities(t)
	defer cleanUp()
	ra.orderLifetime = time.Hour

	id := int64(1)
	orderA, err := ra.NewOrder(context.Background(), &rapb.NewOrderRequest{
		RegistrationID: &id,
		Names:          []string{"b.com", "a.com", "a.com", "C.COM"},
	})
	test.AssertNotError(t, err, "ra.NewOrder failed")
	test.AssertEquals(t, *orderA.RegistrationID, int64(1))
	test.AssertEquals(t, *orderA.Expires, fc.Now().Add(time.Hour).UnixNano())
	test.AssertEquals(t, len(orderA.Names), 3)
	// We expect the order names to have been sorted, deduped, and lowercased
	test.AssertDeepEquals(t, orderA.Names, []string{"a.com", "b.com", "c.com"})
	test.AssertEquals(t, *orderA.Id, int64(1))
	test.AssertEquals(t, len(orderA.Authorizations), 3)

	// Reuse all existing authorizations
	orderB, err := ra.NewOrder(context.Background(), &rapb.NewOrderRequest{
		RegistrationID: &id,
		Names:          []string{"b.com", "a.com", "C.COM"},
	})
	test.AssertNotError(t, err, "ra.NewOrder failed")
	test.AssertEquals(t, *orderB.RegistrationID, int64(1))
	test.AssertEquals(t, *orderB.Expires, fc.Now().Add(time.Hour).UnixNano())
	// We expect orderB's ID to match orderA's because of pending order reuse
	test.AssertEquals(t, *orderB.Id, *orderA.Id)
	test.AssertEquals(t, len(orderB.Names), 3)
	test.AssertDeepEquals(t, orderB.Names, []string{"a.com", "b.com", "c.com"})
	test.AssertEquals(t, len(orderB.Authorizations), 3)
	sort.Strings(orderA.Authorizations)
	sort.Strings(orderB.Authorizations)
	test.AssertDeepEquals(t, orderB.Authorizations, orderA.Authorizations)

	// Reuse all of the existing authorizations from the previous order and
	// add a new one
	orderA.Names = append(orderA.Names, "d.com")
	orderC, err := ra.NewOrder(context.Background(), &rapb.NewOrderRequest{
		RegistrationID: &id,
		Names:          orderA.Names,
	})
	test.AssertNotError(t, err, "ra.NewOrder failed")
	test.AssertEquals(t, *orderC.RegistrationID, int64(1))
	test.AssertEquals(t, *orderC.Expires, fc.Now().Add(time.Hour).UnixNano())
	test.AssertEquals(t, len(orderC.Names), 4)
	test.AssertDeepEquals(t, orderC.Names, []string{"a.com", "b.com", "c.com", "d.com"})
	// We expect orderC's ID to not match orderA/orderB's because it is for
	// a different set of names
	test.AssertNotEquals(t, *orderC.Id, *orderA.Id)
	test.AssertEquals(t, len(orderC.Authorizations), 4)
	// Abuse the order of the queries used to extract the reused authorizations
	existing := orderC.Authorizations[:3]
	sort.Strings(existing)
	test.AssertDeepEquals(t, existing, orderA.Authorizations)

	_, err = ra.NewOrder(context.Background(), &rapb.NewOrderRequest{
		RegistrationID: &id,
		Names:          []string{"example.com", "a"},
	})
	test.AssertError(t, err, "NewOrder with invalid names did not error")
	test.AssertEquals(t, err.Error(), "DNS name does not have enough labels")
}

// TestNewOrderReuse tests that subsequent requests by an ACME account to create
// an identical order results in only one order being created & subsequently
// reused.
func TestNewOrderReuse(t *testing.T) {
	// Only run under test/config-next config where 20170731115209_AddOrders.sql
	// has been applied
	if os.Getenv("BOULDER_CONFIG_DIR") != "test/config-next" {
		return
	}

	_, _, ra, fc, cleanUp := initAuthorities(t)
	defer cleanUp()

	ctx := context.Background()
	regA := int64(1)
	names := []string{"zombo.com", "welcome.to.zombo.com"}

	// Configure the RA to use a short order lifetime
	ra.orderLifetime = time.Hour
	// Create a var with two times the order lifetime to reference later
	doubleLifetime := ra.orderLifetime * 2

	// Create an initial request with regA and names
	orderReq := &rapb.NewOrderRequest{
		RegistrationID: &regA,
		Names:          names,
	}

	// Create a second registration to reference
	secondReg := core.Registration{
		Key:       &AccountKeyB,
		InitialIP: net.ParseIP("42.42.42.42"),
	}
	secondReg, err := ra.NewRegistration(ctx, secondReg)
	test.AssertNotError(t, err, "Error creating a second test registration")

	// First, add an order with `names` for regA
	firstOrder, err := ra.NewOrder(context.Background(), orderReq)
	// It shouldn't fail
	test.AssertNotError(t, err, "Adding an initial order for regA failed")
	// It should have an ID
	test.AssertNotNil(t, firstOrder.Id, "Initial order had a nil ID")

	testCases := []struct {
		Name         string
		OrderReq     *rapb.NewOrderRequest
		ExpectReuse  bool
		AdvanceClock *time.Duration
	}{
		{
			Name:     "Duplicate order, same regID",
			OrderReq: orderReq,
			// We expect reuse since the order matches firstOrder
			ExpectReuse: true,
		},
		{
			Name: "Subset of order names, same regID",
			OrderReq: &rapb.NewOrderRequest{
				RegistrationID: &regA,
				Names:          []string{names[1]},
			},
			// We do not expect reuse because the order names don't match firstOrder
			ExpectReuse: false,
		},
		{
			Name: "Duplicate order, different regID",
			OrderReq: &rapb.NewOrderRequest{
				RegistrationID: &secondReg.ID,
				Names:          names,
			},
			// We do not expect reuse because the order regID differs from firstOrder
			ExpectReuse: false,
		},
		{
			Name:         "Duplicate order, same regID, first expired",
			OrderReq:     orderReq,
			AdvanceClock: &doubleLifetime,
			// We do not expect reuse because firstOrder has expired
			ExpectReuse: true,
		},
	}

	for _, tc := range testCases {
		t.Run(tc.Name, func(t *testing.T) {
			// If the testcase specifies, advance the clock before adding the order
			if tc.AdvanceClock != nil {
				fc.Now().Add(*tc.AdvanceClock)
			}
			// Add the order for the test request
			order, err := ra.NewOrder(ctx, tc.OrderReq)
			// It shouldn't fail
			test.AssertNotError(t, err, "NewOrder returned an unexpected error")
			// The order should not have a nil ID
			test.AssertNotNil(t, order.Id, "NewOrder returned an order with a nil Id")

			if tc.ExpectReuse {
				// If we expected order reuse for this testcase assert that the order
				// has the same ID as the firstOrder
				test.AssertEquals(t, *firstOrder.Id, *order.Id)
			} else {
				// Otherwise assert that the order doesn't have the same ID as the
				// firstOrder
				test.AssertNotEquals(t, *firstOrder.Id, *order.Id)
			}
		})
	}
}

func TestNewOrderWildcard(t *testing.T) {
	// Only run under test/config-next config where 20170731115209_AddOrders.sql
	// has been applied
	if os.Getenv("BOULDER_CONFIG_DIR") != "test/config-next" {
		return
	}

	_, _, ra, _, cleanUp := initAuthorities(t)
	defer cleanUp()
	ra.orderLifetime = time.Hour
	id := int64(1)

	orderNames := []string{"example.com", "*.welcome.zombo.com"}
	wildcardOrderRequest := &rapb.NewOrderRequest{
		RegistrationID: &id,
		Names:          orderNames,
	}

	// First test that with WildcardDomains feature disabled wildcard orders are
	// rejected as expected
	_ = features.Set(map[string]bool{"WildcardDomains": false})

	_, err := ra.NewOrder(context.Background(), wildcardOrderRequest)
	test.AssertError(t, err, "NewOrder with wildcard names did not error with "+
		"WildcardDomains feature disabled")
	test.AssertEquals(t, err.Error(), "Invalid character in DNS name")

	// Now test with WildcardDomains feature enabled
	features.Reset()
	_ = features.Set(map[string]bool{"WildcardDomains": true})
	defer features.Reset()

	// Also ensure that the required challenge types are enabled. The ra_test
	// global `SupportedChallenges` used by `initAuthorities` does not include
	// DNS-01
	supportedChallenges := map[string]bool{
		core.ChallengeTypeHTTP01:   true,
		core.ChallengeTypeTLSSNI01: true,
		core.ChallengeTypeDNS01:    true,
	}
	pa, err := policy.New(supportedChallenges)
	test.AssertNotError(t, err, "Couldn't create PA")
	err = pa.SetHostnamePolicyFile("../test/hostname-policy.json")
	test.AssertNotError(t, err, "Couldn't set hostname policy")
	ra.PA = pa

	order, err := ra.NewOrder(context.Background(), wildcardOrderRequest)
	test.AssertNotError(t, err, "NewOrder failed for a wildcard order request "+
		"with WildcardDomains enabled")

	// We expect the order to be pending
	test.AssertEquals(t, *order.Status, string(core.StatusPending))
	// We expect the order to have two names
	test.AssertEquals(t, len(order.Names), 2)
	// We expect the order to have the names we requested
	test.AssertDeepEquals(t,
		core.UniqueLowerNames(order.Names),
		core.UniqueLowerNames(orderNames))
	// We expect the order to have two authorizations
	test.AssertEquals(t, len(order.Authorizations), 2)

	// Check each of the authz IDs in the order
	for _, authzID := range order.Authorizations {
		// We should be able to retreive the authz from the db without error
		authz, err := ra.SA.GetAuthorization(ctx, authzID)
		test.AssertNotError(t, err, "Could not fetch authorization from database")

		// We expect the authz is in Pending status
		test.AssertEquals(t, authz.Status, core.StatusPending)

		name := authz.Identifier.Value
		switch name {
		case "*.welcome.zombo.com":
			// If the authz is for *.welcome.zombo.com, we expect that it only has one
			// pending challenge with DNS-01 type
			test.AssertEquals(t, len(authz.Challenges), 1)
			test.AssertEquals(t, authz.Challenges[0].Status, core.StatusPending)
			test.AssertEquals(t, authz.Challenges[0].Type, core.ChallengeTypeDNS01)
		case "example.com":
			// If the authz is for example.com, we expect it has normal challenges
			test.AssertEquals(t, len(authz.Challenges), 3)
		default:
			t.Fatalf("Received an authorization for a name not requested: %q", name)
		}
	}

	// An order for a base domain and a wildcard for the same base domain should
	// return just 2 authz's, one for the wildcard with a DNS-01
	// challenge and one for the base domain with the normal challenges.
	orderNames = []string{"zombo.com", "*.zombo.com"}
	wildcardOrderRequest = &rapb.NewOrderRequest{
		RegistrationID: &id,
		Names:          orderNames,
	}
	order, err = ra.NewOrder(context.Background(), wildcardOrderRequest)
	test.AssertNotError(t, err, "NewOrder failed for a wildcard order request "+
		"with WildcardDomains enabled")

	// We expect the order to be pending
	test.AssertEquals(t, *order.Status, string(core.StatusPending))
	// We expect the order to have two names
	test.AssertEquals(t, len(order.Names), 2)
	// We expect the order to have the names we requested
	test.AssertDeepEquals(t,
		core.UniqueLowerNames(order.Names),
		core.UniqueLowerNames(orderNames))
	// We expect the order to have two authorizations
	test.AssertEquals(t, len(order.Authorizations), 2)

	for _, authzID := range order.Authorizations {
		// We expect the authorization is available
		authz, err := ra.SA.GetAuthorization(ctx, authzID)
		test.AssertNotError(t, err, "Could not fetch authorization from database")
		// We expect the authz is in Pending status
		test.AssertEquals(t, authz.Status, core.StatusPending)
		switch authz.Identifier.Value {
		case "zombo.com":
			// We expect that the base domain identifier auth has the normal number of
			// challenges
			test.AssertEquals(t, len(authz.Challenges), 3)
		case "*.zombo.com":
			// We expect that the wildcard identifier auth has only a pending
			// DNS-01 type challenge
			test.AssertEquals(t, len(authz.Challenges), 1)
			test.AssertEquals(t, authz.Challenges[0].Status, core.StatusPending)
			test.AssertEquals(t, authz.Challenges[0].Type, core.ChallengeTypeDNS01)
		default:
			t.Fatal("Unexpected authorization value returned from new-order")
		}
	}

	// Make an order for a single domain, no wildcards. This will create a new
	// pending authz for the domain
	normalOrderReq := &rapb.NewOrderRequest{
		RegistrationID: &id,
		Names:          []string{"everything.is.possible.zombo.com"},
	}
	normalOrder, err := ra.NewOrder(context.Background(), normalOrderReq)
	test.AssertNotError(t, err, "NewOrder failed for a normal non-wildcard order")

	// There should be one authz
	test.AssertEquals(t, len(normalOrder.Authorizations), 1)
	// We expect the order is in Pending status
	test.AssertEquals(t, *order.Status, string(core.StatusPending))
	// We expect the authorization is available
	authz, err := ra.SA.GetAuthorization(ctx, normalOrder.Authorizations[0])
	test.AssertNotError(t, err, "Could not fetch authorization from database")
	// We expect the authz is in Pending status
	test.AssertEquals(t, authz.Status, core.StatusPending)
	// We expect the authz is for the identifier the correct domain
	test.AssertEquals(t, authz.Identifier.Value, "everything.is.possible.zombo.com")
	// We expect the authz has the normal # of challenges
	test.AssertEquals(t, len(authz.Challenges), 3)

	// Now submit an order request for a wildcard of the domain we just created an
	// order for. We should **NOT** reuse the authorization from the previous
	// order since we now require a DNS-01 challenge for the `*.` prefixed name.
	orderNames = []string{"*.everything.is.possible.zombo.com"}
	wildcardOrderRequest = &rapb.NewOrderRequest{
		RegistrationID: &id,
		Names:          orderNames,
	}
	order, err = ra.NewOrder(context.Background(), wildcardOrderRequest)
	test.AssertNotError(t, err, "NewOrder failed for a wildcard order request "+
		"with WildcardDomains enabled")
	// We expect the order is in Pending status
	test.AssertEquals(t, *order.Status, string(core.StatusPending))
	// There should be one authz
	test.AssertEquals(t, len(order.Authorizations), 1)
	// The authz should be a different ID than the previous authz
	test.AssertNotEquals(t, order.Authorizations[0], normalOrder.Authorizations[0])
	// We expect the authorization is available
	authz, err = ra.SA.GetAuthorization(ctx, order.Authorizations[0])
	test.AssertNotError(t, err, "Could not fetch authorization from database")
	// We expect the authz is in Pending status
	test.AssertEquals(t, authz.Status, core.StatusPending)
	// We expect the authz is for a identifier with the correct domain
	test.AssertEquals(t, authz.Identifier.Value, "*.everything.is.possible.zombo.com")
	// We expect the authz has only one challenge
	test.AssertEquals(t, len(authz.Challenges), 1)
	// We expect the one challenge is pending
	test.AssertEquals(t, authz.Challenges[0].Status, core.StatusPending)
	// We expect that the one challenge is a DNS01 type challenge
	test.AssertEquals(t, authz.Challenges[0].Type, core.ChallengeTypeDNS01)

	// Submit an identical wildcard order request
	dupeOrder, err := ra.NewOrder(context.Background(), wildcardOrderRequest)
	test.AssertNotError(t, err, "NewOrder failed for a wildcard order request "+
		"with WildcardDomains enabled")
	// We expect the order is in Pending status
	test.AssertEquals(t, *dupeOrder.Status, string(core.StatusPending))
	// There should be one authz
	test.AssertEquals(t, len(dupeOrder.Authorizations), 1)
	// The authz should be the same ID as the previous order's authz. We already
	// checked that order.Authorizations[0] only has a DNS-01 challenge above so
	// we don't need to recheck that here.
	test.AssertEquals(t, dupeOrder.Authorizations[0], order.Authorizations[0])
}

func TestFinalizeOrder(t *testing.T) {
	// Only run under test/config-next config where 20170731115209_AddOrders.sql
	// has been applied
	if os.Getenv("BOULDER_CONFIG_DIR") != "test/config-next" {
		return
	}

	_, sa, ra, _, cleanUp := initAuthorities(t)
	defer cleanUp()
	ra.orderLifetime = time.Hour

	validStatus := "valid"

	testKey, err := rsa.GenerateKey(rand.Reader, 2048)
	test.AssertNotError(t, err, "error generating test key")
	policyForbidCSR, err := x509.CreateCertificateRequest(rand.Reader, &x509.CertificateRequest{
		PublicKey:          testKey.PublicKey,
		SignatureAlgorithm: x509.SHA256WithRSA,
		DNSNames:           []string{"example.org"},
	}, testKey)
	test.AssertNotError(t, err, "Error creating policy forbid CSR")

	oneDomainCSR, err := x509.CreateCertificateRequest(rand.Reader, &x509.CertificateRequest{
		PublicKey:          testKey.PublicKey,
		SignatureAlgorithm: x509.SHA256WithRSA,
		DNSNames:           []string{"example.com"},
	}, testKey)
	test.AssertNotError(t, err, "Error creating CSR with one DNS name")

	twoDomainCSR, err := x509.CreateCertificateRequest(rand.Reader, &x509.CertificateRequest{
		PublicKey:          testKey.PublicKey,
		SignatureAlgorithm: x509.SHA256WithRSA,
		DNSNames:           []string{"a.com", "a.org"},
	}, testKey)
	test.AssertNotError(t, err, "Error creating CSR with two DNS names")

	threeDomainCSR, err := x509.CreateCertificateRequest(rand.Reader, &x509.CertificateRequest{
		PublicKey:          testKey.PublicKey,
		SignatureAlgorithm: x509.SHA256WithRSA,
		DNSNames:           []string{"a.com", "a.org", "b.com"},
	}, testKey)
	test.AssertNotError(t, err, "Error creating CSR with three DNS names")

	// Pick an expiry in the future
	exp := ra.clk.Now().Add(365 * 24 * time.Hour)

	// Create one finalized authorization for Registration.ID for not-example.com
	finalAuthz := AuthzInitial
	finalAuthz.Identifier = core.AcmeIdentifier{Type: "dns", Value: "not-example.com"}
	finalAuthz.Status = "valid"
	finalAuthz.Expires = &exp
	finalAuthz.Challenges[0].Status = "valid"
	finalAuthz.RegistrationID = Registration.ID
	finalAuthz, err = sa.NewPendingAuthorization(ctx, finalAuthz)
	test.AssertNotError(t, err, "Could not store test pending authorization")
	err = sa.FinalizeAuthorization(ctx, finalAuthz)
	test.AssertNotError(t, err, "Could not finalize test pending authorization")

	// Create one finalized authorization for Registration.ID for www.not-example.org
	finalAuthzB := AuthzInitial
	finalAuthzB.Identifier = core.AcmeIdentifier{Type: "dns", Value: "www.not-example.com"}
	finalAuthzB.Status = "valid"
	finalAuthzB.Expires = &exp
	finalAuthzB.Challenges[0].Status = "valid"
	finalAuthzB.RegistrationID = Registration.ID
	finalAuthzB, err = sa.NewPendingAuthorization(ctx, finalAuthzB)
	test.AssertNotError(t, err, "Could not store 2nd test pending authorization")
	err = sa.FinalizeAuthorization(ctx, finalAuthzB)
	test.AssertNotError(t, err, "Could not finalize 2nd test pending authorization")

	// Create a new order referencing both of the above finalized authzs
	pendingStatus := "pending"
	expUnix := exp.Unix()
	finalOrder, err := sa.NewOrder(context.Background(), &corepb.Order{
		RegistrationID: &Registration.ID,
		Expires:        &expUnix,
		Names:          []string{"not-example.com", "www.not-example.com"},
		Authorizations: []string{finalAuthz.ID, finalAuthzB.ID},
		Status:         &pendingStatus,
	})
	test.AssertNotError(t, err, "Could not add test order with finalized authz IDs")

	// Swallowing errors here because the CSRPEM is hardcoded test data expected
	// to parse in all instance
	validCSRBlock, _ := pem.Decode(CSRPEM)
	validCSR, _ := x509.ParseCertificateRequest(validCSRBlock.Bytes)

	fakeRegID := int64(0xB00)

	// NOTE(@cpu): We use unique `names` for each of these orders because
	// otherwise only *one* order is created & reused. The first test case to
	// finalize the order will put it into processing state and the other tests
	// will fail because you can't finalize an order that is already being
	// processed.
	emptyOrder, err := ra.NewOrder(context.Background(), &rapb.NewOrderRequest{
		RegistrationID: &Registration.ID,
		Names:          []string{"000.example.com"},
	})
	test.AssertNotError(t, err, "Could not add test order for fake order ID")

	// Add a new order for the fake reg ID
	fakeRegOrder, err := ra.NewOrder(context.Background(), &rapb.NewOrderRequest{
		RegistrationID: &Registration.ID,
		Names:          []string{"001.example.com"},
	})
	test.AssertNotError(t, err, "Could not add test order for fake reg ID order ID")

	missingAuthzOrder, err := ra.NewOrder(context.Background(), &rapb.NewOrderRequest{
		RegistrationID: &Registration.ID,
		Names:          []string{"002.example.com"},
	})
	test.AssertNotError(t, err, "Could not add test order for missing authz order ID")

	testCases := []struct {
		Name           string
		OrderReq       *rapb.FinalizeOrderRequest
		ExpectedErrMsg string
		ExpectIssuance bool
	}{
		{
			Name: "No names in order",
			OrderReq: &rapb.FinalizeOrderRequest{
				Order: &corepb.Order{
					Status: &pendingStatus,
					Names:  []string{},
				},
			},
			ExpectedErrMsg: "Order has no associated names",
		},
		{
			Name: "Wrong order state",
			OrderReq: &rapb.FinalizeOrderRequest{
				Order: &corepb.Order{
					Status: &validStatus,
					Names:  []string{"example.com"},
				},
			},
			ExpectedErrMsg: "Order's status (\"valid\") was not pending",
		},
		{
			Name: "Invalid CSR",
			OrderReq: &rapb.FinalizeOrderRequest{
				Order: &corepb.Order{
					Status: &pendingStatus,
					Names:  []string{"example.com"},
				},
				Csr: []byte{0xC0, 0xFF, 0xEE},
			},
			ExpectedErrMsg: "asn1: syntax error: truncated tag or length",
		},
		{
			Name: "CSR and Order with diff number of names",
			OrderReq: &rapb.FinalizeOrderRequest{
				Order: &corepb.Order{
					Status:         &pendingStatus,
					Names:          []string{"example.com", "example.org"},
					RegistrationID: &fakeRegID,
				},
				Csr: oneDomainCSR,
			},
			ExpectedErrMsg: "Order includes different number of names than CSR specifies",
		},
		{
			Name: "CSR missing an order name",
			OrderReq: &rapb.FinalizeOrderRequest{
				Order: &corepb.Order{
					Status:         &pendingStatus,
					Names:          []string{"foobar.com"},
					RegistrationID: &fakeRegID,
				},
				Csr: oneDomainCSR,
			},
			ExpectedErrMsg: "CSR is missing Order domain \"foobar.com\"",
		},
		{
			Name: "CSR with policy forbidden name",
			OrderReq: &rapb.FinalizeOrderRequest{
				Order: &corepb.Order{
					Status:         &pendingStatus,
					Names:          []string{"example.org"},
					RegistrationID: &Registration.ID,
					Id:             emptyOrder.Id,
				},
				Csr: policyForbidCSR,
			},
			ExpectedErrMsg: "policy forbids issuing for: \"example.org\"",
		},
		{
			Name: "Order with missing registration",
			OrderReq: &rapb.FinalizeOrderRequest{
				Order: &corepb.Order{
					Status:         &pendingStatus,
					Names:          []string{"a.com", "a.org"},
					Id:             fakeRegOrder.Id,
					RegistrationID: &fakeRegID,
				},
				Csr: twoDomainCSR,
			},
			ExpectedErrMsg: fmt.Sprintf("registration with ID '%d' not found", fakeRegID),
		},
		{
			Name: "Order with missing authorizations",
			OrderReq: &rapb.FinalizeOrderRequest{
				Order: &corepb.Order{
					Status:         &pendingStatus,
					Names:          []string{"a.com", "a.org", "b.com"},
					Id:             missingAuthzOrder.Id,
					RegistrationID: &Registration.ID,
				},
				Csr: threeDomainCSR,
			},
			ExpectedErrMsg: "authorizations for these names not found or expired: a.com, a.org, b.com",
		},
		{
			Name: "Order with correct authorizations",
			OrderReq: &rapb.FinalizeOrderRequest{
				Order: finalOrder,
				Csr:   validCSR.Raw,
			},
			ExpectIssuance: true,
		},
	}

	for _, tc := range testCases {
		t.Run(tc.Name, func(t *testing.T) {
			_, result := ra.FinalizeOrder(context.Background(), tc.OrderReq)
			// If we don't expect issuance we expect an error
			if !tc.ExpectIssuance {
				// Check that the error happened and the message matches expected
				test.AssertError(t, result, "FinalizeOrder did not fail when expected to")
				test.AssertEquals(t, result.Error(), tc.ExpectedErrMsg)
			} else {
				// Otherwise we expect an issuance and no error
				test.AssertNotError(t, result, fmt.Sprintf("FinalizeOrder result was %#v, expected nil", result))
				// Check that the order now has a serial for the issued certificate
				updatedOrder, err := sa.GetOrder(
					context.Background(),
					&sapb.OrderRequest{Id: tc.OrderReq.Order.Id})
				test.AssertNotError(t, err, "Error getting order to check serial")
				test.AssertNotEquals(t, *updatedOrder.CertificateSerial, "")
				test.AssertEquals(t, *updatedOrder.Status, "valid")
			}
		})
	}
}

func TestFinalizeOrderWildcard(t *testing.T) {
	// Only run under test/config-next config where 20170731115209_AddOrders.sql
	// has been applied
	if os.Getenv("BOULDER_CONFIG_DIR") != "test/config-next" {
		return
	}

	_, sa, ra, _, cleanUp := initAuthorities(t)
	defer cleanUp()

	// Pick an expiry in the future
	exp := ra.clk.Now().Add(365 * 24 * time.Hour)

	// Enable wildcard domains
	_ = features.Set(map[string]bool{"WildcardDomains": true})
	defer features.Reset()

	// Also ensure that the required challenge types are enabled. The ra_test
	// global `SupportedChallenges` used by `initAuthorities` does not include
	// DNS-01 or DNS-01-Wildcard
	supportedChallenges := map[string]bool{
		core.ChallengeTypeHTTP01:   true,
		core.ChallengeTypeTLSSNI01: true,
		core.ChallengeTypeDNS01:    true,
	}
	pa, err := policy.New(supportedChallenges)
	test.AssertNotError(t, err, "Couldn't create PA")
	err = pa.SetHostnamePolicyFile("../test/hostname-policy.json")
	test.AssertNotError(t, err, "Couldn't set hostname policy")
	ra.PA = pa

	testKey, err := rsa.GenerateKey(rand.Reader, 2048)
	test.AssertNotError(t, err, "Error creating test RSA key")
	wildcardCSR, err := x509.CreateCertificateRequest(rand.Reader, &x509.CertificateRequest{
		PublicKey:          testKey.PublicKey,
		SignatureAlgorithm: x509.SHA256WithRSA,
		DNSNames:           []string{"*.zombo.com"},
	}, testKey)
	test.AssertNotError(t, err, "Error creating CSR with wildcard DNS name")

	template := &x509.Certificate{
		SerialNumber:          big.NewInt(1337),
		NotBefore:             time.Now(),
		NotAfter:              time.Now().AddDate(0, 0, 1),
		KeyUsage:              x509.KeyUsageDigitalSignature | x509.KeyUsageCertSign,
		ExtKeyUsage:           []x509.ExtKeyUsage{x509.ExtKeyUsageServerAuth, x509.ExtKeyUsageClientAuth},
		BasicConstraintsValid: true,
		DNSNames:              []string{"*.zombo.com"},
	}

	certBytes, err := x509.CreateCertificate(rand.Reader, template, template, testKey.Public(), testKey)
	test.AssertNotError(t, err, "Error creating test certificate")

	certPEM := pem.EncodeToMemory(&pem.Block{
		Type:  "CERTIFICATE",
		Bytes: certBytes,
	})

	// Set up a mock CA capable of giving back a cert for the wildcardCSR above
	ca := &mocks.MockCA{
		PEM: certPEM,
	}
	ra.CA = ca

	// Create a new order for a wildcard domain
	orderNames := []string{"*.zombo.com"}
	wildcardOrderRequest := &rapb.NewOrderRequest{
		RegistrationID: &Registration.ID,
		Names:          orderNames,
	}
	order, err := ra.NewOrder(context.Background(), wildcardOrderRequest)
	test.AssertNotError(t, err, "NewOrder failed for wildcard domain order")

	// Create one standard finalized authorization for Registration.ID for zombo.com
	finalAuthz := AuthzInitial
	finalAuthz.Identifier = core.AcmeIdentifier{Type: "dns", Value: "zombo.com"}
	finalAuthz.Status = "valid"
	finalAuthz.Expires = &exp
	finalAuthz.Challenges[0].Status = "valid"
	finalAuthz.RegistrationID = Registration.ID
	finalAuthz, err = sa.NewPendingAuthorization(ctx, finalAuthz)
	test.AssertNotError(t, err, "Could not store test pending authorization")
	err = sa.FinalizeAuthorization(ctx, finalAuthz)
	test.AssertNotError(t, err, "Could not finalize test pending authorization")

	// Finalizing the order should *not* work since the existing validated authz
	// is not a special DNS-01-Wildcard challenge authz
	finalizeReq := &rapb.FinalizeOrderRequest{
		Order: order,
		Csr:   wildcardCSR,
	}
	_, err = ra.FinalizeOrder(context.Background(), finalizeReq)
	test.AssertError(t, err, "FinalizeOrder did not fail for unauthorized "+
		"wildcard order")
	test.AssertEquals(t, err.Error(), "authorizations for these names not "+
		"found or expired: *.zombo.com")

	// Creating another order for the wildcard name
	validOrder, err := ra.NewOrder(context.Background(), wildcardOrderRequest)
	test.AssertNotError(t, err, "NewOrder failed for wildcard domain order")
	// We expect it has 1 authorization
	test.AssertEquals(t, len(validOrder.Authorizations), 1)
	// We expect to be able to get the authorization by ID
	authz, err := sa.GetAuthorization(ctx, validOrder.Authorizations[0])
	test.AssertNotError(t, err, "GetAuthorization failed for order authz ID")

	// Finalize the authorization with the challenge validated
	authz.Status = "valid"
	authz.Challenges[0].Status = "valid"
	err = sa.FinalizeAuthorization(ctx, authz)
	test.AssertNotError(t, err, "Could not finalize order's pending authorization")

	// Now it should be possible to finalize the order
	finalizeReq = &rapb.FinalizeOrderRequest{
		Order: validOrder,
		Csr:   wildcardCSR,
	}
	_, err = ra.FinalizeOrder(context.Background(), finalizeReq)
	test.AssertNotError(t, err, "FinalizeOrder failed for authorized "+
		"wildcard order")
}

// TestUpdateMissingAuthorization tests the race condition where a challenge is
// updated to valid concurrently with another attempt to have the challenge
// updated. Previously this would return a `berrors.InternalServer` error when
// the row was found missing from `pendingAuthorizations` by the 2nd update
// since the 1st had already deleted it. We accept this may happen and now test
// for a `berrors.NotFound` error return.
//
// See https://github.com/letsencrypt/boulder/issues/3201
func TestUpdateMissingAuthorization(t *testing.T) {
	_, _, ra, _, cleanUp := initAuthorities(t)
	defer cleanUp()
	ctx := context.Background()

	authz, err := ra.NewAuthorization(ctx, AuthzRequest, Registration.ID)
	test.AssertNotError(t, err, "NewAuthorization failed")

	// Twiddle the authz to pretend its been validated by the VA
	authz.Status = "valid"
	authz.Challenges[0].Status = "valid"

	// Call onValidationUpdate once to finalize the new authz state with the SA.
	// It should not error
	err = ra.onValidationUpdate(ctx, authz)
	test.AssertNotError(t, err, "Initial onValidationUpdate for Authz failed")

	// Call onValidationUpdate again to simulate another validation attempt
	// finishing. It should error since the pendingAuthorization row has been
	// removed by the first finalization update.
	err = ra.onValidationUpdate(ctx, authz)
	test.AssertError(t, err, "Second onValidationUpdate didn't fail")
	// It should *not* be an internal server error
	test.AssertEquals(t, berrors.Is(err, berrors.InternalServer), false)
	// It *should* be a NotFound error
	test.AssertEquals(t, berrors.Is(err, berrors.NotFound), true)
}

<<<<<<< HEAD
=======
func TestDisabledChallengeValidAuthz(t *testing.T) {
	_, _, ra, fc, cleanUp := initAuthorities(t)
	defer cleanUp()

	challenges := map[string]bool{
		core.ChallengeTypeHTTP01: true,
	}
	pa, err := policy.New(challenges)
	test.AssertNotError(t, err, "Couldn't create PA")
	ra.PA = pa

	_ = features.Set(map[string]bool{"EnforceChallengeDisable": true})

	exp := fc.Now().Add(10 * time.Hour)

	err = ra.checkAuthorizationsCAA(
		context.Background(),
		[]string{"test.com"},
		map[string]*core.Authorization{"test.com": &core.Authorization{
			Expires: &exp,
			Challenges: []core.Challenge{
				{Status: core.StatusValid, Type: core.ChallengeTypeTLSSNI01},
			},
		}},
		0,
		fc.Now(),
	)
	test.AssertError(t, err, "RA didn't prevent use of an authorization which used a disabled challenge type")

	err = ra.checkAuthorizationsCAA(
		context.Background(),
		[]string{"test.com"},
		map[string]*core.Authorization{"test.com": &core.Authorization{
			Expires: &exp,
			Challenges: []core.Challenge{
				{Status: core.StatusValid, Type: core.ChallengeTypeHTTP01},
			},
		}},
		0,
		fc.Now(),
	)
	test.AssertNotError(t, err, "RA prevented use of an authorization which used an enabled challenge type")
}

var previousIssuanceRegId int64 = 98765
var previousIssuanceDomain string = "example.com"

// mockSAPreexistingCertificate acts as an SA that has an existing certificate
// for "example.com".
type mockSAPreexistingCertificate struct {
	mocks.StorageAuthority
}

func (ms *mockSAPreexistingCertificate) PreviousCertificateExists(ctx context.Context, req *sapb.PreviousCertificateExistsRequest) (*sapb.Exists, error) {
	t := true
	f := false
	if *req.RegID == previousIssuanceRegId &&
		*req.Domain == previousIssuanceDomain {
		return &sapb.Exists{Exists: &t}, nil
	}
	return &sapb.Exists{Exists: &f}, nil
}

// With TLS-SNI-01 disabled, an account that previously issued a certificate for
// example.com should still be able to get a new authorization.
func TestNewAuthzTLSSNIRevalidation(t *testing.T) {
	_, _, ra, _, cleanUp := initAuthorities(t)
	defer cleanUp()

	challenges := map[string]bool{
		core.ChallengeTypeHTTP01: true,
	}
	_ = features.Set(map[string]bool{
		"EnforceChallengeDisable": true,
		"TLSSNIRevalidation":      true,
	})
	pa, err := policy.New(challenges)
	test.AssertNotError(t, err, "Couldn't create PA")
	err = pa.SetHostnamePolicyFile("../test/hostname-policy.json")
	test.AssertNotError(t, err, "Couldn't set hostname policy")
	ra.PA = pa

	ra.SA = &mockSAPreexistingCertificate{}

	// Test with a reg ID and hostname that have a previous issuance, expect to
	// see TLS-SNI-01.
	authz, err := ra.NewAuthorization(context.Background(),
		core.Authorization{
			Identifier: core.AcmeIdentifier{
				Type:  core.IdentifierDNS,
				Value: previousIssuanceDomain,
			},
		}, previousIssuanceRegId)
	test.AssertNotError(t, err, "creating authz with domain for revalidation")

	hasTLSSNI := func(challenges []core.Challenge) bool {
		var foundTLSSNI bool
		for _, c := range challenges {
			if c.Type == core.ChallengeTypeTLSSNI01 {
				foundTLSSNI = true
			}
		}
		return foundTLSSNI
	}
	if !hasTLSSNI(authz.Challenges) {
		t.Errorf("TLS-SNI challenge was not created during revalidation.")
	}

	// Test with a different reg ID, expect no TLS-SNI-01.
	authz, err = ra.NewAuthorization(context.Background(),
		core.Authorization{
			Identifier: core.AcmeIdentifier{
				Type:  core.IdentifierDNS,
				Value: previousIssuanceDomain,
			},
		}, 1234)
	test.AssertNotError(t, err, "creating authz with domain for revalidation")
	if hasTLSSNI(authz.Challenges) {
		t.Errorf("TLS-SNI challenge was created during non-revalidation new-authz " +
			"(different regID).")
	}

	// Test with a different domain, expect no TLS-SNI-01.
	authz, err = ra.NewAuthorization(context.Background(),
		core.Authorization{
			Identifier: core.AcmeIdentifier{
				Type:  core.IdentifierDNS,
				Value: "not.example.com",
			},
		}, previousIssuanceRegId)
	test.AssertNotError(t, err, "creating authz with domain for revalidation")
	if hasTLSSNI(authz.Challenges) {
		t.Errorf("TLS-SNI challenge was created during non-revalidation new-authz " +
			"(different domain).")
	}
}

>>>>>>> 8153b919
func TestValidChallengeStillGood(t *testing.T) {
	_, _, ra, _, cleanUp := initAuthorities(t)
	defer cleanUp()
	pa, err := policy.New(map[string]bool{
		core.ChallengeTypeTLSSNI01: true,
	})
	test.AssertNotError(t, err, "Couldn't create PA")
	ra.PA = pa

	_ = features.Set(map[string]bool{"EnforceChallengeDisable": true})

	test.Assert(t, !ra.authzValidChallengeEnabled(&core.Authorization{}), "ra.authzValidChallengeEnabled didn't fail with empty authorization")
	test.Assert(t, !ra.authzValidChallengeEnabled(&core.Authorization{Challenges: []core.Challenge{{Status: core.StatusPending}}}), "ra.authzValidChallengeEnabled didn't fail with no valid challenges")
	test.Assert(t, !ra.authzValidChallengeEnabled(&core.Authorization{Challenges: []core.Challenge{{Status: core.StatusValid, Type: core.ChallengeTypeHTTP01}}}), "ra.authzValidChallengeEnabled didn't fail with disabled challenge")

	test.Assert(t, ra.authzValidChallengeEnabled(&core.Authorization{Challenges: []core.Challenge{{Status: core.StatusValid, Type: core.ChallengeTypeTLSSNI01}}}), "ra.authzValidChallengeEnabled failed with enabled challenge")
}

func TestUpdateAuthorizationBadChallengeType(t *testing.T) {
	_, _, ra, fc, cleanUp := initAuthorities(t)
	defer cleanUp()
	pa, err := policy.New(map[string]bool{})
	test.AssertNotError(t, err, "Couldn't create PA")
	ra.PA = pa

	_ = features.Set(map[string]bool{"EnforceChallengeDisable": true})

	exp := fc.Now().Add(10 * time.Hour)
	_, err = ra.UpdateAuthorization(context.Background(), core.Authorization{Challenges: []core.Challenge{{Status: core.StatusValid, Type: core.ChallengeTypeTLSSNI01}}, Expires: &exp}, 0, core.Challenge{})
	test.AssertError(t, err, "ra.UpdateAuthorization allowed a update to a authorization")
	test.AssertEquals(t, err.Error(), "challenge type \"tls-sni-01\" no longer allowed")
}

var CAkeyPEM = `
-----BEGIN RSA PRIVATE KEY-----
MIIJKQIBAAKCAgEAqmM0dEf/J9MCk2ItzevL0dKJ84lVUtf/vQ7AXFi492vFXc3b
PrJz2ybtjO08oVkhRrFGGgLufL2JeOBn5pUZQrp6TqyCLoQ4f/yrmu9tCeG8CtDg
xi6Ye9LjvlchEHhUKhAHc8uL+ablHzWxHTeuhnuThrsLFUcJQWb10U27LiXp3XCW
nUQuZM8Yj25wKo/VeOEStQp+teXSvyUxVYaNohxREdZPjBjK7KPvJp+mrC2To0Us
ecLfiRD26xNuF/X2/nBeSf3uQFi9zq3IHQH+PedziZ+Tf7/uheRcmhPrdCSs50x7
Sy9RwijEJqHKVNq032ANTFny3WPykGQHcnIaA+rEOrrsQikX+mWp/1B/uEXE1nIj
5PEAF0c7ZCRsiUKM8y13y52RRRyra0vNIeeUsrwAOVIcKVRo5SsCm8BR5jQ4+OVx
N2p5omRTXawIAMA3/j27pJqJYdn38/vr2YRybr6KxYRs4hvfjvSKAXU5CrycGKgJ
JPjz+j3vBioGbKI7z6+r1XsAxFRqATbYffzgAFZiA17aBxKlqZNq5QkLGHDI7cPm
1VMTaY7OZBVxsDqXul3zsYjEMVmmnaqt1VAdOl18kuCQA7WJuhI6xT7RFBumLvWx
nn4zf48jJbP/DMEEfxyjYnbnniqbi3yWCr27nTX/Vy1WmVvc3+dlk9G6hHcCAwEA
AQKCAgEAirFJ50Ubmu0V8aY/JplDRT4dcJFfVJnh36B8UC8gELY2545DYpub1s2v
G8GYUrXcclCmgVHVktAtcKkpqfW/pCNqn1Ooe/jAjN29SdaOaTbH+/3emTMgh9o3
6528mk14JOz7Q/Rxsft6EZeA3gmPFITOpyLleKJkFEqc2YxuSrgtz0RwNP9kzEYO
9eGth9egqk57DcbHMYUrsM+zgqyN6WEnVF+gTKd5tnoSltvprclDnekWtN49WrLm
ap9cREDAlogdGBmMr/AMQIoQlBwlOXqG/4VXaOtwWqhyADEqvVWFMJl+2spfwK2y
TMfxjHSiOhlTeczV9gP/VC04Kp5aMXXoCg2Gwlcr4DBic1k6eI/lmUQv6kg/4Nbf
yU+BCUtBW5nfKgf4DOcqX51n92ELnKbPKe41rcZxbTMvjsEQsGB51QLOMHa5tKe8
F2R3fuP9y5k9lrMcz2vWL+9Qt4No5e++Ej+Jy1NKhrcfwQ6fGpMcZNesl0KHGjhN
dfZZRMHNZNBbJKHrXxAHDxtvoSqWOk8XOwP12C2MbckHkSaXGTLIuGfwcW6rvdF2
EXrSCINIT1eCmMrnXWzWCm6UWxxshLsqzU7xY5Ov8qId211gXnC2IonAezWwFDE9
JYjwGJJzNTiEjX6WdeCzT64FMtJk4hpoa3GzroRG2LAmhhnWVaECggEBANblf0L5
2IywbeqwGF3VsSOyT8EeiAhOD9NUj4cYfU8ueqfY0T9/0pN39kFF8StVk5kOXEmn
dFk74gUC4+PBjrBAMoKvpQ2UpUvX9hgFQYoNmJZxSqF8KzdjS4ABcWIWi8thOAGc
NLssTw3eBsWT7ahX097flpWFVqVaFx5OmB6DOIHVTA+ppf6RYCETgDJomaRbzn8p
FMTpRZBYRLj/w2WxFy1J8gWGSq2sATFCMc3KNFwVQnDVS03g8W/1APqMVU0mIeau
TltSACvdwigLgWUhYxN+1F5awBlGqMdP+TixisVrHZWZw7uFMb8L/MXW1YA4FN8h
k2/Bp8wJTD+G/dkCggEBAMr6Tobi/VlYG+05cLmHoXGH98XaGBokYXdVrHiADGQI
lhYtnqpXQc1vRqp+zFacjpBjcun+nd6HzIFzsoWykevxYKgONol+iTSyHaTtYDm0
MYrgH8nBo26GSCdz3IGHJ/ux1LL8ZAbY2AbP81x63ke+g9yXQPBkZQp6vYW/SEIG
IKhy+ZK6tZa0/z7zJNfM8PuN+bK4xJorUwbRqIv4owj0Bf92v+Q/wETYeEBpkDGU
uJ3wDc3FVsK5+gaJECS8DNkOmZ+o5aIlMQHbwxXe8NUm4uZDT+znx0uf+Hw1wP1P
zGL/TnjrZcmKRR47apkPXOGZWpPaNV0wkch/Xh1KEs8CggEBAJaRoJRt+LPC3pEE
p13/3yjSxBzc5pVjFKWO5y3SE+LJ/zjhquNiDUo0UH+1oOArCsrADBuzT8tCMQAv
4TrwoKiPopR8uxoD37l/bLex3xT6p8IpSRBSrvkVAo6C9E203Gg5CwPdzfijeBSQ
T5BaMLe2KgZMBPdowKgEspQSn3UpngsiRzPmOx9d/svOHRG0xooppUrlnt7FT29u
2WACHIeBCGs8F26VhHehQAiih8DX/83RO4dRe3zqsmAue2wRrabro+88jDxh/Sq/
K03hmd0hAoljYStnTJepMZLNTyLRCxl+DvGGFmWqUou4u3hnKZq4MK+Sl/pC5u4I
SbttOykCggEAEk0RSX4r46NbGT+Fl2TQPKFKyM8KP0kqdI0H+PFqrJZNmgBQ/wDR
EQnIcFTwbZq+C+y7jreDWm4aFU3uObnJCGICGgT2C92Z12N74sP4WhuSH/hnRVSt
PKjk1pHOvusFwt7c06qIBkoE6FBVm/AEHKnjz77ffw0+QvygG/AMPs+4oBeFwyIM
f2MgZHedyctTqwq5CdE5AMGJQeMjdENdx8/gvpDhal4JIuv1o7Eg7CeBodPkGrqB
QRttnKs9BmLiMavsVAXxdnYt/gHnjBBG3KEd8i79hNm9EWeCCwj5tp08S2zDkYl/
6vUJmFk5GkXVVQ3zqcMR7q4TZuV9Ad0M5wKCAQAY89F3qpokGhDtlVrB78gY8Ol3
w9eq7HwEYfu8ZTN0+TEQMTEbvLbCcNYQqfRSqAAtb8hejaBQYbxFwNx9VA6sV4Tj
6EUMnp9ijzBf4KH0+r1wgkxobDjFH+XCewDLfTvhFDXjFcpRsaLfYRWz82JqSag6
v+lJi6B2hbZUt750aQhomS6Bu0GE9/cE+e17xpZaMgXcWDDnse6W0JfpGHe8p6qD
EcaaKadeO/gSnv8wM08nHL0d80JDOE/C5I0psKryMpmicJK0bI92ooGrkJsF+Sg1
huu1W6p9RdxJHgphzmGAvTrOmrDAZeKtubsMS69VZVFjQFa1ZD/VMzWK1X2o
-----END RSA PRIVATE KEY-----
`

var CAcertPEM = `
-----BEGIN CERTIFICATE-----
MIIFxDCCA6ygAwIBAgIJALe2d/gZHJqAMA0GCSqGSIb3DQEBCwUAMDExCzAJBgNV
BAYTAlVTMRAwDgYDVQQKDAdUZXN0IENBMRAwDgYDVQQDDAdUZXN0IENBMB4XDTE1
MDIxMzAwMzI0NFoXDTI1MDIxMDAwMzI0NFowMTELMAkGA1UEBhMCVVMxEDAOBgNV
BAoMB1Rlc3QgQ0ExEDAOBgNVBAMMB1Rlc3QgQ0EwggIiMA0GCSqGSIb3DQEBAQUA
A4ICDwAwggIKAoICAQCqYzR0R/8n0wKTYi3N68vR0onziVVS1/+9DsBcWLj3a8Vd
zds+snPbJu2M7TyhWSFGsUYaAu58vYl44GfmlRlCunpOrIIuhDh//Kua720J4bwK
0ODGLph70uO+VyEQeFQqEAdzy4v5puUfNbEdN66Ge5OGuwsVRwlBZvXRTbsuJend
cJadRC5kzxiPbnAqj9V44RK1Cn615dK/JTFVho2iHFER1k+MGMrso+8mn6asLZOj
RSx5wt+JEPbrE24X9fb+cF5J/e5AWL3OrcgdAf4953OJn5N/v+6F5FyaE+t0JKzn
THtLL1HCKMQmocpU2rTfYA1MWfLdY/KQZAdychoD6sQ6uuxCKRf6Zan/UH+4RcTW
ciPk8QAXRztkJGyJQozzLXfLnZFFHKtrS80h55SyvAA5UhwpVGjlKwKbwFHmNDj4
5XE3anmiZFNdrAgAwDf+Pbukmolh2ffz++vZhHJuvorFhGziG9+O9IoBdTkKvJwY
qAkk+PP6Pe8GKgZsojvPr6vVewDEVGoBNth9/OAAVmIDXtoHEqWpk2rlCQsYcMjt
w+bVUxNpjs5kFXGwOpe6XfOxiMQxWaadqq3VUB06XXyS4JADtYm6EjrFPtEUG6Yu
9bGefjN/jyMls/8MwQR/HKNidueeKpuLfJYKvbudNf9XLVaZW9zf52WT0bqEdwID
AQABo4HeMIHbMB0GA1UdDgQWBBSaJqZ383/ySesJvVCWHAHhZcKpqzBhBgNVHSME
WjBYgBSaJqZ383/ySesJvVCWHAHhZcKpq6E1pDMwMTELMAkGA1UEBhMCVVMxEDAO
BgNVBAoMB1Rlc3QgQ0ExEDAOBgNVBAMMB1Rlc3QgQ0GCCQC3tnf4GRyagDAPBgNV
HRMECDAGAQH/AgEBMAsGA1UdDwQEAwIBBjA5BggrBgEFBQcBAQQtMCswKQYIKwYB
BQUHMAGGHWh0dHA6Ly9vY3NwLmV4YW1wbGUuY29tOjgwODAvMA0GCSqGSIb3DQEB
CwUAA4ICAQCWJo5AaOIW9n17sZIMRO4m3S2gF2Bs03X4i29/NyMCtOGlGk+VFmu/
1rP3XYE4KJpSq+9/LV1xXFd2FTvuSz18MAvlCz2b5V7aBl88qup1htM/0VXXTy9e
p9tapIDuclcVez1kkdxPSwXh9sejcfNoZrgkPr/skvWp4WPy+rMvskHGB1BcRIG3
xgR0IYIS0/3N6k6mcDaDGjGHMPoKY3sgg8Q/FToTxiMux1p2eGjbTmjKzOirXOj4
Alv82qEjIRCMdnvOkZI35cd7tiO8Z3m209fhpkmvye2IERZxSBPRC84vrFfh0aWK
U/PisgsVD5/suRfWMqtdMHf0Mm+ycpgcTjijqMZF1gc05zfDqfzNH/MCcCdH9R2F
13ig5W8zJU8M1tV04ftElPi0/a6pCDs9UWk+ADIsAScee7P5kW+4WWo3t7sIuj8i
wAGiF+tljMOkzvGnxcuy+okR3EhhQdwOl+XKBgBXrK/hfvLobSQeHKk6+oUJzg4b
wL7gg7ommDqj181eBc1tiTzXv15Jd4cy9s/hvZA0+EfZc6+21urlwEGmEmm0EsAG
ldK1FVOTRlXJrjw0K57bI+7MxhdD06I4ikFCXRTAIxVSRlXegrDyAwUZv7CqH0mr
8jcQV9i1MJFGXV7k3En0lQv2z5AD9aFtkc6UjHpAzB8xEWMO0ZAtBg==
-----END CERTIFICATE-----
`

// CSR generated by Go:
// * Random public key
// * CN = not-example.com
// * DNSNames = not-example.com, www.not-example.com
var CSRPEM = []byte(`
-----BEGIN CERTIFICATE REQUEST-----
MIICrjCCAZYCAQAwJzELMAkGA1UEBhMCVVMxGDAWBgNVBAMTD25vdC1leGFtcGxl
LmNvbTCCASIwDQYJKoZIhvcNAQEBBQADggEPADCCAQoCggEBAKT1B7UsonZuLOp7
qq2pw+COo0I9ZheuhN9ltu1+bAMWBYUb8KFPNGGp8Ygt6YCLjlnWOche7Fjb5lPj
hV6U2BkEt85mdaGTDg6mU3qjk2/cnZeAvJWW5ewYOBGxN/g/KHgdYZ+uhHH/PbGt
Wktcv5bRJ9Dxbjxsy7l8SLQ6fd/MF/3z6sBJzIHkcDupDOFdPN/Z0KOw7BOPHAbg
ghLJTmiESA1Ljxb8848bENlCz8pVizIu2Ilr4xBPtA5oUfO0FJKbT1T66JZoqwy/
drfrlHA7F6c8kYlAmwiOfWHzlWCkE1YuZPJrZQrt4tJ70rrPxV1qEGJDumzgcEbU
/aYYiBsCAwEAAaBCMEAGCSqGSIb3DQEJDjEzMDEwLwYDVR0RBCgwJoIPbm90LWV4
YW1wbGUuY29tghN3d3cubm90LWV4YW1wbGUuY29tMA0GCSqGSIb3DQEBCwUAA4IB
AQBuFo5SHqN1lWmM6rKaOBXFezAdzZyGb9x8+5Zq/eh9pSxpn0MTOmq/u+sDHxsC
ywcshUO3P9//9u4ALtNn/jsJmSrElsTvG3SH5owl9muNEiOgf+6/rY/X8Zcnv/e0
Ar9r73BcCkjoAOFbr7xiLLYu5EaBQjSj6/m4ujwJTWS2SqobK5VfdpzmDp4wT3eB
V4FPLxyxxOLuWLzcBkDdLw/zh922HtR5fqk155Y4pj3WS9NnI/NMHmclrlfY/2P4
dJrBVM+qVbPTzM19QplMkiy7FxpDx6toUXDYM4KdKKV0+yX/zw/V0/Gb7K7yIjVB
wqjllqgMjN4nvHjiDXFx/kPY
-----END CERTIFICATE REQUEST-----
`)

var eeCertPEM = []byte(`
-----BEGIN CERTIFICATE-----
MIIEfTCCAmWgAwIBAgISCr9BRk0C9OOGVke6CAa8F+AXMA0GCSqGSIb3DQEBCwUA
MDExCzAJBgNVBAYTAlVTMRAwDgYDVQQKDAdUZXN0IENBMRAwDgYDVQQDDAdUZXN0
IENBMB4XDTE2MDMyMDE4MTEwMFoXDTE2MDMyMDE5MTEwMFowHjEcMBoGA1UEAxMT
d3d3Lm5vdC1leGFtcGxlLmNvbTCCASIwDQYJKoZIhvcNAQEBBQADggEPADCCAQoC
ggEBAKT1B7UsonZuLOp7qq2pw+COo0I9ZheuhN9ltu1+bAMWBYUb8KFPNGGp8Ygt
6YCLjlnWOche7Fjb5lPjhV6U2BkEt85mdaGTDg6mU3qjk2/cnZeAvJWW5ewYOBGx
N/g/KHgdYZ+uhHH/PbGtWktcv5bRJ9Dxbjxsy7l8SLQ6fd/MF/3z6sBJzIHkcDup
DOFdPN/Z0KOw7BOPHAbgghLJTmiESA1Ljxb8848bENlCz8pVizIu2Ilr4xBPtA5o
UfO0FJKbT1T66JZoqwy/drfrlHA7F6c8kYlAmwiOfWHzlWCkE1YuZPJrZQrt4tJ7
0rrPxV1qEGJDumzgcEbU/aYYiBsCAwEAAaOBoTCBnjAdBgNVHSUEFjAUBggrBgEF
BQcDAQYIKwYBBQUHAwIwDAYDVR0TAQH/BAIwADAdBgNVHQ4EFgQUIEr9ryJ0aJuD
CwBsCp7Eun8Hx4AwHwYDVR0jBBgwFoAUmiamd/N/8knrCb1QlhwB4WXCqaswLwYD
VR0RBCgwJoIPbm90LWV4YW1wbGUuY29tghN3d3cubm90LWV4YW1wbGUuY29tMA0G
CSqGSIb3DQEBCwUAA4ICAQBpGLrCt38Z+knbuE1ALEB3hqUQCAm1OPDW6HR+v2nO
f2ERxTwL9Cad++3vONxgB68+6KQeIf5ph48OGnS5DgO13mb2cxLlmM2IJpkbSFtW
VeRNFt/WxRJafpbKw2hgQNJ/sxEAsCyA+kVeh1oCxGQyPO7IIXtw5FecWfIiNNwM
mVM17uchtvsM5BRePvet9xZxrKOFnn6TQRs8vC4e59Y8h52On+L2Q/ytAa7j3+fb
7OYCe+yWypGeosekamZTMBjHFV3RRxsGdRATSuZkv1uewyUnEPmsy5Ow4doSYZKW
QmKjti+vv1YhAhFxPArob0SG3YOiFuKzZ9rSOhUtzSg01ml/kRyOiC7rfO7NRzHq
idhPUhu2QBmdJTLLOBQLvKDNDOHqDYwKdIHJ7pup2y0Fvm4T96q5bnrSdmz/QAlB
XVw08HWMcjeOeHYiHST3yxYfQivTNm2PlKfUACb7vcrQ6pYhOnVdYgJZm6gkV4Xd
K1HKja36snIevv/gSgsE7bGcBYLVCvf16o3IRt9K8CpDoSsWn0iAVcwUP2CyPLm4
QsqA1afjTUPKQTAgDKRecDPhrT1+FjtBwdpXetpRiBK0UE5exfnI4nszZ9+BYG1l
xGUhoOJp0T++nz6R3TX7Rwk7KmG6xX3vWr/MFu5A3c8fvkqj987Vti5BeBezCXfs
rA==
-----END CERTIFICATE-----
`)<|MERGE_RESOLUTION|>--- conflicted
+++ resolved
@@ -2887,52 +2887,6 @@
 	test.AssertEquals(t, berrors.Is(err, berrors.NotFound), true)
 }
 
-<<<<<<< HEAD
-=======
-func TestDisabledChallengeValidAuthz(t *testing.T) {
-	_, _, ra, fc, cleanUp := initAuthorities(t)
-	defer cleanUp()
-
-	challenges := map[string]bool{
-		core.ChallengeTypeHTTP01: true,
-	}
-	pa, err := policy.New(challenges)
-	test.AssertNotError(t, err, "Couldn't create PA")
-	ra.PA = pa
-
-	_ = features.Set(map[string]bool{"EnforceChallengeDisable": true})
-
-	exp := fc.Now().Add(10 * time.Hour)
-
-	err = ra.checkAuthorizationsCAA(
-		context.Background(),
-		[]string{"test.com"},
-		map[string]*core.Authorization{"test.com": &core.Authorization{
-			Expires: &exp,
-			Challenges: []core.Challenge{
-				{Status: core.StatusValid, Type: core.ChallengeTypeTLSSNI01},
-			},
-		}},
-		0,
-		fc.Now(),
-	)
-	test.AssertError(t, err, "RA didn't prevent use of an authorization which used a disabled challenge type")
-
-	err = ra.checkAuthorizationsCAA(
-		context.Background(),
-		[]string{"test.com"},
-		map[string]*core.Authorization{"test.com": &core.Authorization{
-			Expires: &exp,
-			Challenges: []core.Challenge{
-				{Status: core.StatusValid, Type: core.ChallengeTypeHTTP01},
-			},
-		}},
-		0,
-		fc.Now(),
-	)
-	test.AssertNotError(t, err, "RA prevented use of an authorization which used an enabled challenge type")
-}
-
 var previousIssuanceRegId int64 = 98765
 var previousIssuanceDomain string = "example.com"
 
@@ -3026,7 +2980,6 @@
 	}
 }
 
->>>>>>> 8153b919
 func TestValidChallengeStillGood(t *testing.T) {
 	_, _, ra, _, cleanUp := initAuthorities(t)
 	defer cleanUp()
