--- conflicted
+++ resolved
@@ -42,12 +42,7 @@
     - env: RUN="coverage" CONTAINER="netaccess"
 
 install:
-<<<<<<< HEAD
-  - ./test/travis-before-install.sh
   - docker-compose pull
-=======
-  - $HOME/bin/docker-compose pull
->>>>>>> 7e926ca4
 
 script:
   - docker-compose run --use-aliases -e BOULDER_CONFIG_DIR="${BOULDER_CONFIG_DIR}" -e RUN="${RUN}" -e TRAVIS="${TRAVIS}" -e TRAVIS_PULL_REQUEST="${TRAVIS_PULL_REQUEST}" -e COVERALLS_TOKEN="${COVERALLS_TOKEN}" ${CONTAINER:-boulder} ./test.sh