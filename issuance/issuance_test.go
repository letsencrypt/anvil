--- conflicted
+++ resolved
@@ -62,22 +62,13 @@
 	cmd.FailOnError(err, "failed to generate test key")
 	issuerSigner = tk
 	template := &x509.Certificate{
-<<<<<<< HEAD
-		SerialNumber: big.NewInt(123),
-		// PublicKey:             tk.Public(),
-=======
 		SerialNumber:          big.NewInt(123),
->>>>>>> d405f9e6
 		BasicConstraintsValid: true,
 		IsCA:                  true,
 		Subject: pkix.Name{
 			CommonName: "big ca",
 		},
 		KeyUsage: x509.KeyUsageCertSign | x509.KeyUsageDigitalSignature,
-<<<<<<< HEAD
-		// SubjectKeyId: []byte{1, 2, 3, 4, 5, 6, 7, 8},
-=======
->>>>>>> d405f9e6
 	}
 	issuer, err := x509.CreateCertificate(rand.Reader, template, template, tk.Public(), tk)
 	cmd.FailOnError(err, "failed to generate test issuer")
