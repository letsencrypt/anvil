package main

import (
	"bufio"
	"compress/gzip"
	"encoding/json"
	"flag"
	"fmt"
	"io"
	"math"
	"os"
	"regexp"
	"strings"
	"time"

	"github.com/letsencrypt/boulder/cmd"
)

var debug = flag.Bool("debug", false, "Enable debug logging")

func openFile(path string) (*bufio.Scanner, error) {
	f, err := os.Open(path)
	if err != nil {
		return nil, err
	}
	var reader io.Reader
	reader = f
	if strings.HasSuffix(path, ".gz") {
		reader, err = gzip.NewReader(f)
		if err != nil {
			return nil, err
		}
	}
	scanner := bufio.NewScanner(reader)
	return scanner, nil
}

type issuanceEvent struct {
	SerialNumber string
	Names        []string
	Requester    int64

	issuanceTime time.Time
}

var raIssuanceLineRE = regexp.MustCompile(`Certificate request - successful JSON=(.*)`)

func parseTimestamp(line string) (time.Time, error) {
	datestampText := line[0:32]
	datestamp, err := time.Parse(time.RFC3339, datestampText)
	if err != nil {
		return time.Time{}, err
	}
	return datestamp, nil
}

<<<<<<< HEAD
func checkIssuances(scanner *bufio.Scanner, checkedMap map[string][]time.Time, timeTolerance time.Duration, stderr *os.File) (bool, error) {
	lNum := 0
	foundErrors := false
=======
func checkIssuances(scanner *bufio.Scanner, checkedMap map[string][]time.Time, timeTolerance time.Duration,
	earliest time.Time, latest time.Time, stderr *os.File) error {
	linesRead := 0
	skipCount := 0
	evaluatedCount := 0
>>>>>>> 3e0e2a31
	for scanner.Scan() {
		linesRead++
		line := scanner.Text()
		matches := raIssuanceLineRE.FindStringSubmatch(line)
		if matches == nil {
			continue
		}
		if len(matches) != 2 {
<<<<<<< HEAD
			return false, fmt.Errorf("line %d: unexpected number of regex matches", lNum)
=======
			return fmt.Errorf("line %d: unexpected number of regex matches", linesRead)
>>>>>>> 3e0e2a31
		}
		var ie issuanceEvent
		err := json.Unmarshal([]byte(matches[1]), &ie)
		if err != nil {
<<<<<<< HEAD
			return foundErrors, fmt.Errorf("line %d: failed to unmarshal JSON: %s", lNum, err)
=======
			return fmt.Errorf("line %d: failed to unmarshal JSON: %s", linesRead, err)
>>>>>>> 3e0e2a31
		}

		// populate the issuance time from the syslog timestamp, rather than the ResponseTime
		// member of the JSON. This makes testing a lot simpler because of how we mess with
		// time sometimes. Given these timestamps are generated on the same system they should
		// be tightly coupled anyway.
		ie.issuanceTime, err = parseTimestamp(line)
		if err != nil {
<<<<<<< HEAD
			return foundErrors, fmt.Errorf("line %d: failed to parse timestamp: %s", lNum, err)
=======
			return fmt.Errorf("line %d: failed to parse timestamp: %s", linesRead, err)
		}

		if !earliest.IsZero() && !latest.IsZero() &&
			(ie.issuanceTime.Before(earliest) || ie.issuanceTime.After(latest)) {
			skipCount++
			continue
>>>>>>> 3e0e2a31
		}
		evaluatedCount++

		var badNames []string
		var timeErrors []float64

		for _, name := range ie.Names {
			nameOk := false

			var minTimeError float64 = math.Inf(+1)

			for _, t := range checkedMap[name] {
				validStart := ie.issuanceTime.Add(-8 * time.Hour)
				validEnd := ie.issuanceTime
				if t.After(validStart) && t.Before(validEnd.Add(timeTolerance)) {
					nameOk = true
				} else if t.After(validStart) {
					// If the check didn't pass and the check is in the future, calculate how much tolerance
					// we'd need for it to pass, to make it easier to diagnose log timestamp desync.
					timeError := t.Sub(validEnd)
					// ...however only if its <1h, otherwise it's probably not a match
					if timeError < timeTolerance+time.Hour {
						minTimeError = math.Min(minTimeError, float64(timeError)/float64(time.Second))
					}
				}
			}
			if !nameOk {
				badNames = append(badNames, name)
				timeErrors = append(timeErrors, minTimeError)
			}
		}
		if len(badNames) > 0 {
			foundErrors = true
			fmt.Fprintf(stderr, "Issuance missing CAA checks: issued at=%s, serial=%s, requester=%d, names=%s, missing checks for names=%s, timeError=%.3f\n", ie.issuanceTime, ie.SerialNumber, ie.Requester, ie.Names, badNames, timeErrors)
		}
	}
	if err := scanner.Err(); err != nil {
		return foundErrors, err
	}
<<<<<<< HEAD
	return foundErrors, nil
=======
	if *debug {
		fmt.Fprintf(stderr, "Issuance log lines read %d evaluated %d skipped %d\n", linesRead, evaluatedCount, skipCount)
	}
	return nil
>>>>>>> 3e0e2a31
}

var vaCAALineRE = regexp.MustCompile(`Checked CAA records for ([a-z0-9-.*]+), \[Present: (true|false)`)

func processVALog(checkedMap map[string][]time.Time, scanner *bufio.Scanner) error {
	lNum := 0
	for scanner.Scan() {
		lNum++
		line := scanner.Text()
		matches := vaCAALineRE.FindStringSubmatch(line)
		if matches == nil {
			continue
		}
		if len(matches) != 3 {
			return fmt.Errorf("line %d: unexpected number of regex matches", lNum)
		}
		domain := matches[1]
		labels := strings.Split(domain, ".")
		present := matches[2]

		datestamp, err := parseTimestamp(line)
		if err != nil {
			return fmt.Errorf("line %d: failed to parse timestamp: %s", lNum, err)
		}

		checkedMap[domain] = append(checkedMap[domain], datestamp)
		// If we checked x.y.z, and the result was Present: false, that means we
		// also checked y.z and z, and found no records there.
		// We'll add y.z to the map, but not z (to save memory space, since we don't issue
		// for z).
		if present == "false" {
			for i := 1; i < len(labels)-1; i++ {
				parent := strings.Join(labels[i:], ".")
				checkedMap[parent] = append(checkedMap[parent], datestamp)
			}
		}
	}
	return scanner.Err()
}

func loadMap(paths []string) (map[string][]time.Time, error) {
	var checkedMap = make(map[string][]time.Time)

	for _, path := range paths {
		scanner, err := openFile(path)
		if err != nil {
			return nil, fmt.Errorf("failed to open %q: %s", path, err)
		}
		if err = processVALog(checkedMap, scanner); err != nil {
			return nil, fmt.Errorf("failed to process %q: %s", path, err)
		}
	}

	return checkedMap, nil
}

func main() {
	logStdoutLevel := flag.Int("stdout-level", 6, "Minimum severity of messages to send to stdout")
	logSyslogLevel := flag.Int("syslog-level", 6, "Minimum severity of messages to send to syslog")
	raLog := flag.String("ra-log", "", "Path to a single boulder-ra log file")
	vaLogs := flag.String("va-logs", "", "List of paths to boulder-va logs, separated by commas")
	timeTolerance := flag.Duration("time-tolerance", 0, "How much slop to allow when comparing timestamps for ordering")
	earliestFlag := flag.String("earliest", "", "Day at which to start checking issuances "+
		"(inclusive). Formatted like '20060102' Optional. If specified, -latest is required.")
	latestFlag := flag.String("latest", "", "Day at which to stop checking issuances "+
		"(exclusive). Formatted like '20060102'. Optional. If specified, -earliest is required.")

	flag.Parse()

	if *timeTolerance < 0 {
		cmd.Fail("value of -time-tolerance must be non-negative")
	}

	var earliest time.Time
	var latest time.Time
	if *earliestFlag != "" || *latestFlag != "" {
		if *earliestFlag == "" || *latestFlag == "" {
			cmd.Fail("-earliest and -latest must be both set or both unset")
		}
		var err error
		earliest, err = time.Parse("20060102", *earliestFlag)
		cmd.FailOnError(err, "value of -earliest could not be parsed as date")
		latest, err = time.Parse("20060102", *latestFlag)
		cmd.FailOnError(err, "value of -latest could not be parsed as date")

		if earliest.After(latest) {
			cmd.Fail("earliest date must be before latest date")
		}
	}

	_ = cmd.NewLogger(cmd.SyslogConfig{
		StdoutLevel: *logStdoutLevel,
		SyslogLevel: *logSyslogLevel,
	})

	// Build a map from hostnames to a list of times those hostnames were checked
	// for CAA.
	checkedMap, err := loadMap(strings.Split(*vaLogs, ","))
	cmd.FailOnError(err, "failed while loading VA logs")

	raScanner, err := openFile(*raLog)
	cmd.FailOnError(err, fmt.Sprintf("failed to open %q", *raLog))

<<<<<<< HEAD
	foundErrors, err := checkIssuances(raScanner, checkedMap, *timeTolerance, os.Stderr)
=======
	err = checkIssuances(raScanner, checkedMap, *timeTolerance, earliest, latest, os.Stderr)
>>>>>>> 3e0e2a31
	cmd.FailOnError(err, "failed while processing RA log")

	if foundErrors {
		os.Exit(1)
	}
}<|MERGE_RESOLUTION|>--- conflicted
+++ resolved
@@ -54,17 +54,12 @@
 	return datestamp, nil
 }
 
-<<<<<<< HEAD
-func checkIssuances(scanner *bufio.Scanner, checkedMap map[string][]time.Time, timeTolerance time.Duration, stderr *os.File) (bool, error) {
-	lNum := 0
-	foundErrors := false
-=======
 func checkIssuances(scanner *bufio.Scanner, checkedMap map[string][]time.Time, timeTolerance time.Duration,
-	earliest time.Time, latest time.Time, stderr *os.File) error {
+	earliest time.Time, latest time.Time, stderr *os.File) (bool, error) {
 	linesRead := 0
 	skipCount := 0
 	evaluatedCount := 0
->>>>>>> 3e0e2a31
+	foundErrors := false
 	for scanner.Scan() {
 		linesRead++
 		line := scanner.Text()
@@ -73,20 +68,12 @@
 			continue
 		}
 		if len(matches) != 2 {
-<<<<<<< HEAD
-			return false, fmt.Errorf("line %d: unexpected number of regex matches", lNum)
-=======
-			return fmt.Errorf("line %d: unexpected number of regex matches", linesRead)
->>>>>>> 3e0e2a31
+			return foundErrors, fmt.Errorf("line %d: unexpected number of regex matches", linesRead)
 		}
 		var ie issuanceEvent
 		err := json.Unmarshal([]byte(matches[1]), &ie)
 		if err != nil {
-<<<<<<< HEAD
-			return foundErrors, fmt.Errorf("line %d: failed to unmarshal JSON: %s", lNum, err)
-=======
-			return fmt.Errorf("line %d: failed to unmarshal JSON: %s", linesRead, err)
->>>>>>> 3e0e2a31
+			return foundErrors, fmt.Errorf("line %d: failed to unmarshal JSON: %s", linesRead, err)
 		}
 
 		// populate the issuance time from the syslog timestamp, rather than the ResponseTime
@@ -95,17 +82,13 @@
 		// be tightly coupled anyway.
 		ie.issuanceTime, err = parseTimestamp(line)
 		if err != nil {
-<<<<<<< HEAD
-			return foundErrors, fmt.Errorf("line %d: failed to parse timestamp: %s", lNum, err)
-=======
-			return fmt.Errorf("line %d: failed to parse timestamp: %s", linesRead, err)
+			return foundErrors, fmt.Errorf("line %d: failed to parse timestamp: %s", linesRead, err)
 		}
 
 		if !earliest.IsZero() && !latest.IsZero() &&
 			(ie.issuanceTime.Before(earliest) || ie.issuanceTime.After(latest)) {
 			skipCount++
 			continue
->>>>>>> 3e0e2a31
 		}
 		evaluatedCount++
 
@@ -145,14 +128,10 @@
 	if err := scanner.Err(); err != nil {
 		return foundErrors, err
 	}
-<<<<<<< HEAD
-	return foundErrors, nil
-=======
 	if *debug {
 		fmt.Fprintf(stderr, "Issuance log lines read %d evaluated %d skipped %d\n", linesRead, evaluatedCount, skipCount)
 	}
-	return nil
->>>>>>> 3e0e2a31
+	return foundErrors, nil
 }
 
 var vaCAALineRE = regexp.MustCompile(`Checked CAA records for ([a-z0-9-.*]+), \[Present: (true|false)`)
@@ -256,11 +235,7 @@
 	raScanner, err := openFile(*raLog)
 	cmd.FailOnError(err, fmt.Sprintf("failed to open %q", *raLog))
 
-<<<<<<< HEAD
-	foundErrors, err := checkIssuances(raScanner, checkedMap, *timeTolerance, os.Stderr)
-=======
-	err = checkIssuances(raScanner, checkedMap, *timeTolerance, earliest, latest, os.Stderr)
->>>>>>> 3e0e2a31
+	foundErrors, err := checkIssuances(raScanner, checkedMap, *timeTolerance, earliest, latest, os.Stderr)
 	cmd.FailOnError(err, "failed while processing RA log")
 
 	if foundErrors {
