package main

import (
	"bytes"
	"crypto"
	"crypto/sha256"
	"crypto/x509"
	"crypto/x509/pkix"
	"encoding/asn1"
	"errors"
	"fmt"
	"io"
	"math/big"
	"strconv"
	"strings"
	"time"

	"github.com/letsencrypt/boulder/pkcs11helpers"
	"github.com/miekg/pkcs11"
)

type policyInfoConfig struct {
	OID    string
	CPSURI string `yaml:"cps-uri"`
}

// certProfile contains the information required to generate a certificate
type certProfile struct {
	// SignatureAlgorithm should contain one of the allowed signature algorithms
	// in AllowedSigAlgs
	SignatureAlgorithm string `yaml:"signature-algorithm"`

	// CommonName should contain the requested subject common name
	CommonName string `yaml:"common-name"`
	// Organization should contain the requested subject organization
	Organization string `yaml:"organization"`
	// Country should contain the requested subject country code
	Country string `yaml:"country"`

	// NotBefore should contain the requested NotBefore date for the
	// certificate in the format "2006-01-02 15:04:05". Dates will
	// always be UTC.
	NotBefore string `yaml:"not-before"`
	// NotAfter should contain the requested NotAfter date for the
	// certificate in the format "2006-01-02 15:04:05". Dates will
	// always be UTC.
	NotAfter string `yaml:"not-after"`

	// OCSPURL should contain the URL at which a OCSP responder that
	// can respond to OCSP requests for this certificate operates
	OCSPURL string `yaml:"ocsp-url"`
	// CRLURL should contain the URL at which CRLs for this certificate
	// can be found
	CRLURL string `yaml:"crl-url"`
	// IssuerURL should contain the URL at which the issuing certificate
	// can be found, this is only required if generating an intermediate
	// certificate
	IssuerURL string `yaml:"issuer-url"`

	// PolicyOIDs should contain any OIDs to be inserted in a certificate
	// policies extension. If the CPSURI field of a policyInfoConfig element
	// is set it will result in a policyInformation structure containing a
	// single id-qt-cps type qualifier indicating the CPS URI.
	Policies []policyInfoConfig `yaml:"policies"`

	// KeyUsages should contain the set of key usage bits to set
	KeyUsages []string `yaml:"key-usages"`
}

// AllowedSigAlgs contains the allowed signature algorithms
var AllowedSigAlgs = map[string]x509.SignatureAlgorithm{
	"SHA256WithRSA":   x509.SHA256WithRSA,
	"SHA384WithRSA":   x509.SHA384WithRSA,
	"SHA512WithRSA":   x509.SHA512WithRSA,
	"ECDSAWithSHA256": x509.ECDSAWithSHA256,
	"ECDSAWithSHA384": x509.ECDSAWithSHA384,
	"ECDSAWithSHA512": x509.ECDSAWithSHA512,
}

func (profile *certProfile) verifyProfile(root bool, ocspSigner bool) error {
	if profile.NotBefore == "" {
		return errors.New("not-before is required")
	}
	if profile.NotAfter == "" {
		return errors.New("not-after is required")
	}
	if profile.SignatureAlgorithm == "" {
		return errors.New("signature-algorithm is required")
	}
	if profile.CommonName == "" {
		return errors.New("common-name is required")
	}
	if profile.Organization == "" {
		return errors.New("organization is required")
	}
	if profile.Country == "" {
		return errors.New("country is required")
	}

	if (!root && !ocspSigner) && profile.OCSPURL == "" {
		return errors.New("ocsp-url is required for intermediates")
	}
	if (!root && !ocspSigner) && profile.CRLURL == "" {
		return errors.New("crl-url is required for intermediates")
	}
	if (!root && !ocspSigner) && profile.IssuerURL == "" {
		return errors.New("issuer-url is required for intermediates")
	}

	if ocspSigner && len(profile.KeyUsages) != 0 {
		return errors.New("key-usages cannot be set for a OCSP signer")
	}
	if ocspSigner && profile.CRLURL != "" {
		return errors.New("crl-url cannot be set for a OCSP signer")
	}
	if ocspSigner && profile.OCSPURL != "" {
		return errors.New("ocsp-url cannot be set for a OCSP signer")
	}
	return nil
}

func parseOID(oidStr string) (asn1.ObjectIdentifier, error) {
	var oid asn1.ObjectIdentifier
	for _, a := range strings.Split(oidStr, ".") {
		i, err := strconv.Atoi(a)
		if err != nil {
			return nil, err
		}
		oid = append(oid, i)
	}
	return oid, nil
}

var stringToKeyUsage = map[string]x509.KeyUsage{
	"Digital Signature": x509.KeyUsageDigitalSignature,
	"CRL Sign":          x509.KeyUsageCRLSign,
	"Cert Sign":         x509.KeyUsageCertSign,
}

<<<<<<< HEAD
var oidOCSPNoCheck = asn1.ObjectIdentifier{1, 3, 6, 1, 5, 5, 7, 48, 1, 5}
=======
type policyQualifier struct {
	Id    asn1.ObjectIdentifier
	Value string `asn1:"tag:optional,ia5"`
}

type policyInformation struct {
	Policy     asn1.ObjectIdentifier
	Qualifiers []policyQualifier `asn1:"tag:optional,omitempty"`
}

var (
	oidExtensionCertificatePolicies = asn1.ObjectIdentifier{2, 5, 29, 32}
	oidCPSQualifier                 = asn1.ObjectIdentifier{1, 3, 6, 1, 5, 5, 7, 2, 1}
)

func buildPolicies(policies []policyInfoConfig) (pkix.Extension, error) {
	policyExt := pkix.Extension{Id: oidExtensionCertificatePolicies}
	var policyInfo []policyInformation
	for _, p := range policies {
		oid, err := parseOID(p.OID)
		if err != nil {
			return pkix.Extension{}, err
		}
		pi := policyInformation{Policy: oid}
		if p.CPSURI != "" {
			pi.Qualifiers = []policyQualifier{{Id: oidCPSQualifier, Value: p.CPSURI}}
		}
		policyInfo = append(policyInfo, pi)
	}
	v, err := asn1.Marshal(policyInfo)
	if err != nil {
		return pkix.Extension{}, err
	}
	policyExt.Value = v
	return policyExt, nil
}
>>>>>>> 69a3baa7

// makeTemplate generates the certificate template for use in x509.CreateCertificate
func makeTemplate(randReader io.Reader, profile *certProfile, pubKey []byte, ocspSigner bool) (*x509.Certificate, error) {
	dateLayout := "2006-01-02 15:04:05"
	notBefore, err := time.Parse(dateLayout, profile.NotBefore)
	if err != nil {
		return nil, err
	}
	notAfter, err := time.Parse(dateLayout, profile.NotAfter)
	if err != nil {
		return nil, err
	}

	var ocspServer []string
	if profile.OCSPURL != "" {
		ocspServer = []string{profile.OCSPURL}
	}
	var crlDistributionPoints []string
	if profile.CRLURL != "" {
		crlDistributionPoints = []string{profile.CRLURL}
	}
	var issuingCertificateURL []string
	if profile.IssuerURL != "" {
		issuingCertificateURL = []string{profile.IssuerURL}
	}

	sigAlg, ok := AllowedSigAlgs[profile.SignatureAlgorithm]
	if !ok {
		return nil, fmt.Errorf("unsupported signature algorithm %q", profile.SignatureAlgorithm)
	}

	subjectKeyID := sha256.Sum256(pubKey)

	serial := make([]byte, 16)
	_, err = randReader.Read(serial)
	if err != nil {
		return nil, fmt.Errorf("failed to generate serial number: %s", err)
	}

	var ku x509.KeyUsage
	if len(profile.KeyUsages) == 0 && !ocspSigner {
		return nil, errors.New("key usages must be set")
	}
	for _, kuStr := range profile.KeyUsages {
		kuBit, ok := stringToKeyUsage[kuStr]
		if !ok {
			return nil, fmt.Errorf("unknown key usage %q", kuStr)
		}
		ku |= kuBit
	}
	if ocspSigner {
		ku = x509.KeyUsageDigitalSignature
	}

	cert := &x509.Certificate{
		SignatureAlgorithm:    sigAlg,
		SerialNumber:          big.NewInt(0).SetBytes(serial),
		BasicConstraintsValid: true,
		IsCA:                  true,
		Subject: pkix.Name{
			CommonName:   profile.CommonName,
			Organization: []string{profile.Organization},
			Country:      []string{profile.Country},
		},
		NotBefore:             notBefore,
		NotAfter:              notAfter,
		OCSPServer:            ocspServer,
		CRLDistributionPoints: crlDistributionPoints,
		IssuingCertificateURL: issuingCertificateURL,
		KeyUsage:              ku,
		SubjectKeyId:          subjectKeyID[:],
	}

<<<<<<< HEAD
	if ocspSigner {
		cert.ExtKeyUsage = []x509.ExtKeyUsage{x509.ExtKeyUsageOCSPSigning}
		// ASN.1 NULL is 0x05, 0x00
		ocspNoCheckExt := pkix.Extension{Id: oidOCSPNoCheck, Value: []byte{5, 0}}
		cert.ExtraExtensions = append(cert.ExtraExtensions, ocspNoCheckExt)
		cert.IsCA = false
=======
	if len(profile.Policies) > 0 {
		policyExt, err := buildPolicies(profile.Policies)
		if err != nil {
			return nil, err
		}
		cert.ExtraExtensions = append(cert.ExtraExtensions, policyExt)
>>>>>>> 69a3baa7
	}

	return cert, nil
}

// failReader exists to be passed to x509.CreateCertificate which requires
// a source of randomness for signing methods that require a source of
// randomness. Since HSM based signing will generate its own randomness
// we don't need a real reader. Instead of passing a nil reader we use one
// that always returns errors in case the internal usage of this reader
// changes.
type failReader struct{}

func (fr *failReader) Read([]byte) (int, error) {
	return 0, errors.New("Empty reader used by x509.CreateCertificate")
}

// x509Signer is a convenience wrapper used for converting between the
// PKCS#11 ECDSA signature format and the RFC 5480 one which is required
// for X.509 certificates
type x509Signer struct {
	ctx pkcs11helpers.PKCtx

	session      pkcs11.SessionHandle
	objectHandle pkcs11.ObjectHandle
	keyType      pkcs11helpers.KeyType

	pub crypto.PublicKey
}

// Sign wraps pkcs11helpers.Sign. If the signing key is ECDSA then the signature
// is converted from the PKCS#11 format to the RFC 5480 format. For RSA keys a
// conversion step is not needed.
func (p *x509Signer) Sign(rand io.Reader, digest []byte, opts crypto.SignerOpts) ([]byte, error) {
	signature, err := pkcs11helpers.Sign(p.ctx, p.session, p.objectHandle, p.keyType, digest, opts.HashFunc())
	if err != nil {
		return nil, err
	}

	if p.keyType == pkcs11helpers.ECDSAKey {
		// Convert from the PKCS#11 format to the RFC 5480 format so that
		// it can be used in a X.509 certificate
		r := big.NewInt(0).SetBytes(signature[:len(signature)/2])
		s := big.NewInt(0).SetBytes(signature[len(signature)/2:])
		signature, err = asn1.Marshal(struct {
			R, S *big.Int
		}{R: r, S: s})
		if err != nil {
			return nil, fmt.Errorf("failed to convert signature to RFC 5480 format: %s", err)
		}
	}
	return signature, nil
}

func (p *x509Signer) Public() crypto.PublicKey {
	return p.pub
}

// newSigner constructs a x509Signer for the private key object associated with the
// given label and ID. Unlike letsencrypt/pkcs11key this method doesn't rely on
// having the actual public key object in order to retrieve the private key
// handle. This is because we already have the key pair object ID, and as such
// do not need to query the HSM to retrieve it.
func newSigner(ctx pkcs11helpers.PKCtx, session pkcs11.SessionHandle, label string, id []byte) (crypto.Signer, error) {
	// Retrieve the private key handle that will later be used for the certificate
	// signing operation
	privateHandle, err := pkcs11helpers.FindObject(ctx, session, []*pkcs11.Attribute{
		pkcs11.NewAttribute(pkcs11.CKA_CLASS, pkcs11.CKO_PRIVATE_KEY),
		pkcs11.NewAttribute(pkcs11.CKA_LABEL, label),
		pkcs11.NewAttribute(pkcs11.CKA_ID, id),
	})
	if err != nil {
		return nil, fmt.Errorf("failed to retrieve private key handle: %s", err)
	}
	attrs, err := ctx.GetAttributeValue(session, privateHandle, []*pkcs11.Attribute{
		pkcs11.NewAttribute(pkcs11.CKA_KEY_TYPE, nil)},
	)
	if err != nil {
		return nil, fmt.Errorf("failed to retrieve key type: %s", err)
	}
	if len(attrs) == 0 {
		return nil, errors.New("failed to retrieve key attributes")
	}

	// Retrieve the public key handle with the same CKA_ID as the private key
	// and construct a {rsa,ecdsa}.PublicKey for use in x509.CreateCertificate
	pubHandle, err := pkcs11helpers.FindObject(ctx, session, []*pkcs11.Attribute{
		pkcs11.NewAttribute(pkcs11.CKA_CLASS, pkcs11.CKO_PUBLIC_KEY),
		pkcs11.NewAttribute(pkcs11.CKA_LABEL, label),
		pkcs11.NewAttribute(pkcs11.CKA_ID, id),
		pkcs11.NewAttribute(pkcs11.CKA_KEY_TYPE, attrs[0].Value),
	})
	if err != nil {
		return nil, fmt.Errorf("failed to retrieve public key handle: %s", err)
	}
	var pub crypto.PublicKey
	var keyType pkcs11helpers.KeyType
	switch {
	// 0x00000000, CKK_RSA
	case bytes.Equal(attrs[0].Value, []byte{0, 0, 0, 0, 0, 0, 0, 0}):
		keyType = pkcs11helpers.RSAKey
		pub, err = pkcs11helpers.GetRSAPublicKey(ctx, session, pubHandle)
		if err != nil {
			return nil, fmt.Errorf("failed to retrieve public key: %s", err)
		}
	// 0x00000003, CKK_ECDSA
	case bytes.Equal(attrs[0].Value, []byte{3, 0, 0, 0, 0, 0, 0, 0}):
		keyType = pkcs11helpers.ECDSAKey
		pub, err = pkcs11helpers.GetECDSAPublicKey(ctx, session, pubHandle)
		if err != nil {
			return nil, fmt.Errorf("failed to retrieve public key: %s", err)
		}
	default:
		return nil, errors.New("unsupported key type")
	}

	return &x509Signer{
		ctx:          ctx,
		session:      session,
		objectHandle: privateHandle,
		keyType:      keyType,
		pub:          pub,
	}, nil
}<|MERGE_RESOLUTION|>--- conflicted
+++ resolved
@@ -137,9 +137,6 @@
 	"Cert Sign":         x509.KeyUsageCertSign,
 }
 
-<<<<<<< HEAD
-var oidOCSPNoCheck = asn1.ObjectIdentifier{1, 3, 6, 1, 5, 5, 7, 48, 1, 5}
-=======
 type policyQualifier struct {
 	Id    asn1.ObjectIdentifier
 	Value string `asn1:"tag:optional,ia5"`
@@ -153,6 +150,8 @@
 var (
 	oidExtensionCertificatePolicies = asn1.ObjectIdentifier{2, 5, 29, 32}
 	oidCPSQualifier                 = asn1.ObjectIdentifier{1, 3, 6, 1, 5, 5, 7, 2, 1}
+
+	oidOCSPNoCheck = asn1.ObjectIdentifier{1, 3, 6, 1, 5, 5, 7, 48, 1, 5}
 )
 
 func buildPolicies(policies []policyInfoConfig) (pkix.Extension, error) {
@@ -176,7 +175,6 @@
 	policyExt.Value = v
 	return policyExt, nil
 }
->>>>>>> 69a3baa7
 
 // makeTemplate generates the certificate template for use in x509.CreateCertificate
 func makeTemplate(randReader io.Reader, profile *certProfile, pubKey []byte, ocspSigner bool) (*x509.Certificate, error) {
@@ -250,21 +248,20 @@
 		SubjectKeyId:          subjectKeyID[:],
 	}
 
-<<<<<<< HEAD
 	if ocspSigner {
 		cert.ExtKeyUsage = []x509.ExtKeyUsage{x509.ExtKeyUsageOCSPSigning}
 		// ASN.1 NULL is 0x05, 0x00
 		ocspNoCheckExt := pkix.Extension{Id: oidOCSPNoCheck, Value: []byte{5, 0}}
 		cert.ExtraExtensions = append(cert.ExtraExtensions, ocspNoCheckExt)
 		cert.IsCA = false
-=======
+	}
+
 	if len(profile.Policies) > 0 {
 		policyExt, err := buildPolicies(profile.Policies)
 		if err != nil {
 			return nil, err
 		}
 		cert.ExtraExtensions = append(cert.ExtraExtensions, policyExt)
->>>>>>> 69a3baa7
 	}
 
 	return cert, nil
