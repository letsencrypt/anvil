--- conflicted
+++ resolved
@@ -674,17 +674,15 @@
 		if err != nil {
 			log.Fatalf("ocsp response ceremony failed: %s", err)
 		}
-<<<<<<< HEAD
 	case "crl":
 		err = crlCeremony(configBytes)
 		if err != nil {
 			log.Fatalf("crl ceremony failed: %s", err)
-=======
+		}
 	case "crl-signer":
 		err = intermediateCeremony(configBytes, crlCert)
 		if err != nil {
 			log.Fatalf("crl signer ceremony failed: %s", err)
->>>>>>> be2b19ef
 		}
 	default:
 		log.Fatalf("unknown ceremony-type, must be one of: root, intermediate, ocsp-signer, crl-signer, key, ocsp-response")
