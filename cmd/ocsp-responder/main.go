package main

import (
	"bytes"
	"crypto/x509"
	"database/sql"
	"encoding/hex"
	"flag"
	"fmt"
	"net/http"
	"net/url"
	"os"
	"strings"
	"time"

	cfocsp "github.com/cloudflare/cfssl/ocsp"
	"github.com/facebookgo/httpdown"
	"golang.org/x/crypto/ocsp"

	"github.com/letsencrypt/boulder/cmd"
	"github.com/letsencrypt/boulder/core"
	"github.com/letsencrypt/boulder/features"
	blog "github.com/letsencrypt/boulder/log"
	"github.com/letsencrypt/boulder/metrics"
	"github.com/letsencrypt/boulder/metrics/measured_http"
	"github.com/letsencrypt/boulder/sa"
)

/*
DBSource maps a given Database schema to a CA Key Hash, so we can pick
from among them when presented with OCSP requests for different certs.

We assume that OCSP responses are stored in a very simple database table,
with two columns: serialNumber and response

  CREATE TABLE ocsp_responses (serialNumber TEXT, response BLOB);

The serialNumber field may have any type to which Go will match a string,
so you can be more efficient than TEXT if you like.  We use it to store the
serial number in base64.  You probably want to have an index on the
serialNumber field, since we will always query on it.

*/
type DBSource struct {
	dbMap     dbSelector
	caKeyHash []byte
	log       blog.Logger
}

// Since the only thing we use from gorp is the SelectOne method on the
// gorp.DbMap object, we just define the interface an interface with that method
// instead of importing all of gorp. This also allows us to simulate MySQL failures
// by mocking the interface.
type dbSelector interface {
	SelectOne(holder interface{}, query string, args ...interface{}) error
}

// NewSourceFromDatabase produces a DBSource representing the binding of a
// given DB schema to a CA key.
func NewSourceFromDatabase(dbMap dbSelector, caKeyHash []byte, log blog.Logger) (src *DBSource, err error) {
	src = &DBSource{dbMap: dbMap, caKeyHash: caKeyHash, log: log}
	return
}

type dbResponse struct {
	OCSPResponse    []byte
	OCSPLastUpdated time.Time
}

// Response is called by the HTTP server to handle a new OCSP request.
func (src *DBSource) Response(req *ocsp.Request) ([]byte, http.Header, error) {
	// Check that this request is for the proper CA
	if bytes.Compare(req.IssuerKeyHash, src.caKeyHash) != 0 {
		src.log.Debug(fmt.Sprintf("Request intended for CA Cert ID: %s", hex.EncodeToString(req.IssuerKeyHash)))
		return nil, nil, cfocsp.ErrNotFound
	}

	serialString := core.SerialToString(req.SerialNumber)
	src.log.Debug(fmt.Sprintf("Searching for OCSP issued by us for serial %s", serialString))

	var response dbResponse
	defer func() {
		if len(response.OCSPResponse) != 0 {
			src.log.Debug(fmt.Sprintf("OCSP Response sent for CA=%s, Serial=%s", hex.EncodeToString(src.caKeyHash), serialString))
		}
	}()
	err := src.dbMap.SelectOne(
		&response,
		"SELECT ocspResponse, ocspLastUpdated FROM certificateStatus WHERE serial = :serial",
		map[string]interface{}{"serial": serialString},
	)
	if err != nil && err != sql.ErrNoRows {
		src.log.AuditErr(fmt.Sprintf("Failed to retrieve response from certificateStatus table: %s", err))
	}
	if err != nil {
		return nil, nil, cfocsp.ErrNotFound
	}
	if response.OCSPLastUpdated.IsZero() {
		src.log.Debug(fmt.Sprintf("OCSP Response not sent (ocspLastUpdated is zero) for CA=%s, Serial=%s", hex.EncodeToString(src.caKeyHash), serialString))
		return nil, nil, cfocsp.ErrNotFound
	}

	return response.OCSPResponse, nil, nil
}

func makeDBSource(dbMap dbSelector, issuerCert string, log blog.Logger) (*DBSource, error) {
	// Load the CA's key so we can store its SubjectKey in the DB
	caCertDER, err := cmd.LoadCert(issuerCert)
	if err != nil {
		return nil, fmt.Errorf("Could not read issuer cert %s: %s", issuerCert, err)
	}
	caCert, err := x509.ParseCertificate(caCertDER)
	if err != nil {
		return nil, fmt.Errorf("Could not parse issuer cert %s: %s", issuerCert, err)
	}
	if len(caCert.SubjectKeyId) == 0 {
		return nil, fmt.Errorf("Empty subjectKeyID")
	}

	// Construct source from DB
	return NewSourceFromDatabase(dbMap, caCert.SubjectKeyId, log)
}

type config struct {
	OCSPResponder struct {
		cmd.ServiceConfig
		cmd.DBConfig

		// Source indicates the source of pre-signed OCSP responses to be used. It
		// can be a DBConnect string or a file URL. The file URL style is used
		// when responding from a static file for intermediates and roots.
		// If DBConfig has non-empty fields, it takes precedence over this.
		Source string

		Path          string
		ListenAddress string
		// MaxAge is the max-age to set in the Cache-Control response
		// header. It is a time.Duration formatted string.
		MaxAge cmd.ConfigDuration

		ShutdownStopTimeout string
		ShutdownKillTimeout string

		Features map[string]bool
	}

	Syslog cmd.SyslogConfig

	Common struct {
		IssuerCert string
	}
}

func main() {
	configFile := flag.String("config", "", "File path to the configuration file for this service")
	flag.Parse()
	if *configFile == "" {
		fmt.Fprintf(os.Stderr, `Usage of %s:
Config JSON should contain either a DBConnectFile or a Source value containing a file: URL.
If Source is a file: URL, the file should contain a list of OCSP responses in base64-encoded DER,
as generated by Boulder's single-ocsp command.
`, os.Args[0])
		flag.PrintDefaults()
		os.Exit(1)
	}

	var c config
	err := cmd.ReadConfigFile(*configFile, &c)
	cmd.FailOnError(err, "Reading JSON config file into config structure")
	err = features.Set(c.OCSPResponder.Features)
	cmd.FailOnError(err, "Failed to set feature flags")

	scope, logger := cmd.StatsAndLogging(c.Syslog, c.OCSPResponder.DebugAddr)
	defer logger.AuditPanic()
	logger.Info(cmd.VersionString())

	config := c.OCSPResponder
	var source cfocsp.Source

	if strings.HasPrefix(config.Source, "file:") {
		url, err := url.Parse(config.Source)
		cmd.FailOnError(err, "Source was not a URL")
		filename := url.Path
		// Go interprets cwd-relative file urls (file:test/foo.txt) as having the
		// relative part of the path in the 'Opaque' field.
		if filename == "" {
			filename = url.Opaque
		}
		source, err = cfocsp.NewSourceFromFile(filename)
		cmd.FailOnError(err, fmt.Sprintf("Couldn't read file: %s", url.Path))
	} else {
		// For databases, DBConfig takes precedence over Source, if present.
		dbConnect, err := config.DBConfig.URL()
		cmd.FailOnError(err, "Reading DB config")
		if dbConnect == "" {
			dbConnect = config.Source
		}
		logger.Info(fmt.Sprintf("Loading OCSP Database for CA Cert: %s", c.Common.IssuerCert))
		dbMap, err := sa.NewDbMap(dbConnect, config.DBConfig.MaxDBConns)
		cmd.FailOnError(err, "Could not connect to database")
		sa.SetSQLDebug(dbMap, logger)
		go sa.ReportDbConnCount(dbMap, scope)
		source, err = makeDBSource(dbMap, c.Common.IssuerCert, logger)
		cmd.FailOnError(err, "Couldn't load OCSP DB")
	}

	stopTimeout, err := time.ParseDuration(c.OCSPResponder.ShutdownStopTimeout)
	cmd.FailOnError(err, "Couldn't parse shutdown stop timeout")
	killTimeout, err := time.ParseDuration(c.OCSPResponder.ShutdownKillTimeout)
	cmd.FailOnError(err, "Couldn't parse shutdown kill timeout")
	m := mux(scope, c.OCSPResponder.Path, source)
	srv := &http.Server{
		Addr:    c.OCSPResponder.ListenAddress,
		Handler: m,
	}

<<<<<<< HEAD
	go cmd.ProfileCmd(scope)
=======
	go cmd.DebugServer(c.OCSPResponder.DebugAddr)
>>>>>>> 0a72f768

	hd := &httpdown.HTTP{
		StopTimeout: stopTimeout,
		KillTimeout: killTimeout,
	}
	hdSrv, err := hd.ListenAndServe(srv)
	cmd.FailOnError(err, "Error starting HTTP server")

	go cmd.CatchSignals(logger, func() { _ = hdSrv.Stop() })

	forever := make(chan struct{}, 1)
	<-forever
}

// ocspMux partially implements the interface defined for http.ServeMux but doesn't implement
// the path cleaning its Handler method does. Notably http.ServeMux will collapse repeated
// slashes into a single slash which breaks the base64 encoding that is used in OCSP GET
// requests. CFSSL explicitly recommends against using http.ServeMux for this reason:
// https://github.com/cloudflare/cfssl/blob/6388e1ec18d2933c35f0f8dfbbe383713eb04b1e/ocsp/responder.go#L170
type ocspMux struct {
	handler http.Handler
}

func (om *ocspMux) Handler(_ *http.Request) (http.Handler, string) {
	return om.handler, "/"
}

func mux(scope metrics.Scope, responderPath string, source cfocsp.Source) http.Handler {
	stripPrefix := http.StripPrefix(responderPath, cfocsp.NewResponder(source))
	h := http.HandlerFunc(func(w http.ResponseWriter, r *http.Request) {
		if r.Method == "GET" && r.URL.Path == "/" {
			w.Header().Set("Cache-Control", "max-age=43200") // Cache for 12 hours
			w.WriteHeader(200)
			return
		}
		stripPrefix.ServeHTTP(w, r)
	})
	return measured_http.New(&ocspMux{h}, cmd.Clock())
}<|MERGE_RESOLUTION|>--- conflicted
+++ resolved
@@ -214,12 +214,6 @@
 		Handler: m,
 	}
 
-<<<<<<< HEAD
-	go cmd.ProfileCmd(scope)
-=======
-	go cmd.DebugServer(c.OCSPResponder.DebugAddr)
->>>>>>> 0a72f768
-
 	hd := &httpdown.HTTP{
 		StopTimeout: stopTimeout,
 		KillTimeout: killTimeout,
