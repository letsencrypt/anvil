package main

import (
	"bytes"
	"context"
	"crypto"
	"crypto/sha1"
	"crypto/x509/pkix"
	"encoding/asn1"
	"encoding/hex"
	"errors"
	"flag"
	"fmt"
	"net/http"
	"net/url"
	"os"
	"strings"
	"time"

	"github.com/go-gorp/gorp/v3"

	"github.com/prometheus/client_golang/prometheus"
	"golang.org/x/crypto/ocsp"

	"github.com/letsencrypt/boulder/cmd"
	"github.com/letsencrypt/boulder/core"
	"github.com/letsencrypt/boulder/db"
	"github.com/letsencrypt/boulder/features"
	blog "github.com/letsencrypt/boulder/log"
	"github.com/letsencrypt/boulder/metrics/measured_http"
	bocsp "github.com/letsencrypt/boulder/ocsp"
	"github.com/letsencrypt/boulder/sa"
)

// ocspFilter stores information needed to filter OCSP requests (to ensure we
// aren't trying to serve OCSP for certs which aren't ours), and surfaces one
// boolean method to determine if a given request should be filtered or not.
type ocspFilter struct {
	issuerKeyHashAlgorithm crypto.Hash
	issuerKeyHashes        [][]byte
	serialPrefixes         []string
}

// check returns a descriptive error if the request does not satisfy any of
// the requirements of an OCSP request, or nil if the request should be handled.
func (f *ocspFilter) check(req *ocsp.Request) error {
	if req.HashAlgorithm != f.issuerKeyHashAlgorithm {
		return fmt.Errorf("Request ca key hash using unsupported algorithm %s: %w", req.HashAlgorithm, bocsp.ErrNotFound)
	}
	// Check that this request is for the proper CA
	match := false
	for _, keyHash := range f.issuerKeyHashes {
		if match = bytes.Equal(req.IssuerKeyHash, keyHash); match {
			break
		}
	}
	if !match {
		return fmt.Errorf("Request intended for wrong issuer cert %s: %w", hex.EncodeToString(req.IssuerKeyHash), bocsp.ErrNotFound)
	}

	serialString := core.SerialToString(req.SerialNumber)
	if len(f.serialPrefixes) > 0 {
		match := false
		for _, prefix := range f.serialPrefixes {
			if match = strings.HasPrefix(serialString, prefix); match {
				break
			}
		}
		if !match {
			return fmt.Errorf("Request serial has wrong prefix: %w", bocsp.ErrNotFound)
		}
	}

	return nil
}

// newFilter creates a new ocspFilter which will filter out all requests for
// certs which were not issued by one of the issuerCerts (here, paths to PEM
// certs on disk) or which have a serial which does not start with one of the
// given prefixes. The resulting filter will also reject all requests which
// identify their issuer with a hash other than sha1.
func newFilter(issuerCerts []string, serialPrefixes []string) (*ocspFilter, error) {
	if len(issuerCerts) < 1 {
		return nil, errors.New("Filter must include at least 1 issuer cert")
	}
	var issuerKeyHashes [][]byte
	for _, issuerCert := range issuerCerts {
		// Load the certificate from the file path.
		caCert, err := core.LoadCert(issuerCert)
		if err != nil {
			return nil, fmt.Errorf("Could not load issuer cert %s: %w", issuerCert, err)
		}
		// The issuerKeyHash in OCSP requests is constructed over the DER
		// encoding of the public key per RFC 6960 (defined in RFC 4055 for
		// RSA and RFC 5480 for ECDSA). We can't use MarshalPKIXPublicKey
		// for this since it encodes keys using the SPKI structure itself,
		// and we just want the contents of the subjectPublicKey for the
		// hash, so we need to extract it ourselves.
		var spki struct {
			Algo      pkix.AlgorithmIdentifier
			BitString asn1.BitString
		}
		if _, err := asn1.Unmarshal(caCert.RawSubjectPublicKeyInfo, &spki); err != nil {
			return nil, err
		}
		keyHash := sha1.Sum(spki.BitString.Bytes)
		issuerKeyHashes = append(issuerKeyHashes, keyHash[:])
	}
	return &ocspFilter{crypto.SHA1, issuerKeyHashes, serialPrefixes}, nil
}

// dbSource represents a database containing pre-generated OCSP responses keyed
// by serial number. It also allows for filtering requests by their issuer key
// hash and serial number, to prevent unnecessary lookups for rows that we know
// will not exist in the database.
//
// We assume that OCSP responses are stored in a very simple database table,
// with at least these two columns: serialNumber (TEXT) and response (BLOB).
//
// The serialNumber field may have any type to which Go will match a string,
// so you can be more efficient than TEXT if you like. We use it to store the
// serial number in hex. You must have an index on the serialNumber field,
// since we will always query on it.
type dbSource struct {
	dbMap   dbSelector
	filter  *ocspFilter
	timeout time.Duration
	log     blog.Logger
}

// Define an interface with the needed methods from gorp.
// This also allows us to simulate MySQL failures by mocking the interface.
type dbSelector interface {
	SelectOne(holder interface{}, query string, args ...interface{}) error
	WithContext(ctx context.Context) gorp.SqlExecutor
}

// Response is called by the HTTP server to handle a new OCSP request.
func (src *dbSource) Response(req *ocsp.Request) ([]byte, http.Header, error) {
	err := src.filter.check(req)
	if err != nil {
		src.log.Debugf("Not responding to filtered OCSP request: %s", err.Error())
		return nil, nil, err
	}

	serialString := core.SerialToString(req.SerialNumber)
	src.log.Debugf("Searching for OCSP issued by us for serial %s", serialString)

	var certStatus core.CertificateStatus
	defer func() {
		if len(certStatus.OCSPResponse) != 0 {
			src.log.Debugf("OCSP Response sent for CA=%s, Serial=%s", hex.EncodeToString(req.IssuerKeyHash), serialString)
		}
	}()
	ctx := context.Background()
	if src.timeout != 0 {
		var cancel func()
		ctx, cancel = context.WithTimeout(ctx, src.timeout)
		defer cancel()
	}
	certStatus, err = sa.SelectCertificateStatus(src.dbMap.WithContext(ctx), serialString)
	if err != nil {
		if db.IsNoRows(err) {
			return nil, nil, bocsp.ErrNotFound
		}
		src.log.AuditErrf("Looking up OCSP response: %s", err)
		return nil, nil, err
	}
	if certStatus.OCSPLastUpdated.IsZero() {
		src.log.Debugf("OCSP Response not sent (ocspLastUpdated is zero) for CA=%s, Serial=%s", hex.EncodeToString(req.IssuerKeyHash), serialString)
		return nil, nil, bocsp.ErrNotFound
	} else if certStatus.IsExpired {
		return nil, nil, bocsp.ErrNotFound
	}
	return certStatus.OCSPResponse, nil, nil
}

<<<<<<< HEAD
func makeDBSource(dbMap dbSelector, issuerCert string, reqSerialPrefixes []string, timeout time.Duration, log blog.Logger) (*DBSource, error) {
	// Construct the key hash for the issuer
	caCert, err := core.LoadCert(issuerCert)
	if err != nil {
		return nil, fmt.Errorf("Could not load issuer cert %s: %s", issuerCert, err)
	}
	// The issuerKeyHash in OCSP requests is constructed over the DER
	// encoding of the public key per RFC 6960 (defined in RFC 4055 for
	// RSA and RFC  5480 for ECDSA). We can't use MarshalPKIXPublicKey
	// for this since it encodes keys using the SPKI structure itself,
	// and we just want the contents of the subjectPublicKey for the
	// hash, so we need  to extract it ourselves.
	var spki struct {
		Algo      pkix.AlgorithmIdentifier
		BitString asn1.BitString
	}
	if _, err := asn1.Unmarshal(caCert.RawSubjectPublicKeyInfo, &spki); err != nil {
		return nil, err
	}
	keyHash := sha1.Sum(spki.BitString.Bytes)

	// Construct a DB backed response source
	return NewSourceFromDatabase(dbMap, keyHash[:], reqSerialPrefixes, timeout, log)
}

=======
>>>>>>> 409fe7ac
type config struct {
	OCSPResponder struct {
		cmd.ServiceConfig
		cmd.DBConfig

		// Source indicates the source of pre-signed OCSP responses to be used. It
		// can be a DBConnect string or a file URL. The file URL style is used
		// when responding from a static file for intermediates and roots.
		// If DBConfig has non-empty fields, it takes precedence over this.
		Source string

		Path          string
		ListenAddress string
		// MaxAge is the max-age to set in the Cache-Control response
		// header. It is a time.Duration formatted string.
		MaxAge cmd.ConfigDuration

		// When to timeout a request. This should be slightly lower than the
		// upstream's timeout when making request to ocsp-responder.
		Timeout cmd.ConfigDuration

		ShutdownStopTimeout cmd.ConfigDuration

		RequiredSerialPrefixes []string

		Features map[string]bool
	}

	Syslog cmd.SyslogConfig

	Common struct {
		// TODO(#5162): Remove singular IssuerCert config value.
		IssuerCert  string
		IssuerCerts []string
	}
}

func main() {
	configFile := flag.String("config", "", "File path to the configuration file for this service")
	flag.Parse()
	if *configFile == "" {
		fmt.Fprintf(os.Stderr, `Usage of %s:
Config JSON should contain either a DBConnectFile or a Source value containing a file: URL.
If Source is a file: URL, the file should contain a list of OCSP responses in base64-encoded DER,
as generated by Boulder's ceremony command.
`, os.Args[0])
		flag.PrintDefaults()
		os.Exit(1)
	}

	var c config
	err := cmd.ReadConfigFile(*configFile, &c)
	cmd.FailOnError(err, "Reading JSON config file into config structure")
	err = features.Set(c.OCSPResponder.Features)
	cmd.FailOnError(err, "Failed to set feature flags")

	stats, logger := cmd.StatsAndLogging(c.Syslog, c.OCSPResponder.DebugAddr)
	defer logger.AuditPanic()
	logger.Info(cmd.VersionString())

	config := c.OCSPResponder
	var source bocsp.Source

	if strings.HasPrefix(config.Source, "file:") {
		url, err := url.Parse(config.Source)
		cmd.FailOnError(err, "Source was not a URL")
		filename := url.Path
		// Go interprets cwd-relative file urls (file:test/foo.txt) as having the
		// relative part of the path in the 'Opaque' field.
		if filename == "" {
			filename = url.Opaque
		}
		source, err = bocsp.NewMemorySourceFromFile(filename, logger)
		cmd.FailOnError(err, fmt.Sprintf("Couldn't read file: %s", url.Path))
	} else {
		// For databases, DBConfig takes precedence over Source, if present.
		dbConnect, err := config.DBConfig.URL()
		cmd.FailOnError(err, "Reading DB config")
		if dbConnect == "" {
			dbConnect = config.Source
		}
		logger.Infof("Loading OCSP Database for CA Cert: %s", c.Common.IssuerCert)
		dbMap, err := sa.NewDbMap(dbConnect, config.DBConfig.MaxDBConns)
		cmd.FailOnError(err, "Could not connect to database")
		sa.SetSQLDebug(dbMap, logger)
		sa.InitDBMetrics(dbMap, stats)

		issuerCerts := c.Common.IssuerCerts
		if len(issuerCerts) == 0 {
			issuerCerts = []string{c.Common.IssuerCert}
		}

		filter, err := newFilter(issuerCerts, c.OCSPResponder.RequiredSerialPrefixes)
		cmd.FailOnError(err, "Couldn't create OCSP filter")

		source = &dbSource{dbMap, filter, c.OCSPResponder.Timeout.Duration, logger}

		// Export the MaxDBConns
		dbConnStat := prometheus.NewGauge(prometheus.GaugeOpts{
			Name: "max_db_connections",
			Help: "Maximum number of DB connections allowed.",
		})
		stats.MustRegister(dbConnStat)
		dbConnStat.Set(float64(config.DBConfig.MaxDBConns))
	}

	m := mux(stats, c.OCSPResponder.Path, source, logger)
	srv := &http.Server{
		Addr:    c.OCSPResponder.ListenAddress,
		Handler: m,
	}

	done := make(chan bool)
	go cmd.CatchSignals(logger, func() {
		ctx, cancel := context.WithTimeout(context.Background(),
			c.OCSPResponder.ShutdownStopTimeout.Duration)
		defer cancel()
		_ = srv.Shutdown(ctx)
		done <- true
	})

	err = srv.ListenAndServe()
	if err != nil && err != http.ErrServerClosed {
		cmd.FailOnError(err, "Running HTTP server")
	}

	// https://godoc.org/net/http#Server.Shutdown:
	// When Shutdown is called, Serve, ListenAndServe, and ListenAndServeTLS
	// immediately return ErrServerClosed. Make sure the program doesn't exit and
	// waits instead for Shutdown to return.
	<-done
}

// ocspMux partially implements the interface defined for http.ServeMux but doesn't implement
// the path cleaning its Handler method does. Notably http.ServeMux will collapse repeated
// slashes into a single slash which breaks the base64 encoding that is used in OCSP GET
// requests. ocsp.Responder explicitly recommends against using http.ServeMux
// for this reason.
type ocspMux struct {
	handler http.Handler
}

func (om *ocspMux) Handler(_ *http.Request) (http.Handler, string) {
	return om.handler, "/"
}

func mux(stats prometheus.Registerer, responderPath string, source bocsp.Source, logger blog.Logger) http.Handler {
	stripPrefix := http.StripPrefix(responderPath, bocsp.NewResponder(source, stats, logger))
	h := http.HandlerFunc(func(w http.ResponseWriter, r *http.Request) {
		if r.Method == "GET" && r.URL.Path == "/" {
			w.Header().Set("Cache-Control", "max-age=43200") // Cache for 12 hours
			w.WriteHeader(200)
			return
		}
		stripPrefix.ServeHTTP(w, r)
	})
	return measured_http.New(&ocspMux{h}, cmd.Clock(), stats)
}<|MERGE_RESOLUTION|>--- conflicted
+++ resolved
@@ -175,34 +175,6 @@
 	return certStatus.OCSPResponse, nil, nil
 }
 
-<<<<<<< HEAD
-func makeDBSource(dbMap dbSelector, issuerCert string, reqSerialPrefixes []string, timeout time.Duration, log blog.Logger) (*DBSource, error) {
-	// Construct the key hash for the issuer
-	caCert, err := core.LoadCert(issuerCert)
-	if err != nil {
-		return nil, fmt.Errorf("Could not load issuer cert %s: %s", issuerCert, err)
-	}
-	// The issuerKeyHash in OCSP requests is constructed over the DER
-	// encoding of the public key per RFC 6960 (defined in RFC 4055 for
-	// RSA and RFC  5480 for ECDSA). We can't use MarshalPKIXPublicKey
-	// for this since it encodes keys using the SPKI structure itself,
-	// and we just want the contents of the subjectPublicKey for the
-	// hash, so we need  to extract it ourselves.
-	var spki struct {
-		Algo      pkix.AlgorithmIdentifier
-		BitString asn1.BitString
-	}
-	if _, err := asn1.Unmarshal(caCert.RawSubjectPublicKeyInfo, &spki); err != nil {
-		return nil, err
-	}
-	keyHash := sha1.Sum(spki.BitString.Bytes)
-
-	// Construct a DB backed response source
-	return NewSourceFromDatabase(dbMap, keyHash[:], reqSerialPrefixes, timeout, log)
-}
-
-=======
->>>>>>> 409fe7ac
 type config struct {
 	OCSPResponder struct {
 		cmd.ServiceConfig
