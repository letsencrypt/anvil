package main

import (
	"crypto/x509"
	"encoding/base64"
	"encoding/json"
	"flag"
	"fmt"
	"io/ioutil"
	"os"
	"regexp"
	"strconv"
	"strings"

	"golang.org/x/net/context"

	"github.com/cactus/go-statsd-client/statsd"

	"github.com/letsencrypt/boulder/cmd"
	"github.com/letsencrypt/boulder/core"
	blog "github.com/letsencrypt/boulder/log"
	"github.com/letsencrypt/boulder/rpc"
)

var usageString = `
name:
<<<<<<< HEAD
  orphan-finder - Reads orphaned certificates from a boulder-ca log or a der file and add them to the database
=======
  orphan-finder - Reads orphaned certificates from a boulder-ca log or a der file and adds them to the database
>>>>>>> f5d0038d

usage:
  orphan-finder parse-ca-log --config <path> --log-file <path>
  orphan-finder parse-der --config <path> --der-file <path> --regID <registration-id>

command descriptions:
  parse-ca-log    Parses boulder-ca logs to add multiple orphaned certificates
  parse-der       Parses a single orphaned DER certificate file and adds it to the database
`

type config struct {
	AMQP   cmd.AMQPConfig
	Statsd cmd.StatsdConfig
	Syslog cmd.SyslogConfig
}

type certificateStorage interface {
	AddCertificate(context.Context, []byte, int64) (string, error)
	GetCertificate(ctx context.Context, serial string) (core.Certificate, error)
}

var (
	b64derOrphan     = regexp.MustCompile(`b64der=\[([a-zA-Z0-9+/=]+)\]`)
	regOrphan        = regexp.MustCompile(`regID=\[(\d+)\]`)
	errAlreadyExists = fmt.Errorf("Certificate already exists in DB")
)

func checkDER(sai certificateStorage, der []byte) error {
	ctx := context.Background()
	cert, err := x509.ParseCertificate(der)
	if err != nil {
		return fmt.Errorf("Failed to parse DER: %s", err)
	}
	_, err = sai.GetCertificate(ctx, core.SerialToString(cert.SerialNumber))
	if err == nil {
		return errAlreadyExists
	}
	if _, ok := err.(core.NotFoundError); ok {
		return nil
	}
	return fmt.Errorf("Existing certificate lookup failed: %s", err)
}

func parseLogLine(sa certificateStorage, logger blog.Logger, line string) (found bool, added bool) {
	ctx := context.Background()
	if !strings.Contains(line, "b64der=") || !strings.Contains(line, "orphaning certificate") {
		return false, false
	}
	derStr := b64derOrphan.FindStringSubmatch(line)
	if len(derStr) <= 1 {
		logger.AuditErr(fmt.Sprintf("Didn't match regex for b64der: %s", line))
		return true, false
	}
	der, err := base64.StdEncoding.DecodeString(derStr[1])
	if err != nil {
		logger.AuditErr(fmt.Sprintf("Couldn't decode b64: %s, [%s]", err, line))
		return true, false
	}
	err = checkDER(sa, der)
	if err != nil {
		logFunc := logger.Err
		if err == errAlreadyExists {
			logFunc = logger.Info
		}
		logFunc(fmt.Sprintf("%s, [%s]", err, line))
		return true, false
	}
	// extract the regID
	regStr := regOrphan.FindStringSubmatch(line)
	if len(regStr) <= 1 {
		logger.AuditErr(fmt.Sprintf("regID variable is empty, [%s]", line))
		return true, false
	}
	regID, err := strconv.Atoi(regStr[1])
	if err != nil {
		logger.AuditErr(fmt.Sprintf("Couldn't parse regID: %s, [%s]", err, line))
		return true, false
	}
	_, err = sa.AddCertificate(ctx, der, int64(regID))
	if err != nil {
		logger.AuditErr(fmt.Sprintf("Failed to store certificate: %s, [%s]", err, line))
		return true, false
	}
	return true, true
}

func setup(configFile string) (statsd.Statter, blog.Logger, *rpc.StorageAuthorityClient) {
	configJSON, err := ioutil.ReadFile(configFile)
	cmd.FailOnError(err, "Failed to read config file")
	var conf config
	err = json.Unmarshal(configJSON, &conf)
	cmd.FailOnError(err, "Failed to parse config file")
	stats, logger := cmd.StatsAndLogging(conf.Statsd, conf.Syslog)
	sa, err := rpc.NewStorageAuthorityClient("orphan-finder", &conf.AMQP, stats)
	cmd.FailOnError(err, "Failed to create SA client")
	return stats, logger, sa
}

func main() {
	if len(os.Args) <= 2 {
		fmt.Fprintf(os.Stderr, usageString)
		os.Exit(1)
	}

	command := os.Args[1]
	flagSet := flag.NewFlagSet(command, flag.ContinueOnError)
	configFile := flagSet.String("config", "", "File path to the configuration file for this service")
	logPath := flagSet.String("log-file", "", "Path to boulder-ca log file to parse")
	derPath := flagSet.String("der-file", "", "Path to DER certificate file")
	regID := flagSet.Int("regID", 0, "Registration ID of user who requested the certificate")
	err := flagSet.Parse(os.Args[2:])
	cmd.FailOnError(err, "Error parsing flagset")

	usage := func() {
		fmt.Fprintf(os.Stderr, "%s\nargs:", usageString)
		flagSet.PrintDefaults()
		os.Exit(1)
	}

	if *configFile == "" {
		usage()
	}

	switch command {
	case "parse-ca-log":
		stats, logger, sa := setup(*configFile)
		if *logPath == "" {
			usage()
		}

		logData, err := ioutil.ReadFile(*logPath)
		cmd.FailOnError(err, "Failed to read log file")

		orphansFound := int64(0)
		orphansAdded := int64(0)
		for _, line := range strings.Split(string(logData), "\n") {
			found, added := parseLogLine(sa, logger, line)
			if found {
				orphansFound++
				if added {
					orphansAdded++
				}
			}
		}
		logger.Info(fmt.Sprintf("Found %d orphans and added %d to the database\n", orphansFound, orphansAdded))
		stats.Inc("orphaned-certificates.found", orphansFound, 1.0)
		stats.Inc("orphaned-certificates.added", orphansAdded, 1.0)
		stats.Inc("orphaned-certificates.adding-failed", orphansFound-orphansAdded, 1.0)

	case "parse-der":
		ctx := context.Background()
		_, _, sa := setup(*configFile)
		if *derPath == "" || *regID == 0 {
			usage()
		}
		der, err := ioutil.ReadFile(*derPath)
		cmd.FailOnError(err, "Failed to read DER file")
		err = checkDER(sa, der)
		cmd.FailOnError(err, "Pre-AddCertificate checks failed")
		_, err = sa.AddCertificate(ctx, der, int64(*regID))
		cmd.FailOnError(err, "Failed to add certificate to database")

	default:
		usage()
	}
}<|MERGE_RESOLUTION|>--- conflicted
+++ resolved
@@ -24,11 +24,7 @@
 
 var usageString = `
 name:
-<<<<<<< HEAD
-  orphan-finder - Reads orphaned certificates from a boulder-ca log or a der file and add them to the database
-=======
   orphan-finder - Reads orphaned certificates from a boulder-ca log or a der file and adds them to the database
->>>>>>> f5d0038d
 
 usage:
   orphan-finder parse-ca-log --config <path> --log-file <path>
