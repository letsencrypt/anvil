--- conflicted
+++ resolved
@@ -170,15 +170,9 @@
 
 		err := m.mailer.SendMail([]string{address}, m.subject, messageBody.String())
 		if err != nil {
-<<<<<<< HEAD
 			var badAddrErr bmail.BadAddressSMTPError
 			if errors.As(err, &badAddrErr) {
 				m.log.Errf("address %q was rejected by server: %s", address, err)
-=======
-			var recoverableSMTPErr bmail.RecoverableSMTPError
-			if errors.As(err, &recoverableSMTPErr) {
-				m.log.Errf("Address %q was rejected by the server due to: %s", address, err)
->>>>>>> 205223ab
 				continue
 			}
 			return fmt.Errorf("while sending mail (%d) of (%d) to address %q: %s",
