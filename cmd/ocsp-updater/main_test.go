--- conflicted
+++ resolved
@@ -8,12 +8,9 @@
 	"errors"
 	"fmt"
 	"io/ioutil"
-<<<<<<< HEAD
 	"math/big"
 	"os"
 	"strings"
-=======
->>>>>>> f24fd0df
 	"testing"
 	"time"
 
@@ -22,6 +19,7 @@
 	caPB "github.com/letsencrypt/boulder/ca/proto"
 	"github.com/letsencrypt/boulder/cmd"
 	"github.com/letsencrypt/boulder/core"
+	"github.com/letsencrypt/boulder/features"
 	blog "github.com/letsencrypt/boulder/log"
 	"github.com/letsencrypt/boulder/metrics"
 	"github.com/letsencrypt/boulder/sa"
@@ -484,30 +482,11 @@
 	test.AssertEquals(t, len(certs), 1)
 	test.AssertEquals(t, certs[0].Serial, serial)
 
-<<<<<<< HEAD
-	// Disable PrecertificateOCSP.
-	err = features.Set(map[string]bool{"PrecertificateOCSP": false})
-	test.AssertNotError(t, err, "setting PrecertificateOCSP feature to off")
-
-	// Directly call generateResponse with the result, when the PrecertificateOCSP
-	// feature flag is disabled we expect this to error because no matching
-	// certificates row will be found.
-	updater.ogc = &mockOCSP{time.Second}
-	_, err = updater.generateResponse(ctx, certs[0])
-	test.AssertError(t, err, "generateResponse for precert without PrecertificateOCSP did not error")
-
-	// Now enable PrecertificateOCSP.
-	err = features.Set(map[string]bool{"PrecertificateOCSP": true})
-	test.AssertNotError(t, err, "setting PrecertificateOCSP feature to off")
-
-=======
->>>>>>> f24fd0df
 	// Directly call generateResponse again with the same result. It should not
 	// error and should instead update the precertificate's OCSP status even
 	// though no certificate row exists.
 	_, err = updater.generateResponse(ctx, certs[0])
-<<<<<<< HEAD
-	test.AssertNotError(t, err, "generateResponse for precert with PrecertificateOCSP errored")
+	test.AssertNotError(t, err, "generateResponse for precert errored")
 }
 
 type mockOCSPRecordIssuer struct {
@@ -573,7 +552,4 @@
 	_, err = updater.generateResponse(context.Background(), statuses[1])
 	test.AssertNotError(t, err, "generateResponse failed")
 	test.Assert(t, !m.gotIssuer, "generateResponse did send issuer information and serial when it shouldn't")
-=======
-	test.AssertNotError(t, err, "generateResponse for precert errored")
->>>>>>> f24fd0df
 }