package main

import (
	"crypto/md5"
	"crypto/sha256"
	"crypto/tls"
	"crypto/x509"
	"database/sql"
	"encoding/base64"
	"flag"
	"fmt"
	"net/url"
	"os"
	"strings"
	"time"

	"github.com/jmhodges/clock"
	"golang.org/x/crypto/ocsp"
	"golang.org/x/net/context"

	"github.com/letsencrypt/boulder/akamai"
	capb "github.com/letsencrypt/boulder/ca/proto"
	"github.com/letsencrypt/boulder/cmd"
	"github.com/letsencrypt/boulder/core"
	"github.com/letsencrypt/boulder/features"
	bgrpc "github.com/letsencrypt/boulder/grpc"
	blog "github.com/letsencrypt/boulder/log"
	"github.com/letsencrypt/boulder/metrics"
	pubPB "github.com/letsencrypt/boulder/publisher/proto"
	"github.com/letsencrypt/boulder/sa"
	sapb "github.com/letsencrypt/boulder/sa/proto"
)

/*
 * ocspDB is an interface collecting the gorp.DbMap functions that the
 * various parts of OCSPUpdater rely on. Using this adapter shim allows tests to
 * swap out the dbMap implementation.
 */
type ocspDB interface {
	Select(i interface{}, query string, args ...interface{}) ([]interface{}, error)
	SelectOne(holder interface{}, query string, args ...interface{}) error
	Exec(query string, args ...interface{}) (sql.Result, error)
}

// OCSPUpdater contains the useful objects for the Updater
type OCSPUpdater struct {
	stats metrics.Scope
	log   blog.Logger
	clk   clock.Clock

	dbMap ocspDB

	cac  core.CertificateAuthority
	pubc core.Publisher
	sac  core.StorageAuthority

	// Used to calculate how far back stale OCSP responses should be looked for
	ocspMinTimeToExpiry time.Duration
	// Used to calculate how far back in time the findStaleOCSPResponse will look
	ocspStaleMaxAge time.Duration
	// Used to calculate how far back missing SCT receipts should be looked for
	oldestIssuedSCT time.Duration
	// Maximum number of individual OCSP updates to attempt in parallel. Making
	// these requests in parallel allows us to get higher total throughput.
	parallelGenerateOCSPRequests int
	// Logs we expect to have SCT receipts for. Missing logs will be resubmitted to.
	logs []*ctLog

	loops []*looper

	ccu    *akamai.CachePurgeClient
	issuer *x509.Certificate
}

// This is somewhat gross but can be pared down a bit once the publisher and this
// are fully smooshed together
func newUpdater(
	stats metrics.Scope,
	clk clock.Clock,
	dbMap ocspDB,
	ca core.CertificateAuthority,
	pub core.Publisher,
	sac core.StorageAuthority,
	config cmd.OCSPUpdaterConfig,
	logConfigs []cmd.LogDescription,
	issuerPath string,
	log blog.Logger,
) (*OCSPUpdater, error) {
	if config.NewCertificateBatchSize == 0 ||
		config.OldOCSPBatchSize == 0 ||
		config.MissingSCTBatchSize == 0 {
		return nil, fmt.Errorf("Loop batch sizes must be non-zero")
	}
	if config.NewCertificateWindow.Duration == 0 ||
		config.OldOCSPWindow.Duration == 0 ||
		config.MissingSCTWindow.Duration == 0 {
		return nil, fmt.Errorf("Loop window sizes must be non-zero")
	}
	if config.OCSPStaleMaxAge.Duration == 0 {
		// Default to 30 days
		config.OCSPStaleMaxAge = cmd.ConfigDuration{Duration: time.Hour * 24 * 30}
	}
	if config.ParallelGenerateOCSPRequests == 0 {
		// Default to 1
		config.ParallelGenerateOCSPRequests = 1
	}

	logs := make([]*ctLog, len(logConfigs))
	for i, logConfig := range logConfigs {
		l, err := newLog(logConfig)
		if err != nil {
			return nil, err
		}
		logs[i] = l
	}

	updater := OCSPUpdater{
		stats:                        stats,
		clk:                          clk,
		dbMap:                        dbMap,
		cac:                          ca,
		log:                          log,
		sac:                          sac,
		pubc:                         pub,
		logs:                         logs,
		ocspMinTimeToExpiry:          config.OCSPMinTimeToExpiry.Duration,
		ocspStaleMaxAge:              config.OCSPStaleMaxAge.Duration,
		oldestIssuedSCT:              config.OldestIssuedSCT.Duration,
		parallelGenerateOCSPRequests: config.ParallelGenerateOCSPRequests,
	}

	// Setup loops
	updater.loops = []*looper{
		{
			clk:                  clk,
			stats:                stats.NewScope("NewCertificates"),
			batchSize:            config.NewCertificateBatchSize,
			tickDur:              config.NewCertificateWindow.Duration,
			tickFunc:             updater.newCertificateTick,
			name:                 "NewCertificates",
			failureBackoffFactor: config.SignFailureBackoffFactor,
			failureBackoffMax:    config.SignFailureBackoffMax.Duration,
		},
		{
			clk:                  clk,
			stats:                stats.NewScope("OldOCSPResponses"),
			batchSize:            config.OldOCSPBatchSize,
			tickDur:              config.OldOCSPWindow.Duration,
			tickFunc:             updater.oldOCSPResponsesTick,
			name:                 "OldOCSPResponses",
			failureBackoffFactor: config.SignFailureBackoffFactor,
			failureBackoffMax:    config.SignFailureBackoffMax.Duration,
		},
		// The missing SCT loop doesn't need to know about failureBackoffFactor or
		// failureBackoffMax as it doesn't make any calls to the CA
		{
			clk:       clk,
			stats:     stats.NewScope("MissingSCTReceipts"),
			batchSize: config.MissingSCTBatchSize,
			tickDur:   config.MissingSCTWindow.Duration,
			tickFunc:  updater.missingReceiptsTick,
			name:      "MissingSCTReceipts",
		},
	}
	if config.RevokedCertificateBatchSize != 0 &&
		config.RevokedCertificateWindow.Duration != 0 {
		updater.loops = append(updater.loops, &looper{
			clk:                  clk,
			stats:                stats,
			batchSize:            config.RevokedCertificateBatchSize,
			tickDur:              config.RevokedCertificateWindow.Duration,
			tickFunc:             updater.revokedCertificatesTick,
			name:                 "RevokedCertificates",
			failureBackoffFactor: config.SignFailureBackoffFactor,
			failureBackoffMax:    config.SignFailureBackoffMax.Duration,
		})
	}

	// TODO(#1050): Remove this gate and the nil ccu checks below
	if config.AkamaiBaseURL != "" {
		issuer, err := core.LoadCert(issuerPath)
		ccu, err := akamai.NewCachePurgeClient(
			config.AkamaiBaseURL,
			config.AkamaiClientToken,
			config.AkamaiClientSecret,
			config.AkamaiAccessToken,
			config.AkamaiPurgeRetries,
			config.AkamaiPurgeRetryBackoff.Duration,
			log,
			stats,
		)
		if err != nil {
			return nil, err
		}
		updater.ccu = ccu
		updater.issuer = issuer
	}

	return &updater, nil
}

func reverseBytes(b []byte) []byte {
	for i, j := 0, len(b)-1; i < j; i, j = i+1, j-1 {
		b[i], b[j] = b[j], b[i]
	}
	return b
}

func generateOCSPCacheKeys(req []byte, ocspServer string) []string {
	hash := md5.Sum(req)
	encReq := base64.StdEncoding.EncodeToString(req)
	return []string{
		// Generate POST key, format is the URL that was POST'd to with a query string with
		// the parameter 'body-md5' and the value of the first two uint32s in little endian
		// order in hex of the MD5 hash of the OCSP request body.
		//
		// There is no public documentation of this feature that has been published by Akamai
		// as far as we are aware.
		fmt.Sprintf("%s?body-md5=%x%x", ocspServer, reverseBytes(hash[0:4]), reverseBytes(hash[4:8])),
		// RFC 2560 and RFC 5019 state OCSP GET URLs 'MUST properly url-encode the base64
		// encoded' request but a large enough portion of tools do not properly do this
		// (~10% of GET requests we receive) such that we must purge both the encoded
		// and un-encoded URLs.
		//
		// Due to Akamai proxy/cache behavior which collapses '//' -> '/' we also
		// collapse double slashes in the un-encoded URL so that we properly purge
		// what is stored in the cache.
		fmt.Sprintf("%s%s", ocspServer, strings.Replace(encReq, "//", "/", -1)),
		fmt.Sprintf("%s%s", ocspServer, url.QueryEscape(encReq)),
	}
}

// sendPurge should only be called as a Goroutine as it will block until the purge
// request is successful
func (updater *OCSPUpdater) sendPurge(der []byte) {
	cert, err := x509.ParseCertificate(der)
	if err != nil {
		updater.log.AuditErr(fmt.Sprintf("Failed to parse certificate for cache purge: %s", err))
		return
	}

	req, err := ocsp.CreateRequest(cert, updater.issuer, nil)
	if err != nil {
		updater.log.AuditErr(fmt.Sprintf("Failed to create OCSP request for cache purge: %s", err))
		return
	}

	// Create a GET and special Akamai POST style OCSP url for each endpoint in cert.OCSPServer
	urls := []string{}
	for _, ocspServer := range cert.OCSPServer {
		if !strings.HasSuffix(ocspServer, "/") {
			ocspServer += "/"
		}
		// Generate GET url
		urls = append(generateOCSPCacheKeys(req, ocspServer))
	}

	err = updater.ccu.Purge(urls)
	if err != nil {
		updater.log.AuditErr(fmt.Sprintf("Failed to purge OCSP response from CDN: %s", err))
	}
}

func (updater *OCSPUpdater) findStaleOCSPResponses(oldestLastUpdatedTime time.Time, batchSize int) ([]core.CertificateStatus, error) {
	var statuses []core.CertificateStatus
	// TODO(@cpu): Once the notafter-backfill cmd has been run & completed then
	// the query below can be rewritten to use `AND NOT cs.isExpired`.
	now := updater.clk.Now()
	maxAgeCutoff := now.Add(-updater.ocspStaleMaxAge)

	_, err := updater.dbMap.Select(
		&statuses,
		`SELECT
				cs.serial,
				cs.status,
				cs.revokedDate,
				cs.notAfter
				FROM certificateStatus AS cs
				WHERE cs.ocspLastUpdated > :maxAge
				AND cs.ocspLastUpdated < :lastUpdate
				AND NOT cs.isExpired
				ORDER BY cs.ocspLastUpdated ASC
				LIMIT :limit`,
		map[string]interface{}{
			"lastUpdate": oldestLastUpdatedTime,
			"maxAge":     maxAgeCutoff,
			"limit":      batchSize,
		},
	)
	if err == sql.ErrNoRows {
		return statuses, nil
	}
	return statuses, err
}

func (updater *OCSPUpdater) getCertificatesWithMissingResponses(batchSize int) ([]core.CertificateStatus, error) {
	const query = "WHERE ocspLastUpdated = 0 LIMIT ?"
	statuses, err := sa.SelectCertificateStatuses(
		updater.dbMap,
		query,
		batchSize,
	)
	if err == sql.ErrNoRows {
		return statuses, nil
	}
	return statuses, err
}

type responseMeta struct {
	*core.OCSPResponse
	*core.CertificateStatus
}

func (updater *OCSPUpdater) generateResponse(ctx context.Context, status core.CertificateStatus) (*core.CertificateStatus, error) {
	cert, err := sa.SelectCertificate(
		updater.dbMap,
		"WHERE serial = ?",
		status.Serial,
	)
	if err != nil {
		return nil, err
	}

	signRequest := core.OCSPSigningRequest{
		CertDER:   cert.DER,
		Reason:    status.RevokedReason,
		Status:    string(status.Status),
		RevokedAt: status.RevokedDate,
	}

	ocspResponse, err := updater.cac.GenerateOCSP(ctx, signRequest)
	if err != nil {
		return nil, err
	}

	status.OCSPLastUpdated = updater.clk.Now()
	status.OCSPResponse = ocspResponse

	return &status, nil
}

func (updater *OCSPUpdater) generateRevokedResponse(ctx context.Context, status core.CertificateStatus) (*core.CertificateStatus, error) {
	cert, err := updater.sac.GetCertificate(ctx, status.Serial)
	if err != nil {
		return nil, err
	}

	signRequest := core.OCSPSigningRequest{
		CertDER:   cert.DER,
		Status:    string(core.OCSPStatusRevoked),
		Reason:    status.RevokedReason,
		RevokedAt: status.RevokedDate,
	}

	ocspResponse, err := updater.cac.GenerateOCSP(ctx, signRequest)
	if err != nil {
		return nil, err
	}

	now := updater.clk.Now()
	status.OCSPLastUpdated = now
	status.OCSPResponse = ocspResponse

	// Purge OCSP response from CDN, gated on client having been initialized
	if updater.ccu != nil {
		go updater.sendPurge(cert.DER)
	}

	return &status, nil
}

func (updater *OCSPUpdater) storeResponse(status *core.CertificateStatus) error {
	// Update the certificateStatus table with the new OCSP response, the status
	// WHERE is used make sure we don't overwrite a revoked response with a one
	// containing a 'good' status and that we don't do the inverse when the OCSP
	// status should be 'good'.
	_, err := updater.dbMap.Exec(
		`UPDATE certificateStatus
		 SET ocspResponse=?,ocspLastUpdated=?
		 WHERE serial=?
		 AND status=?`,
		status.OCSPResponse,
		status.OCSPLastUpdated,
		status.Serial,
		string(status.Status),
	)
	return err
}

// markExpired updates a given CertificateStatus to have `isExpired` set.
func (updater *OCSPUpdater) markExpired(status core.CertificateStatus) error {
	_, err := updater.dbMap.Exec(
		`UPDATE certificateStatus
 		SET isExpired = TRUE
 		WHERE serial = ?`,
		status.Serial,
	)
	return err
}

// newCertificateTick checks for certificates issued since the last tick and
// generates and stores OCSP responses for these certs
func (updater *OCSPUpdater) newCertificateTick(ctx context.Context, batchSize int) error {
	// Check for anything issued between now and previous tick and generate first
	// OCSP responses
	statuses, err := updater.getCertificatesWithMissingResponses(batchSize)
	if err != nil {
		updater.stats.Inc("Errors.FindMissingResponses", 1)
		updater.log.AuditErr(fmt.Sprintf("Failed to find certificates with missing OCSP responses: %s", err))
		return err
	}

	return updater.generateOCSPResponses(ctx, statuses, updater.stats.NewScope("newCertificateTick"))
}

func (updater *OCSPUpdater) findRevokedCertificatesToUpdate(batchSize int) ([]core.CertificateStatus, error) {
	const query = "WHERE status = ? AND ocspLastUpdated <= revokedDate LIMIT ?"
	statuses, err := sa.SelectCertificateStatuses(
		updater.dbMap,
		query,
		string(core.OCSPStatusRevoked),
		batchSize,
	)
	return statuses, err
}

func (updater *OCSPUpdater) revokedCertificatesTick(ctx context.Context, batchSize int) error {
	statuses, err := updater.findRevokedCertificatesToUpdate(batchSize)
	if err != nil {
		updater.stats.Inc("Errors.FindRevokedCertificates", 1)
		updater.log.AuditErr(fmt.Sprintf("Failed to find revoked certificates: %s", err))
		return err
	}

	for _, status := range statuses {
		meta, err := updater.generateRevokedResponse(ctx, status)
		if err != nil {
			updater.log.AuditErr(fmt.Sprintf("Failed to generate revoked OCSP response: %s", err))
			updater.stats.Inc("Errors.RevokedResponseGeneration", 1)
			return err
		}
		err = updater.storeResponse(meta)
		if err != nil {
			updater.stats.Inc("Errors.StoreRevokedResponse", 1)
			updater.log.AuditErr(fmt.Sprintf("Failed to store OCSP response: %s", err))
			continue
		}
	}
	return nil
}

func (updater *OCSPUpdater) generateOCSPResponses(ctx context.Context, statuses []core.CertificateStatus, stats metrics.Scope) error {
	// Use the semaphore pattern from
	// https://github.com/golang/go/wiki/BoundingResourceUse to send a number of
	// GenerateOCSP / storeResponse requests in parallel, while limiting the total number of
	// outstanding requests. The number of outstanding requests equals the
	// capacity of the channel.
	sem := make(chan int, updater.parallelGenerateOCSPRequests)
	wait := func() {
		sem <- 1 // Block until there's capacity.
	}
	done := func(start time.Time) {
		<-sem // Indicate there's more capacity.
		stats.TimingDuration("GenerateAndStore", time.Since(start))
	}

	work := func(status core.CertificateStatus) {
		defer done(updater.clk.Now())
		meta, err := updater.generateResponse(ctx, status)
		if err != nil {
			updater.log.AuditErr(fmt.Sprintf("Failed to generate OCSP response: %s", err))
			stats.Inc("Errors.ResponseGeneration", 1)
			return
		}
		stats.Inc("GeneratedResponses", 1)
		err = updater.storeResponse(meta)
		if err != nil {
			updater.log.AuditErr(fmt.Sprintf("Failed to store OCSP response: %s", err))
			stats.Inc("Errors.StoreResponse", 1)
			return
		}
		stats.Inc("StoredResponses", 1)
	}

	for _, status := range statuses {
		wait()
		go work(status)
	}
	// Block until the channel reaches its full capacity again, indicating each
	// goroutine has completed.
	for i := 0; i < updater.parallelGenerateOCSPRequests; i++ {
		wait()
	}
	return nil
}

// oldOCSPResponsesTick looks for certificates with stale OCSP responses and
// generates/stores new ones
func (updater *OCSPUpdater) oldOCSPResponsesTick(ctx context.Context, batchSize int) error {
	tickStart := updater.clk.Now()
	statuses, err := updater.findStaleOCSPResponses(tickStart.Add(-updater.ocspMinTimeToExpiry), batchSize)
	if err != nil {
		updater.stats.Inc("Errors.FindStaleResponses", 1)
		updater.log.AuditErr(fmt.Sprintf("Failed to find stale OCSP responses: %s", err))
		return err
	}
	tickEnd := updater.clk.Now()
	updater.stats.TimingDuration("oldOCSPResponsesTick.QueryTime", tickEnd.Sub(tickStart))

	for _, s := range statuses {
		if !s.IsExpired && tickStart.After(s.NotAfter) {
			err := updater.markExpired(s)
			if err != nil {
				return err
			}
		}
	}

	return updater.generateOCSPResponses(ctx, statuses, updater.stats.NewScope("oldOCSPResponsesTick"))
}

func (updater *OCSPUpdater) getSerialsIssuedSince(since time.Time, batchSize int) ([]string, error) {
	var allSerials []string
	for {
		serials := []string{}
		_, err := updater.dbMap.Select(
			&serials,
			`SELECT serial FROM certificates
			 WHERE issued > :since
			 ORDER BY issued ASC
			 LIMIT :limit OFFSET :offset`,
			map[string]interface{}{
				"since":  since,
				"limit":  batchSize,
				"offset": len(allSerials),
			},
		)
		if err == sql.ErrNoRows || len(serials) == 0 {
			break
		}
		if err != nil {
			return nil, err
		}
		allSerials = append(allSerials, serials...)

		if len(serials) < batchSize {
			break
		}
	}
	return allSerials, nil
}

// getSubmittedReceipts returns the IDs of the CT logs that have returned a SCT
// receipt for the given certificate serial
func (updater *OCSPUpdater) getSubmittedReceipts(serial string) ([]string, error) {
	var logIDs []string
	_, err := updater.dbMap.Select(
		&logIDs,
		`SELECT logID
		FROM sctReceipts
		WHERE certificateSerial = :serial`,
		map[string]interface{}{"serial": serial},
	)
	return logIDs, err
}

// missingLogIDs examines a list of log IDs that have given a SCT receipt for
// a certificate and returns a list of the configured logs that are not
// present. This is the set of logs we need to resubmit this certificate to in
// order to obtain a full compliment of SCTs
func (updater *OCSPUpdater) missingLogs(logIDs []string) []*ctLog {
	var missingLogs []*ctLog

	presentMap := make(map[string]bool)
	for _, logID := range logIDs {
		presentMap[logID] = true
	}

	for _, l := range updater.logs {
		if _, present := presentMap[l.logID]; !present {
			missingLogs = append(missingLogs, l)
		}
	}

	return missingLogs
}

// missingReceiptsTick looks for certificates without the correct number of SCT
// receipts and retrieves them
func (updater *OCSPUpdater) missingReceiptsTick(ctx context.Context, batchSize int) error {
	now := updater.clk.Now()
	since := now.Add(-updater.oldestIssuedSCT)
	serials, err := updater.getSerialsIssuedSince(since, batchSize)
	if err != nil {
		updater.log.AuditErr(fmt.Sprintf("Failed to get certificate serials: %s", err))
		return err
	}

	for _, serial := range serials {
		// First find the logIDs that have provided a SCT for the serial
		logIDs, err := updater.getSubmittedReceipts(serial)
		if err != nil {
			updater.log.AuditErr(fmt.Sprintf(
				"Failed to get CT log IDs of SCT receipts for certificate: %s", err))
			continue
		}

		// Next, check if any of the configured CT logs are missing from the list of
		// logs that have given SCTs for this serial
		missingLogs := updater.missingLogs(logIDs)
		if len(missingLogs) == 0 {
			// If all of the logs have provided a SCT we're done for this serial
			continue
		}

		// Otherwise, we need to get the certificate from the SA & submit it to each
		// of the missing logs to obtain SCTs.
		cert, err := updater.sac.GetCertificate(ctx, serial)
		if err != nil {
			updater.log.AuditErr(fmt.Sprintf("Failed to get certificate: %s", err))
			continue
		}
		for _, log := range missingLogs {
			_ = updater.pubc.SubmitToSingleCT(ctx, log.uri, log.key, cert.DER)
		}
	}
	return nil
}

type looper struct {
	clk                  clock.Clock
	stats                metrics.Scope
	batchSize            int
	tickDur              time.Duration
	tickFunc             func(context.Context, int) error
	name                 string
	failureBackoffFactor float64
	failureBackoffMax    time.Duration
	failures             int
}

func (l *looper) tick() {
	tickStart := l.clk.Now()
	ctx := context.TODO()
	err := l.tickFunc(ctx, l.batchSize)
	l.stats.TimingDuration("TickDuration", time.Since(tickStart))
	l.stats.Inc("Ticks", 1)
	tickEnd := tickStart.Add(time.Since(tickStart))
	expectedTickEnd := tickStart.Add(l.tickDur)
	if tickEnd.After(expectedTickEnd) {
		l.stats.Inc("LongTicks", 1)
	}

	// After we have all the stats stuff out of the way let's check if the tick
	// function failed, if the reason is the HSM is dead increase the length of
	// sleepDur using the exponentially increasing duration returned by core.RetryBackoff.
	sleepDur := expectedTickEnd.Sub(tickEnd)
	if err != nil {
		l.stats.Inc("FailedTicks", 1)
		l.failures++
		sleepDur = core.RetryBackoff(l.failures, l.tickDur, l.failureBackoffMax, l.failureBackoffFactor)
	} else if l.failures > 0 {
		// If the tick was successful but previously there were failures reset
		// counter to 0
		l.failures = 0
	}

	// Sleep for the remaining tick period or for the backoff time
	l.clk.Sleep(sleepDur)
}

func (l *looper) loop() error {
	if l.batchSize == 0 || l.tickDur == 0 {
		return fmt.Errorf("Both batch size and tick duration are required, not running '%s' loop", l.name)
	}
	for {
		l.tick()
	}
}

// a ctLog contains the pre-processed logID and URI for a CT log. The ocsp-updater
// creates these out of cmd.LogDescription's from its config
type ctLog struct {
	logID string
	key   string
	uri   string
}

func newLog(logConfig cmd.LogDescription) (*ctLog, error) {
	logPK, err := base64.StdEncoding.DecodeString(logConfig.Key)
	if err != nil {
		return nil, err
	}

	logPKHash := sha256.Sum256(logPK)
	logID := base64.StdEncoding.EncodeToString(logPKHash[:])
	return &ctLog{logID: logID, key: logConfig.Key, uri: logConfig.URI}, nil
}

type config struct {
	OCSPUpdater cmd.OCSPUpdaterConfig

	Statsd cmd.StatsdConfig

	Syslog cmd.SyslogConfig

	Common struct {
		IssuerCert string
		CT         struct {
			Logs []cmd.LogDescription
		}
	}
}

func setupClients(c cmd.OCSPUpdaterConfig, stats metrics.Scope) (
	core.CertificateAuthority,
	core.Publisher,
	core.StorageAuthority,
) {
	var tls *tls.Config
	var err error
	if c.TLS.CertFile != nil {
		tls, err = c.TLS.Load()
		cmd.FailOnError(err, "TLS config")
	}
	caConn, err := bgrpc.ClientSetup(c.OCSPGeneratorService, tls, stats)
	cmd.FailOnError(err, "Failed to load credentials and create gRPC connection to CA")
	// Make a CA client that is only capable of signing OCSP.
	// TODO(jsha): Once we've fully moved to gRPC, replace this
	// with a plain caPB.NewOCSPGeneratorClient.
	cac := bgrpc.NewCertificateAuthorityClient(nil, capb.NewOCSPGeneratorClient(caConn))

	publisherConn, err := bgrpc.ClientSetup(c.Publisher, tls, stats)
	cmd.FailOnError(err, "Failed to load credentials and create connection to service")
	pubc := bgrpc.NewPublisherClientWrapper(pubPB.NewPublisherClient(publisherConn))

	conn, err := bgrpc.ClientSetup(c.SAService, tls, stats)
	cmd.FailOnError(err, "Failed to load credentials and create gRPC connection to SA")
	sac := bgrpc.NewStorageAuthorityClient(sapb.NewStorageAuthorityClient(conn))

	return cac, pubc, sac
}

func main() {
	configFile := flag.String("config", "", "File path to the configuration file for this service")
	flag.Parse()
	if *configFile == "" {
		flag.Usage()
		os.Exit(1)
	}

	var c config
	err := cmd.ReadConfigFile(*configFile, &c)
	cmd.FailOnError(err, "Reading JSON config file into config structure")

	conf := c.OCSPUpdater
	err = features.Set(conf.Features)
	cmd.FailOnError(err, "Failed to set feature flags")

	scope, logger := cmd.StatsAndLogging(c.Syslog, conf.DebugAddr)
	defer logger.AuditPanic()
	logger.Info(cmd.VersionString())

	// Configure DB
	dbURL, err := conf.DBConfig.URL()
	cmd.FailOnError(err, "Couldn't load DB URL")
	dbMap, err := sa.NewDbMap(dbURL, conf.DBConfig.MaxDBConns)
	cmd.FailOnError(err, "Could not connect to database")
	go sa.ReportDbConnCount(dbMap, scope)

	cac, pubc, sac := setupClients(conf, scope)

	updater, err := newUpdater(
		scope,
		cmd.Clock(),
		dbMap,
		cac,
		pubc,
		sac,
		// Necessary evil for now
		conf,
		c.Common.CT.Logs,
		c.Common.IssuerCert,
		logger,
	)

	cmd.FailOnError(err, "Failed to create updater")

	for _, l := range updater.loops {
		go func(loop *looper) {
			err = loop.loop()
			if err != nil {
				logger.AuditErr(err.Error())
			}
		}(l)
	}

	go cmd.CatchSignals(logger, nil)
<<<<<<< HEAD
	go cmd.ProfileCmd(scope)
=======
	go cmd.DebugServer(conf.DebugAddr)
>>>>>>> 0a72f768

	// Sleep forever (until signaled)
	select {}
}<|MERGE_RESOLUTION|>--- conflicted
+++ resolved
@@ -796,11 +796,6 @@
 	}
 
 	go cmd.CatchSignals(logger, nil)
-<<<<<<< HEAD
-	go cmd.ProfileCmd(scope)
-=======
-	go cmd.DebugServer(conf.DebugAddr)
->>>>>>> 0a72f768
 
 	// Sleep forever (until signaled)
 	select {}
