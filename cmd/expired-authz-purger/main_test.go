--- conflicted
+++ resolved
@@ -36,9 +36,6 @@
 
 	p := expiredAuthzPurger{log, fc, dbMap, 1}
 
-<<<<<<< HEAD
-	err = p.purgeAuthzs(time.Time{}, 10, 100, false, 0)
-=======
 	err = p.purge(
 		"pendingAuthorizations",
 		time.Time{},
@@ -46,8 +43,8 @@
 		100,
 		false,
 		"",
+		0,
 	)
->>>>>>> ba1fb8b3
 	test.AssertNotError(t, err, "purgeAuthzs failed")
 
 	old, new := fc.Now().Add(-time.Hour), fc.Now().Add(time.Hour)
@@ -72,9 +69,6 @@
 	})
 	test.AssertNotError(t, err, "NewPendingAuthorization failed")
 
-<<<<<<< HEAD
-	err = p.purgeAuthzs(fc.Now(), 10, 100, false, 0)
-=======
 	err = p.purge(
 		"pendingAuthorizations",
 		fc.Now(),
@@ -82,8 +76,8 @@
 		100,
 		false,
 		"",
+		0,
 	)
->>>>>>> ba1fb8b3
 	test.AssertNotError(t, err, "purgeAuthzs failed")
 	count, err := dbMap.SelectInt("SELECT COUNT(1) FROM pendingAuthorizations")
 	test.AssertNotError(t, err, "dbMap.SelectInt failed")
@@ -92,9 +86,6 @@
 	test.AssertNotError(t, err, "dbMap.SelectInt failed")
 	test.AssertEquals(t, count, int64(1))
 
-<<<<<<< HEAD
-	err = p.purgeAuthzs(fc.Now().Add(time.Hour), 10, 100, false, 0)
-=======
 	err = p.purge(
 		"pendingAuthorizations",
 		fc.Now().Add(time.Hour),
@@ -102,8 +93,8 @@
 		100,
 		false,
 		"",
+		0,
 	)
->>>>>>> ba1fb8b3
 	test.AssertNotError(t, err, "purgeAuthzs failed")
 	count, err = dbMap.SelectInt("SELECT COUNT(1) FROM pendingAuthorizations")
 	test.AssertNotError(t, err, "dbMap.SelectInt failed")
@@ -133,7 +124,7 @@
 	work <- "b"
 	close(work)
 	start := time.Now()
-	p.deleteAuthorizations(work, 1, 1, "")
+	p.deleteAuthorizations(work, 1, 1, "", "")
 	took := time.Since(start)
 	test.Assert(t, took >= time.Second*2, fmt.Sprintf("deleteAuthorizations was faster than expected. wanted: 2s, got: %s", took))
 }