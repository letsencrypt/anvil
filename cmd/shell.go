--- conflicted
+++ resolved
@@ -60,108 +60,6 @@
 	return fmt.Sprintf("0.1.0 [%s]", core.GetBuildID())
 }
 
-<<<<<<< HEAD
-// NewAppShell creates a basic AppShell object containing CLI metadata
-func NewAppShell(name, usage string) (shell *AppShell) {
-	app := cli.NewApp()
-
-	app.Name = name
-	app.Usage = usage
-	app.Version = Version()
-	app.Author = "Boulder contributors"
-	app.Email = "ca-dev@letsencrypt.org"
-
-	app.Flags = []cli.Flag{
-		cli.StringFlag{
-			Name:   "config",
-			Value:  "config.json",
-			EnvVar: "BOULDER_CONFIG",
-			Usage:  "Path to Config JSON",
-		},
-	}
-
-	return &AppShell{App: app}
-}
-
-// Run begins the application context, reading config and passing
-// control to the default commandline action.
-func (as *AppShell) Run() {
-	as.App.Action = func(c *cli.Context) {
-		configFileName := c.GlobalString("config")
-		configJSON, err := ioutil.ReadFile(configFileName)
-		FailOnError(err, "Unable to read config file")
-
-		var config Config
-		err = json.Unmarshal(configJSON, &config)
-		FailOnError(err, "Failed to read configuration")
-
-		if as.Config != nil {
-			config = as.Config(c, config)
-		}
-
-		err = features.Set(config.Features)
-		FailOnError(err, "Failed to set feature flags")
-
-		// Provide default values for each service's AMQP config section.
-		if config.WFE.AMQP == nil {
-			config.WFE.AMQP = config.AMQP
-		}
-		if config.CA.AMQP == nil {
-			config.CA.AMQP = config.AMQP
-			if config.CA.AMQP != nil && config.AMQP.CA != nil {
-				config.CA.AMQP.ServiceQueue = config.AMQP.CA.Server
-			}
-		}
-		if config.RA.AMQP == nil {
-			config.RA.AMQP = config.AMQP
-			if config.RA.AMQP != nil && config.AMQP.RA != nil {
-				config.RA.AMQP.ServiceQueue = config.AMQP.RA.Server
-			}
-		}
-		if config.SA.AMQP == nil {
-			config.SA.AMQP = config.AMQP
-			if config.SA.AMQP != nil && config.AMQP.SA != nil {
-				config.SA.AMQP.ServiceQueue = config.AMQP.SA.Server
-			}
-		}
-		if config.VA.AMQP == nil {
-			config.VA.AMQP = config.AMQP
-			if config.VA.AMQP != nil && config.AMQP.VA != nil {
-				config.VA.AMQP.ServiceQueue = config.AMQP.VA.Server
-			}
-		}
-		if config.Mailer.AMQP == nil {
-			config.Mailer.AMQP = config.AMQP
-		}
-		if config.OCSPUpdater.AMQP == nil {
-			config.OCSPUpdater.AMQP = config.AMQP
-		}
-		if config.OCSPResponder.AMQP == nil {
-			config.OCSPResponder.AMQP = config.AMQP
-		}
-		if config.Publisher.AMQP == nil {
-			config.Publisher.AMQP = config.AMQP
-			if config.Publisher.AMQP != nil && config.AMQP.Publisher != nil {
-				config.Publisher.AMQP.ServiceQueue = config.AMQP.Publisher.Server
-			}
-		}
-
-		stats, logger := StatsAndLogging(config.Statsd, config.Syslog)
-		logger.Info(as.VersionString())
-
-		// If as.Action generates a panic, this will log it to syslog.
-		// AUDIT[ Error Conditions ] 9cc4d537-8534-4970-8665-4b382abe82f3
-		defer logger.AuditPanic()
-
-		as.Action(config, stats, logger)
-	}
-
-	err := as.App.Run(os.Args)
-	FailOnError(err, "Failed to run application")
-}
-
-=======
->>>>>>> ac80a8e4
 // mysqlLogger proxies blog.AuditLogger to provide a Print(...) method.
 type mysqlLogger struct {
 	blog.Logger
@@ -311,13 +209,27 @@
 	}
 }
 
-// ReadJSONFile takes a file path as an argument and attempts to
+// ReadConfigFile takes a file path as an argument and attempts to
 // unmarshal the content of the file into a struct containing a
-// configuration of a boulder component.
-func ReadJSONFile(filename string, out interface{}) error {
+// configuration of a boulder component. If the file contains a
+// "Features" field it will try to initialize the features
+// package
+func ReadConfigFile(filename string, out interface{}) error {
 	configData, err := ioutil.ReadFile(filename)
 	if err != nil {
 		return err
+	}
+	var f struct {
+		Features *map[string]bool
+	}
+	err = json.Unmarshal(configData, &f)
+	if err != nil {
+		return err
+	}
+	if f.Features != nil {
+		if err = features.Set(f.Features); err != nil {
+			return err
+		}
 	}
 	err = json.Unmarshal(configData, out)
 	if err != nil {
