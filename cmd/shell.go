// This package provides utilities that underlie the specific commands.
// The idea is to make the specific command files very small, e.g.:
//
//    func main() {
//      app := cmd.NewAppShell("command-name")
//      app.Action = func(c cmd.Config) {
//        // command logic
//      }
//      app.Run()
//    }
//
// All commands share the same invocation pattern.  They take a single
// parameter "-config", which is the name of a JSON file containing
// the configuration for the app.  This JSON file is unmarshalled into
// a Config object, which is provided to the app.

package cmd

import (
	"encoding/json"
	"encoding/pem"
	"errors"
	_ "expvar" // For DebugServer, below.
	"fmt"
	"io/ioutil"
	"log"
	"log/syslog"
	"net"
	"net/http"
	_ "net/http/pprof" // HTTP performance profiling, added transparently to HTTP APIs
	"os"
	"path"
	"runtime"
	"time"

	"github.com/go-sql-driver/mysql"

	cfsslLog "github.com/cloudflare/cfssl/log"
	"github.com/codegangsta/cli"

	"github.com/letsencrypt/boulder/core"
	blog "github.com/letsencrypt/boulder/log"
	"github.com/letsencrypt/boulder/metrics"
)

// AppShell contains CLI Metadata
type AppShell struct {
	Action func(Config, metrics.Statter, blog.Logger)
	Config func(*cli.Context, Config) Config
	App    *cli.App
}

// Version returns a string representing the version of boulder running.
func Version() string {
	return fmt.Sprintf("0.1.0 [%s]", core.GetBuildID())
}

// NewAppShell creates a basic AppShell object containing CLI metadata
func NewAppShell(name, usage string) (shell *AppShell) {
	app := cli.NewApp()

	app.Name = name
	app.Usage = usage
	app.Version = Version()
	app.Author = "Boulder contributors"
	app.Email = "ca-dev@letsencrypt.org"

	app.Flags = []cli.Flag{
		cli.StringFlag{
			Name:   "config",
			Value:  "config.json",
			EnvVar: "BOULDER_CONFIG",
			Usage:  "Path to Config JSON",
		},
	}

	return &AppShell{App: app}
}

// Run begins the application context, reading config and passing
// control to the default commandline action.
func (as *AppShell) Run() {
	as.App.Action = func(c *cli.Context) {
		configFileName := c.GlobalString("config")
		configJSON, err := ioutil.ReadFile(configFileName)
		FailOnError(err, "Unable to read config file")

		var config Config
		err = json.Unmarshal(configJSON, &config)
		FailOnError(err, "Failed to read configuration")

		if as.Config != nil {
			config = as.Config(c, config)
		}

		// Provide default values for each service's AMQP config section.
<<<<<<< HEAD
		if config.CA.AMQP == nil {
			config.CA.AMQP = config.AMQP
			if config.CA.AMQP != nil && config.AMQP.CA != nil {
				config.CA.AMQP.ServiceQueue = config.AMQP.CA.Server
=======
		if config.VA.AMQP == nil {
			config.VA.AMQP = config.AMQP
			if config.VA.AMQP != nil && config.AMQP.VA != nil {
				config.VA.AMQP.ServiceQueue = config.AMQP.VA.Server
>>>>>>> 21e0b3bd
			}
		}
		if config.Mailer.AMQP == nil {
			config.Mailer.AMQP = config.AMQP
		}
		if config.OCSPUpdater.AMQP == nil {
			config.OCSPUpdater.AMQP = config.AMQP
		}
		if config.OCSPResponder.AMQP == nil {
			config.OCSPResponder.AMQP = config.AMQP
		}
		if config.Publisher.AMQP == nil {
			config.Publisher.AMQP = config.AMQP
			if config.Publisher.AMQP != nil && config.AMQP.Publisher != nil {
				config.Publisher.AMQP.ServiceQueue = config.AMQP.Publisher.Server
			}
		}

		stats, logger := StatsAndLogging(config.Statsd, config.Syslog)
		logger.Info(as.VersionString())

		// If as.Action generates a panic, this will log it to syslog.
		// AUDIT[ Error Conditions ] 9cc4d537-8534-4970-8665-4b382abe82f3
		defer logger.AuditPanic()

		as.Action(config, stats, logger)
	}

	err := as.App.Run(os.Args)
	FailOnError(err, "Failed to run application")
}

// mysqlLogger proxies blog.AuditLogger to provide a Print(...) method.
type mysqlLogger struct {
	blog.Logger
}

func (m mysqlLogger) Print(v ...interface{}) {
	m.AuditErr(fmt.Sprintf("[mysql] %s", fmt.Sprint(v...)))
}

// cfsslLogger provides two additional methods that are expected by CFSSL's
// logger but not supported by Boulder's Logger.
type cfsslLogger struct {
	blog.Logger
}

func (cl cfsslLogger) Crit(msg string) {
	cl.AuditErr(msg)
}

func (cl cfsslLogger) Emerg(msg string) {
	cl.AuditErr(msg)
}

// StatsAndLogging constructs a Statter and an AuditLogger based on its config
// parameters, and return them both. Crashes if any setup fails.
// Also sets the constructed AuditLogger as the default logger.
func StatsAndLogging(statConf StatsdConfig, logConf SyslogConfig) (metrics.Statter, blog.Logger) {
	stats, err := metrics.NewStatter(statConf.Server, statConf.Prefix)
	FailOnError(err, "Couldn't connect to statsd")

	tag := path.Base(os.Args[0])
	syslogger, err := syslog.Dial(
		"",
		"",
		syslog.LOG_INFO, // default, not actually used
		tag)
	FailOnError(err, "Could not connect to Syslog")
	syslogLevel := int(syslog.LOG_INFO)
	if logConf.SyslogLevel != 0 {
		syslogLevel = logConf.SyslogLevel
	}
	logger, err := blog.New(syslogger, logConf.StdoutLevel, syslogLevel)
	FailOnError(err, "Could not connect to Syslog")

	_ = blog.Set(logger)
	cfsslLog.SetLogger(cfsslLogger{logger})
	_ = mysql.SetLogger(mysqlLogger{logger})

	return stats, logger
}

// VersionString produces a friendly Application version string
func (as *AppShell) VersionString() string {
	return fmt.Sprintf("Versions: %s=(%s %s) Golang=(%s) BuildHost=(%s)", as.App.Name, core.GetBuildID(), core.GetBuildTime(), runtime.Version(), core.GetBuildHost())
}

// FailOnError exits and prints an error message if we encountered a problem
func FailOnError(err error, msg string) {
	if err != nil {
		// AUDIT[ Error Conditions ] 9cc4d537-8534-4970-8665-4b382abe82f3
		logger := blog.Get()
		logger.AuditErr(fmt.Sprintf("%s: %s", msg, err))
		fmt.Fprintf(os.Stderr, "%s: %s\n", msg, err)
		os.Exit(1)
	}
}

// ProfileCmd runs forever, sending Go runtime statistics to StatsD.
func ProfileCmd(profileName string, stats metrics.Statter) {
	var memoryStats runtime.MemStats
	prevNumGC := int64(0)
	c := time.Tick(1 * time.Second)
	for range c {
		runtime.ReadMemStats(&memoryStats)

		// Gather goroutine count
		stats.Gauge(fmt.Sprintf("%s.Gostats.Goroutines", profileName), int64(runtime.NumGoroutine()), 1.0)

		// Gather various heap metrics
		stats.Gauge(fmt.Sprintf("%s.Gostats.Heap.Alloc", profileName), int64(memoryStats.HeapAlloc), 1.0)
		stats.Gauge(fmt.Sprintf("%s.Gostats.Heap.Objects", profileName), int64(memoryStats.HeapObjects), 1.0)
		stats.Gauge(fmt.Sprintf("%s.Gostats.Heap.Idle", profileName), int64(memoryStats.HeapIdle), 1.0)
		stats.Gauge(fmt.Sprintf("%s.Gostats.Heap.InUse", profileName), int64(memoryStats.HeapInuse), 1.0)
		stats.Gauge(fmt.Sprintf("%s.Gostats.Heap.Released", profileName), int64(memoryStats.HeapReleased), 1.0)

		// Gather various GC related metrics
		if memoryStats.NumGC > 0 {
			totalRecentGC := uint64(0)
			realBufSize := uint32(256)
			if memoryStats.NumGC < 256 {
				realBufSize = memoryStats.NumGC
			}
			for _, pause := range memoryStats.PauseNs {
				totalRecentGC += pause
			}
			gcPauseAvg := totalRecentGC / uint64(realBufSize)
			lastGC := memoryStats.PauseNs[(memoryStats.NumGC+255)%256]
			stats.Timing(fmt.Sprintf("%s.Gostats.Gc.PauseAvg", profileName), int64(gcPauseAvg), 1.0)
			stats.Gauge(fmt.Sprintf("%s.Gostats.Gc.LastPause", profileName), int64(lastGC), 1.0)
		}
		stats.Gauge(fmt.Sprintf("%s.Gostats.Gc.NextAt", profileName), int64(memoryStats.NextGC), 1.0)
		// Send both a counter and a gauge here we can much more easily observe
		// the GC rate (versus the raw number of GCs) in graphing tools that don't
		// like deltas
		stats.Gauge(fmt.Sprintf("%s.Gostats.Gc.Count", profileName), int64(memoryStats.NumGC), 1.0)
		gcInc := int64(memoryStats.NumGC) - prevNumGC
		stats.Inc(fmt.Sprintf("%s.Gostats.Gc.Rate", profileName), gcInc, 1.0)
		prevNumGC += gcInc
	}
}

// LoadCert loads a PEM-formatted certificate from the provided path, returning
// it as a byte array, or an error if it couldn't be decoded.
func LoadCert(path string) (cert []byte, err error) {
	if path == "" {
		err = errors.New("Issuer certificate was not provided in config.")
		return
	}
	pemBytes, err := ioutil.ReadFile(path)
	if err != nil {
		return
	}

	block, _ := pem.Decode(pemBytes)
	if block == nil || block.Type != "CERTIFICATE" {
		err = errors.New("Invalid certificate value returned")
		return
	}

	cert = block.Bytes
	return
}

// DebugServer starts a server to receive debug information.  Typical
// usage is to start it in a goroutine, configured with an address
// from the appropriate configuration object:
//
//   go cmd.DebugServer(c.XA.DebugAddr)
func DebugServer(addr string) {
	if addr == "" {
		log.Fatalf("unable to boot debug server because no address was given for it. Set debugAddr.")
	}
	ln, err := net.Listen("tcp", addr)
	if err != nil {
		log.Fatalf("unable to boot debug server on %#v", addr)
	}
	err = http.Serve(ln, nil)
	if err != nil {
		log.Fatalf("unable to boot debug server: %v", err)
	}
}

// ReadJSONFile takes a file path as an argument and attempts to
// unmarshal the content of the file into a struct containing a
// configuration of a boulder component.
func ReadJSONFile(filename string, out interface{}) error {
	configData, err := ioutil.ReadFile(filename)
	if err != nil {
		return err
	}
	err = json.Unmarshal(configData, out)
	if err != nil {
		return err
	}
	return nil
}

// VersionString produces a friendly Application version string. Duplicated
// from cmd.AppShell, with the exception that it takes a name as an argument.
func VersionString(name string) string {
	return fmt.Sprintf("Versions: %s=(%s %s) Golang=(%s) BuildHost=(%s)", name, core.GetBuildID(), core.GetBuildTime(), runtime.Version(), core.GetBuildHost())
}<|MERGE_RESOLUTION|>--- conflicted
+++ resolved
@@ -94,19 +94,6 @@
 		}
 
 		// Provide default values for each service's AMQP config section.
-<<<<<<< HEAD
-		if config.CA.AMQP == nil {
-			config.CA.AMQP = config.AMQP
-			if config.CA.AMQP != nil && config.AMQP.CA != nil {
-				config.CA.AMQP.ServiceQueue = config.AMQP.CA.Server
-=======
-		if config.VA.AMQP == nil {
-			config.VA.AMQP = config.AMQP
-			if config.VA.AMQP != nil && config.AMQP.VA != nil {
-				config.VA.AMQP.ServiceQueue = config.AMQP.VA.Server
->>>>>>> 21e0b3bd
-			}
-		}
 		if config.Mailer.AMQP == nil {
 			config.Mailer.AMQP = config.AMQP
 		}
