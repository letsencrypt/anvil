// Copyright 2014 ISRG.  All rights reserved
// This Source Code Form is subject to the terms of the Mozilla Public
// License, v. 2.0. If a copy of the MPL was not distributed with this
// file, You can obtain one at http://mozilla.org/MPL/2.0/.

// This package provides utilities that underlie the specific commands.
// The idea is to make the specific command files very small, e.g.:
//
//    func main() {
//      app := cmd.NewAppShell("command-name")
//      app.Action = func(c cmd.Config) {
//        // command logic
//      }
//      app.Run()
//    }
//
// All commands share the same invocation pattern.  They take a single
// parameter "-config", which is the name of a JSON file containing
// the configuration for the app.  This JSON file is unmarshalled into
// a Config object, which is provided to the app.

package cmd

import (
	"encoding/json"
	"encoding/pem"
	"errors"
	"fmt"
	"io/ioutil"
	"log"
	"net"
	"net/http"
	_ "net/http/pprof"
	"os"
	"runtime"
	"time"

	"github.com/letsencrypt/boulder/Godeps/_workspace/src/github.com/cactus/go-statsd-client/statsd"
	"github.com/letsencrypt/boulder/Godeps/_workspace/src/github.com/codegangsta/cli"
	"github.com/letsencrypt/boulder/ca"
	"github.com/letsencrypt/boulder/core"
)

// Config stores configuration parameters that applications
// will need.  For simplicity, we just lump them all into
// one struct, and use encoding/json to read it from a file.
//
// Note: NO DEFAULTS are provided.
type Config struct {
	ActivityMonitor struct {
		// DebugAddr is the address to run the /debug handlers on.
		DebugAddr string
	}

	// General
	AMQP struct {
		Server string
		RA     Queue
		VA     Queue
		SA     Queue
		CA     Queue
		OCSP   Queue
		TLS    *TLSConfig
	}

	WFE struct {
		BaseURL       string
		ListenAddress string

		CertCacheDuration           string
		CertNoCacheExpirationWindow string
		IndexCacheDuration          string
		IssuerCacheDuration         string

		// DebugAddr is the address to run the /debug handlers on.
		DebugAddr string
	}

	CA ca.Config

	Monolith struct {
		// DebugAddr is the address to run the /debug handlers on.
		DebugAddr string
	}

	RA struct {
		// DebugAddr is the address to run the /debug handlers on.
		DebugAddr string
	}

	SA struct {
		DBDriver  string
		DBConnect string

		// DebugAddr is the address to run the /debug handlers on.
		DebugAddr string
	}

	VA struct {
		UserAgent string

		// DebugAddr is the address to run the /debug handlers on.
		DebugAddr string
	}

	SQL struct {
		CreateTables bool
		SQLDebug     bool
	}

	Statsd struct {
		Server string
		Prefix string
	}

	Syslog struct {
		Network string
		Server  string
		Tag     string
	}

	Revoker struct {
		DBDriver  string
		DBConnect string
	}

	Mailer struct {
		Server   string
		Port     string
		Username string
		Password string

		DBDriver  string
		DBConnect string

		CertLimit int
		NagTimes  []string
		// Path to a text/template email template
		EmailTemplate string

		// DebugAddr is the address to run the /debug handlers on.
		DebugAddr string
	}

	OCSPResponder struct {
		DBDriver      string
		DBConnect     string
		Path          string
		ListenAddress string

		// DebugAddr is the address to run the /debug handlers on.
		DebugAddr string
	}

	OCSPUpdater struct {
		DBDriver        string
		DBConnect       string
		MinTimeToExpiry string
		ResponseLimit   int

		// DebugAddr is the address to run the /debug handlers on.
		DebugAddr string
	}

	Common struct {
		BaseURL string
		// Path to a PEM-encoded copy of the issuer certificate.
		IssuerCert string
		MaxKeySize int

		DNSResolver string
		DNSTimeout  string
	}

	SubscriberAgreementURL string
}

// TLSConfig reprents certificates and a key for authenticated TLS.
type TLSConfig struct {
	CertFile   *string
	KeyFile    *string
	CACertFile *string
}

// Queue describes a queue name
type Queue struct {
	Server string
}

// AppShell contains CLI Metadata
type AppShell struct {
	Action func(Config)
	Config func(*cli.Context, Config) Config
	App    *cli.App
}

// NewAppShell creates a basic AppShell object containing CLI metadata
func NewAppShell(name string) (shell *AppShell) {
	app := cli.NewApp()

	app.Name = name
	app.Version = fmt.Sprintf("0.1.0 [%s]", core.GetBuildID())

	app.Flags = []cli.Flag{
		cli.StringFlag{
			Name:   "config",
			Value:  "config.json",
			EnvVar: "BOULDER_CONFIG",
			Usage:  "Path to Config JSON",
		},
	}

	return &AppShell{App: app}
}

// Run begins the application context, reading config and passing
// control to the default commandline action.
func (as *AppShell) Run() {
	as.App.Action = func(c *cli.Context) {
		configFileName := c.GlobalString("config")
		configJSON, err := ioutil.ReadFile(configFileName)
		FailOnError(err, "Unable to read config file")

		var config Config
		err = json.Unmarshal(configJSON, &config)
		FailOnError(err, "Failed to read configuration")

		if as.Config != nil {
			config = as.Config(c, config)
		}

		as.Action(config)
	}

	err := as.App.Run(os.Args)
	FailOnError(err, "Failed to run application")
}

// VersionString produces a friendly Application version string
func (as *AppShell) VersionString() string {
	return fmt.Sprintf("Versions: %s=(%s %s) Golang=(%s) BuildHost=(%s)", as.App.Name, core.GetBuildID(), core.GetBuildTime(), runtime.Version(), core.GetBuildHost())
}

// FailOnError exits and prints an error message if we encountered a problem
func FailOnError(err error, msg string) {
	if err != nil {
		// AUDIT[ Error Conditions ] 9cc4d537-8534-4970-8665-4b382abe82f3
		fmt.Fprintf(os.Stderr, "%s: %s\n", msg, err)
		os.Exit(1)
	}
}

<<<<<<< HEAD
// AmqpChannel is the same as amqpConnect in boulder, but with even
// more aggressive error dropping
func AmqpChannel(conf Config) (*amqp.Channel, error) {
	var conn *amqp.Connection
	var err error

	log := blog.GetAuditLogger()

	if conf.AMQP.TLS == nil {
		// Configuration did not specify TLS options, but Dial will
		// use TLS anyway if the URL scheme is "amqps"
		conn, err = amqp.Dial(conf.AMQP.Server)

	} else {
		// They provided TLS options, so let's load them.
		log.Info("AMQPS: Loading TLS Options.")

		if strings.HasPrefix(conf.AMQP.Server, "amqps") == false {
			err = fmt.Errorf("AMQPS: TLS configuration provided, but not using an AMQPS URL")
			return nil, err
		}

		cfg := new(tls.Config)

		// If the configuration specified a certificate (or key), load them
		if conf.AMQP.TLS.CertFile != nil || conf.AMQP.TLS.KeyFile != nil {
			// But they have to give both.
			if conf.AMQP.TLS.CertFile == nil || conf.AMQP.TLS.KeyFile == nil {
				err = fmt.Errorf("AMQPS: You must set both of the configuration values AMQP.TLS.KeyFile and AMQP.TLS.CertFile")
				return nil, err
			}

			cert, err := tls.LoadX509KeyPair(*conf.AMQP.TLS.CertFile, *conf.AMQP.TLS.KeyFile)
			if err != nil {
				err = fmt.Errorf("AMQPS: Could not load Client Certificate or Key: %s", err)
				return nil, err
			}

			log.Info("AMQPS: Configured client certificate for AMQPS.")
			cfg.Certificates = append(cfg.Certificates, cert)
		}

		// If the configuration specified a CA certificate, make it the only
		// available root.
		if conf.AMQP.TLS.CACertFile != nil {
			cfg.RootCAs = x509.NewCertPool()

			ca, err := ioutil.ReadFile(*conf.AMQP.TLS.CACertFile)
			if err != nil {
				err = fmt.Errorf("AMQPS: Could not load CA Certificate: %s", err)
				return nil, err
			}
			cfg.RootCAs.AppendCertsFromPEM(ca)
			log.Info("AMQPS: Configured CA certificate for AMQPS.")
		}

		conn, err = amqp.DialTLS(conf.AMQP.Server, cfg)
	}

	if err != nil {
		return nil, err
	}

	err = rpc.AMQPDeclareExchange(conn)
	if err != nil {
		return nil, err
	}

	return conn.Channel()
}

// RunForever starts the server and wait around
func RunForever(server *rpc.AmqpRPCServer) {
	forever := make(chan bool)
	server.Start()
	fmt.Fprintf(os.Stderr, "Server running...\n")
	<-forever
}

// RunUntilSignaled starts the server and run until we get something on closeChan
func RunUntilSignaled(logger *blog.AuditLogger, server *rpc.AmqpRPCServer, closeChan chan *amqp.Error) {
	server.Start()
	fmt.Fprintf(os.Stderr, "Server running...\n")

	// Block until channel closes
	err := <-closeChan

	logger.Warning(fmt.Sprintf("AMQP Channel closed, will reconnect in 5 seconds: [%s]", err))
	time.Sleep(time.Second * 5)
	logger.Warning("Reconnecting to AMQP...")
}

=======
>>>>>>> bf4ac4f2
// ProfileCmd runs forever, sending Go statistics to StatsD.
func ProfileCmd(profileName string, stats statsd.Statter) {
	for {
		var memoryStats runtime.MemStats
		runtime.ReadMemStats(&memoryStats)

		stats.Gauge(fmt.Sprintf("Gostats.%s.Goroutines", profileName), int64(runtime.NumGoroutine()), 1.0)

		stats.Gauge(fmt.Sprintf("Gostats.%s.Heap.Objects", profileName), int64(memoryStats.HeapObjects), 1.0)
		stats.Gauge(fmt.Sprintf("Gostats.%s.Heap.Idle", profileName), int64(memoryStats.HeapIdle), 1.0)
		stats.Gauge(fmt.Sprintf("Gostats.%s.Heap.InUse", profileName), int64(memoryStats.HeapInuse), 1.0)
		stats.Gauge(fmt.Sprintf("Gostats.%s.Heap.Released", profileName), int64(memoryStats.HeapReleased), 1.0)

		gcPauseAvg := int64(memoryStats.PauseTotalNs) / int64(len(memoryStats.PauseNs))

		stats.Timing(fmt.Sprintf("Gostats.%s.Gc.PauseAvg", profileName), gcPauseAvg, 1.0)
		stats.Gauge(fmt.Sprintf("Gostats.%s.Gc.NextAt", profileName), int64(memoryStats.NextGC), 1.0)

		time.Sleep(time.Second)
	}
}

// LoadCert loads a PEM-formatted certificate from the provided path, returning
// it as a byte array, or an error if it couldn't be decoded.
func LoadCert(path string) (cert []byte, err error) {
	if path == "" {
		err = errors.New("Issuer certificate was not provided in config.")
		return
	}
	pemBytes, err := ioutil.ReadFile(path)
	if err != nil {
		return
	}

	block, _ := pem.Decode(pemBytes)
	if block == nil || block.Type != "CERTIFICATE" {
		err = errors.New("Invalid certificate value returned")
		return
	}

	cert = block.Bytes
	return
}

// DebugServer starts up a debug server at the indicated address
func DebugServer(addr string) {
	if addr == "" {
		log.Fatalf("unable to boot debug server because no address was given for it. Set debugAddr.")
	}
	ln, err := net.Listen("tcp", addr)
	if err != nil {
		log.Fatalf("unable to boot debug server on %#v", addr)
	}
	log.Printf("booting debug server at %#v", addr)
	log.Println(http.Serve(ln, nil))
}<|MERGE_RESOLUTION|>--- conflicted
+++ resolved
@@ -250,7 +250,6 @@
 	}
 }
 
-<<<<<<< HEAD
 // AmqpChannel is the same as amqpConnect in boulder, but with even
 // more aggressive error dropping
 func AmqpChannel(conf Config) (*amqp.Channel, error) {
@@ -343,8 +342,6 @@
 	logger.Warning("Reconnecting to AMQP...")
 }
 
-=======
->>>>>>> bf4ac4f2
 // ProfileCmd runs forever, sending Go statistics to StatsD.
 func ProfileCmd(profileName string, stats statsd.Statter) {
 	for {
