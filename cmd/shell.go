--- conflicted
+++ resolved
@@ -27,16 +27,13 @@
 	"errors"
 	"fmt"
 	"io/ioutil"
-<<<<<<< HEAD
-	"net/http"
-=======
 	"log"
 	"net"
 	"net/http"
 	_ "net/http/pprof"
->>>>>>> 8c919e64
 	"os"
 	"runtime"
+	"strings"
 	"time"
 
 	"github.com/letsencrypt/boulder/Godeps/_workspace/src/github.com/cactus/go-statsd-client/statsd"
@@ -182,6 +179,11 @@
 
 		DNSResolver string
 		DNSTimeout  string
+
+		PolicyDB struct {
+			Driver string
+			Name   string
+		}
 	}
 
 	SubscriberAgreementURL string
@@ -262,98 +264,7 @@
 	}
 }
 
-<<<<<<< HEAD
-// AmqpChannel is the same as amqpConnect in boulder, but with even
-// more aggressive error dropping
-func AmqpChannel(conf Config) (*amqp.Channel, error) {
-	var conn *amqp.Connection
-	var err error
-
-	log := blog.GetAuditLogger()
-
-	if conf.AMQP.TLS == nil {
-		// Configuration did not specify TLS options, but Dial will
-		// use TLS anyway if the URL scheme is "amqps"
-		conn, err = amqp.Dial(conf.AMQP.Server)
-
-	} else {
-		// They provided TLS options, so let's load them.
-		log.Info("AMQPS: Loading TLS Options.")
-
-		if strings.HasPrefix(conf.AMQP.Server, "amqps") == false {
-			err = fmt.Errorf("AMQPS: TLS configuration provided, but not using an AMQPS URL")
-			return nil, err
-		}
-
-		cfg := new(tls.Config)
-
-		// If the configuration specified a certificate (or key), load them
-		if conf.AMQP.TLS.CertFile != nil || conf.AMQP.TLS.KeyFile != nil {
-			// But they have to give both.
-			if conf.AMQP.TLS.CertFile == nil || conf.AMQP.TLS.KeyFile == nil {
-				err = fmt.Errorf("AMQPS: You must set both of the configuration values AMQP.TLS.KeyFile and AMQP.TLS.CertFile")
-				return nil, err
-			}
-
-			cert, err := tls.LoadX509KeyPair(*conf.AMQP.TLS.CertFile, *conf.AMQP.TLS.KeyFile)
-			if err != nil {
-				err = fmt.Errorf("AMQPS: Could not load Client Certificate or Key: %s", err)
-				return nil, err
-			}
-
-			log.Info("AMQPS: Configured client certificate for AMQPS.")
-			cfg.Certificates = append(cfg.Certificates, cert)
-		}
-
-		// If the configuration specified a CA certificate, make it the only
-		// available root.
-		if conf.AMQP.TLS.CACertFile != nil {
-			cfg.RootCAs = x509.NewCertPool()
-
-			ca, err := ioutil.ReadFile(*conf.AMQP.TLS.CACertFile)
-			if err != nil {
-				err = fmt.Errorf("AMQPS: Could not load CA Certificate: %s", err)
-				return nil, err
-			}
-			cfg.RootCAs.AppendCertsFromPEM(ca)
-			log.Info("AMQPS: Configured CA certificate for AMQPS.")
-		}
-
-		conn, err = amqp.DialTLS(conf.AMQP.Server, cfg)
-	}
-
-	if err != nil {
-		return nil, err
-	}
-
-	return conn.Channel()
-}
-
-// RunForever starts the server and wait around
-func RunForever(server *rpc.AmqpRPCServer) {
-	forever := make(chan bool)
-	server.Start()
-	fmt.Fprintf(os.Stderr, "Server running...\n")
-	<-forever
-}
-
-// RunUntilSignaled starts the server and run until we get something on closeChan
-func RunUntilSignaled(logger *blog.AuditLogger, server *rpc.AmqpRPCServer, closeChan chan *amqp.Error) {
-	server.Start()
-	fmt.Fprintf(os.Stderr, "Server running...\n")
-
-	// Block until channel closes
-	err := <-closeChan
-
-	logger.Warning(fmt.Sprintf("AMQP Channel closed, will reconnect in 5 seconds: [%s]", err))
-	time.Sleep(time.Second * 5)
-	logger.Warning("Reconnecting to AMQP...")
-}
-
 // ProfileCmd runs forever, sending Go runtime statistics to StatsD.
-=======
-// ProfileCmd runs forever, sending Go statistics to StatsD.
->>>>>>> 8c919e64
 func ProfileCmd(profileName string, stats statsd.Statter) {
 	for {
 		var memoryStats runtime.MemStats
@@ -397,7 +308,6 @@
 	return
 }
 
-<<<<<<< HEAD
 var openConnections int64
 
 // HandlerTimer monitors HTTP performance and sends the details to StatsD.
@@ -429,7 +339,8 @@
 
 		stats.TimingDuration(fmt.Sprintf("HttpResponseTime.%s.%s", endpoint, state), cClosed, 1.0)
 	})
-=======
+}
+
 func DebugServer(addr string) {
 	if addr == "" {
 		log.Fatalf("unable to boot debug server because no address was given for it. Set debugAddr.")
@@ -440,5 +351,4 @@
 	}
 	log.Printf("booting debug server at %#v", addr)
 	log.Println(http.Serve(ln, nil))
->>>>>>> 8c919e64
 }