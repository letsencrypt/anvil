version: '2'
services:
    boulder:
        # To minimize fetching this should be the same version used below
        image: letsencrypt/boulder-tools:2018-02-15
        environment:
            FAKE_DNS: 127.0.0.1
            PKCS11_PROXY_SOCKET: tcp://boulder-hsm:5657
            BOULDER_CONFIG_DIR: test/config
        volumes:
          - .:/go/src/github.com/letsencrypt/boulder
          - /tmp:/tmp
        network_mode: bridge
        extra_hosts:
          - le.wtf:127.0.0.1
          - boulder:127.0.0.1
        ports:
          - 4000:4000 # ACME
          - 4001:4001 # ACMEv2
          - 4002:4002 # OCSP
          - 4003:4003 # OCSP
          - 4430:4430 # ACME via HTTPS
          - 4431:4431 # ACMEv2 via HTTPS
          - 4500:4500 # ct-test-srv
          - 6000:6000 # gsb-test-srv
          - 8000:8000 # debug ports
          - 8001:8001
          - 8002:8002
          - 8003:8003
          - 8004:8004
          - 8005:8005
          - 8006:8006
          - 8008:8008
          - 8009:8009
          - 8010:8010
          - 8055:8055 # dns-test-srv updates
          - 9380:9380 # mail-test-srv
          - 9381:9381 # mail-test-srv
        links:
          - bhsm:boulder-hsm
          - bmysql:boulder-mysql
        entrypoint: test/entrypoint.sh
        working_dir: /go/src/github.com/letsencrypt/boulder
    bhsm:
<<<<<<< HEAD
        # To minimize the fetching of various layers this should match
        # the FROM image and tag in boulder/Dockerfile
        image: letsencrypt/boulder-tools:2018-02-27
=======
        # To minimize fetching this should be the same version used above
        image: letsencrypt/boulder-tools:2018-02-15
>>>>>>> 8cf8c449
        environment:
            PKCS11_DAEMON_SOCKET: tcp://0.0.0.0:5657
        command: /usr/local/bin/pkcs11-daemon /usr/lib/softhsm/libsofthsm2.so
        expose:
          - 5657
        network_mode: bridge
    bmysql:
        image: mariadb:10.1
        network_mode: bridge
        environment:
            MYSQL_ALLOW_EMPTY_PASSWORD: "yes"
        command: mysqld --bind-address=0.0.0.0
        logging:
            driver: none<|MERGE_RESOLUTION|>--- conflicted
+++ resolved
@@ -2,7 +2,7 @@
 services:
     boulder:
         # To minimize fetching this should be the same version used below
-        image: letsencrypt/boulder-tools:2018-02-15
+        image: letsencrypt/boulder-tools:2018-02-27
         environment:
             FAKE_DNS: 127.0.0.1
             PKCS11_PROXY_SOCKET: tcp://boulder-hsm:5657
@@ -42,14 +42,8 @@
         entrypoint: test/entrypoint.sh
         working_dir: /go/src/github.com/letsencrypt/boulder
     bhsm:
-<<<<<<< HEAD
-        # To minimize the fetching of various layers this should match
-        # the FROM image and tag in boulder/Dockerfile
+        # To minimize fetching this should be the same version used above
         image: letsencrypt/boulder-tools:2018-02-27
-=======
-        # To minimize fetching this should be the same version used above
-        image: letsencrypt/boulder-tools:2018-02-15
->>>>>>> 8cf8c449
         environment:
             PKCS11_DAEMON_SOCKET: tcp://0.0.0.0:5657
         command: /usr/local/bin/pkcs11-daemon /usr/lib/softhsm/libsofthsm2.so
