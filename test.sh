#!/bin/bash
# Run all tests and coverage checks. Called from Travis automatically, also
# suitable to run manually. See list of prerequisite packages in .travis.yml
if type realpath >/dev/null 2>&1 ; then
  cd $(realpath $(dirname $0))
fi

# The list of segments to run. To run only some of these segments, pre-set the
# RUN variable with the ones you want (see .travis.yml for an example).
# Order doesn't matter. Note: godep-restore is specifically left out of the
# defaults, because we don't want to run it locally (would be too disruptive to
# GOPATH).
<<<<<<< HEAD
RUN=${RUN:-vet fmt migrations unit integration}
=======
RUN=${RUN:-vet lint fmt migrations unit integration errcheck}
# RUN=$RUN godep-restore errcheck
>>>>>>> 25b45a45

# The list of segments to hard fail on, as opposed to continuing to the end of
# the unit tests before failing.  By defuault, we only hard-fail for gofmt,
# since its errors are common and easy to fix.
HARDFAIL=${HARDFAIL:-fmt}

FAILURE=0

TESTPATHS=$(go list -f '{{ .ImportPath }}' ./...)

# We need to know, for github-pr-status, what the triggering commit is.
# Assume first it's the travis commit (for builds of master), unless we're
# a PR, when it's actually the first parent.
TRIGGER_COMMIT=${TRAVIS_COMMIT}
if [ "x${TRAVIS_PULL_REQUEST}" != "x" ] ; then
  revs=$(git rev-list --parents -n 1 HEAD)
  # The trigger commit is the last ID in the space-delimited rev-list
  TRIGGER_COMMIT=${revs##* }
fi

GITHUB_SECRET_FILE="/tmp/github-secret.json"

start_context() {
  CONTEXT="$1"
  printf "[%16s] Starting\n" ${CONTEXT}
}

end_context() {
  printf "[%16s] Done\n" ${CONTEXT}
  if [ ${FAILURE} != 0 ] && [[ ${HARDFAIL} =~ ${CONTEXT} ]]; then
    echo "--------------------------------------------------"
    echo "---        A unit test or tool failed.         ---"
    echo "---   Stopping before running further tests.   ---"
    echo "--------------------------------------------------"
    exit ${FAILURE}
  fi
  CONTEXT=""
}

update_status() {
  if ([ "${TRAVIS}" == "true" ] && [ "x${CONTEXT}" != "x" ]) && [ -f "${GITHUB_SECRET_FILE}" ]; then
    github-pr-status --authfile $GITHUB_SECRET_FILE \
      --owner "letsencrypt" --repo "boulder" \
      status --sha "${TRIGGER_COMMIT}" --context "${CONTEXT}" \
      --url "https://travis-ci.org/letsencrypt/boulder/builds/${TRAVIS_BUILD_ID}" $*
  fi
}

function run() {
  echo "$@"
  "$@" 2>&1
  local status=$?

  if [ ${status} -eq 0 ]; then
    update_status --state success
  else
    FAILURE=1
    update_status --state failure
    echo "[!] FAILURE: $@"
  fi

  return ${status}
}

function run_and_comment() {
  echo "$@"
  result=$("$@" 2>&1)
  cat <<<"${result}"

  if [ "x${result}" == "x" ]; then
    update_status --state success
  else
    FAILURE=1
    update_status --state failure
    echo "[!] FAILURE: $@"
  fi

  # If this is a travis PR run, post a comment
  if [ "x${TRAVIS}" != "x" ] && [ "${TRAVIS_PULL_REQUEST}" != "false" ] && [ -f "${GITHUB_SECRET_FILE}" ] ; then
    # If the output is non-empty, post a comment and mark this as a failure
    if [ -n "${result}" ] ; then
      echo $'```\n'${result}$'\n```' | github-pr-status --authfile $GITHUB_SECRET_FILE \
        --owner "letsencrypt" --repo "boulder" \
        comment --pr "${TRAVIS_PULL_REQUEST}" -b -
    fi
  fi
}

function die() {
  if [ ! -z "$1" ]; then
    echo $1 > /dev/stderr
  fi
  exit 1
}

function build_letsencrypt() {
  # Test for python 2 installs with the usual names.
  if hash python2 2>/dev/null; then
    PY=python2
  elif hash python2.7 2>/dev/null; then
    PY=python2.7
  else
    die "unable to find a python2 or python2.7 binary in \$PATH"
  fi

  run git clone \
    https://www.github.com/letsencrypt/letsencrypt.git \
    $LETSENCRYPT_PATH || exit 1

  cd $LETSENCRYPT_PATH

  run virtualenv --no-site-packages -p $PY ./venv
  run ./venv/bin/pip install -U setuptools
  run ./venv/bin/pip install -U pip
  run ./venv/bin/pip install -e acme -e . -e letsencrypt-apache -e letsencrypt-nginx

  cd -
}

function run_unit_tests() {
  if [ "${TRAVIS}" == "true" ]; then

    # The deps variable is the imports of the packages under test that
    # are not stdlib packages. We can then install them with the race
    # detector enabled to prevent our individual `go test` calls from
    # building them multiple times.
    all_shared_imports=$(go list -f '{{ join .Imports "\n" }}' $TESTPATHS | sort | uniq)
    deps=$(go list -f '{{ if not .Standard }}{{ .ImportPath }}{{ end }}' ${all_shared_imports})
    echo "go installing race detector enabled dependencies"
    go install -race $deps

    # Run each test by itself for Travis, so we can get coverage
    for path in ${TESTPATHS}; do
      dir=$(basename $path)
      go test -race -cover -coverprofile=${dir}.coverprofile ${path} || FAILURE=1
    done

    # Gather all the coverprofiles
    [ -e $GOBIN/gover ] && run $GOBIN/gover

    # We don't use the run function here because sometimes goveralls fails to
    # contact the server and exits with non-zero status, but we don't want to
    # treat that as a failure.
    [ -e $GOBIN/goveralls ] && $GOBIN/goveralls -coverprofile=gover.coverprofile -service=travis-ci
  else
    # When running locally, we skip the -race flag for speedier test runs. We
    # also pass -p 1 to require the tests to run serially instead of in
    # parallel. This is because our unittests depend on mutating a database and
    # then cleaning up after themselves. If they run in parallel, they can fail
    # spuriously because one test is modifying a table (especially
    # registrations) while another test is reading it.
    # https://github.com/letsencrypt/boulder/issues/1499
    run go test -p 1 $GOTESTFLAGS ./...
  fi
}

# Path for installed go package binaries. If yours is different, override with
# GOBIN=/my/path/to/bin ./test.sh
GOBIN=${GOBIN:-$HOME/gopath/bin}

#
# Run Go Vet, a correctness-focused static analysis tool
#
if [[ "$RUN" =~ "vet" ]] ; then
  start_context "vet"
  run_and_comment go vet ./...
  end_context #vet
fi

#
<<<<<<< HEAD
=======
# Run Go Lint, a style-focused static analysis tool
#
if [[ "$RUN" =~ "lint" ]] ; then
  start_context "lint"
  run_and_comment golint -min_confidence=0.81 ./...
  end_context #lint
fi

#
# Run errcheck, to ensure that error returns are always used
#
if [[ "$RUN" =~ "errcheck" ]] ; then
  start_context "errcheck"
  run_and_comment errcheck -ignore 'io:Write,os:Remove,net/http:Write,github.com/letsencrypt/boulder/metrics:.*' -ignorepkg 'github.com/letsencrypt/boulder/Godeps/_workspace/src/github.com/cactus/go-statsd-client/statsd' $(go list -f '{{.ImportPath}}' ./... | grep -v test | grep -v Godeps | grep -v scripts)
  end_context #errcheck
fi

#
>>>>>>> 25b45a45
# Ensure all files are formatted per the `go fmt` tool
#
if [[ "$RUN" =~ "fmt" ]] ; then
  start_context "fmt"
  check_gofmt() {
    unformatted=$(find . -name "*.go" -not -path "./Godeps/*" -print | xargs -n1 gofmt -l)
    if [ "x${unformatted}" == "x" ] ; then
      return 0
    else
      V="Unformatted files found.
      Please run 'go fmt' on each of these files and amend your commit to continue."

      for f in ${unformatted}; do
        V=$(printf "%s\n - %s" "${V}" "${f}")
      done

      # Print to stdout
      printf "%s\n\n" "${V}"
      [ "${TRAVIS}" == "true" ] || exit 1 # Stop here if running locally
      return 1
    fi
  }

  run_and_comment check_gofmt
  end_context #fmt
fi

if [[ "$RUN" =~ "migrations" ]] ; then
  start_context "migrations"
  run_and_comment ./test/test-no-outdated-migrations.sh
  end_context #"migrations"
fi

#
# Unit Tests.
#
if [[ "$RUN" =~ "unit" ]] ; then
  run_unit_tests
  # If the unittests failed, exit before trying to run the integration test.
  if [ ${FAILURE} != 0 ]; then
    echo "--------------------------------------------------"
    echo "---        A unit test or tool failed.         ---"
    echo "--- Stopping before running integration tests. ---"
    echo "--------------------------------------------------"
    exit ${FAILURE}
  fi
fi

#
# Integration tests
#
if [[ "$RUN" =~ "integration" ]] ; then
  # Set context to integration, and force a pending state
  start_context "integration"
  update_status --state pending --description "Integration Tests in progress"

  if [ -z "$LETSENCRYPT_PATH" ]; then
    export LETSENCRYPT_PATH=$(mktemp -d -t leXXXX)
    echo "------------------------------------------------"
    echo "--- Checking out letsencrypt client is slow. ---"
    echo "--- Recommend setting \$LETSENCRYPT_PATH to  ---"
    echo "--- client repo with initialized virtualenv  ---"
    echo "------------------------------------------------"
    build_letsencrypt
  elif [ ! -d "${LETSENCRYPT_PATH}" ]; then
    build_letsencrypt
  fi

  source ${LETSENCRYPT_PATH}/venv/bin/activate

  python test/integration-test.py --all
  case $? in
    0) # Success
      update_status --state success
      ;;
    1) # Python client failed
      update_status --state success --description "Python integration failed."
      FAILURE=1
      ;;
    2) # Node client failed
      update_status --state failure --description "NodeJS integration failed."
      FAILURE=1
      ;;
    *) # Error occurred
      update_status --state error --description "Unknown error occurred."
      FAILURE=1
      ;;
  esac
  end_context #integration
fi

# Run godep-restore (happens only in Travis) to check that the hashes in
# Godeps.json really exist in the remote repo and match what we have.
if [[ "$RUN" =~ "godep-restore" ]] ; then
  start_context "godep-restore"
  run_and_comment godep restore
  # Run godep save and do a diff, to ensure that the version we got from
  # `godep restore` matched what was in the remote repo. We only do this on
  # builds of the main fork (not PRs from external contributors), because godep
  # rewrites import paths to the path of the fork we're building from, which
  # creates spurious diffs if we're not building from the main fork.
  # Once we switch to Go 1.6's imports and don't need rewriting anymore, we can
  # do this for all builds.
  if [[ "${TRAVIS_REPO_SLUG}" == "letsencrypt/boulder" ]] ; then
    run_and_comment godep save -r ./...
    run_and_comment git diff --exit-code Godeps/_workspace/
  fi
  end_context #godep-restore
fi

exit ${FAILURE}<|MERGE_RESOLUTION|>--- conflicted
+++ resolved
@@ -10,12 +10,7 @@
 # Order doesn't matter. Note: godep-restore is specifically left out of the
 # defaults, because we don't want to run it locally (would be too disruptive to
 # GOPATH).
-<<<<<<< HEAD
-RUN=${RUN:-vet fmt migrations unit integration}
-=======
-RUN=${RUN:-vet lint fmt migrations unit integration errcheck}
-# RUN=$RUN godep-restore errcheck
->>>>>>> 25b45a45
+RUN=${RUN:-vet fmt migrations unit integration errcheck}
 
 # The list of segments to hard fail on, as opposed to continuing to the end of
 # the unit tests before failing.  By defuault, we only hard-fail for gofmt,
@@ -186,17 +181,6 @@
 fi
 
 #
-<<<<<<< HEAD
-=======
-# Run Go Lint, a style-focused static analysis tool
-#
-if [[ "$RUN" =~ "lint" ]] ; then
-  start_context "lint"
-  run_and_comment golint -min_confidence=0.81 ./...
-  end_context #lint
-fi
-
-#
 # Run errcheck, to ensure that error returns are always used
 #
 if [[ "$RUN" =~ "errcheck" ]] ; then
@@ -206,7 +190,6 @@
 fi
 
 #
->>>>>>> 25b45a45
 # Ensure all files are formatted per the `go fmt` tool
 #
 if [[ "$RUN" =~ "fmt" ]] ; then
