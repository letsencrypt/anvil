--- conflicted
+++ resolved
@@ -164,26 +164,16 @@
 // "valid": "true" increments occurred, without caring which host was tagged in
 // each), takes a set of labels and ignores any metrics which have different
 // label values.
-<<<<<<< HEAD
-// Only works for integer metrics (Counters and Gauges), or for the *count*
-// (not value) of data points in a Histogram.
-func AssertMetricWithLabelsEquals(t *testing.T, c prometheus.Collector, l prometheus.Labels, expected int) {
-=======
 // Only works for simple metrics (Counters and Gauges), or for the *count*
 // (not value) of data points in a Histogram.
 func AssertMetricWithLabelsEquals(t *testing.T, c prometheus.Collector, l prometheus.Labels, expected float64) {
->>>>>>> b4da43ea
 	ch := make(chan prometheus.Metric)
 	done := make(chan struct{})
 	go func() {
 		c.Collect(ch)
 		close(done)
 	}()
-<<<<<<< HEAD
-	var total int
-=======
 	var total float64
->>>>>>> b4da43ea
 	timeout := time.After(time.Second)
 loop:
 	for {
@@ -197,84 +187,19 @@
 			var iom io_prometheus_client.Metric
 			_ = m.Write(&iom)
 			for _, lp := range iom.Label {
-<<<<<<< HEAD
-=======
 				// If any of the labels on this metric have the same name as but
 				// different value than a label in `l`, skip this metric.
->>>>>>> b4da43ea
 				val, ok := l[lp.GetName()]
 				if ok && lp.GetValue() != val {
 					break metric
 				}
 			}
 			// Exactly one of the Counter, Gauge, or Histogram values will be set by
-<<<<<<< HEAD
-			// the .Write() operation, so just add all because the others will be 0.
-			total += int(iom.Counter.GetValue())
-			total += int(iom.Gauge.GetValue())
-			total += int(iom.Histogram.GetSampleCount())
-		}
-=======
 			// the .Write() operation, so add them all because the others will be 0.
 			total += iom.Counter.GetValue()
 			total += iom.Gauge.GetValue()
 			total += float64(iom.Histogram.GetSampleCount())
 		}
-	}
-	AssertEquals(t, total, expected)
-}
-
-// CountCounterVec returns the count by label and value of a prometheus metric
-func CountCounterVec(labelName string, value string, counterVec *prometheus.CounterVec) int {
-	return CountCounter(counterVec.With(prometheus.Labels{labelName: value}))
-}
-
-// CountCounter returns the count by label and value of a prometheus metric
-func CountCounter(counter prometheus.Counter) int {
-	ch := make(chan prometheus.Metric, 10)
-	counter.Collect(ch)
-	var m prometheus.Metric
-	select {
-	case <-time.After(time.Second):
-		panic("timed out collecting metrics")
-	case m = <-ch:
-	}
-	var iom io_prometheus_client.Metric
-	_ = m.Write(&iom)
-	return int(iom.Counter.GetValue())
-}
-
-func CountHistogramSamples(obs prometheus.Observer) int {
-	hist := obs.(prometheus.Histogram)
-	ch := make(chan prometheus.Metric, 10)
-	hist.Collect(ch)
-	var m prometheus.Metric
-	select {
-	case <-time.After(time.Second):
-		panic("timed out collecting metrics")
-	case m = <-ch:
-	}
-	var iom io_prometheus_client.Metric
-	_ = m.Write(&iom)
-	return int(iom.Histogram.GetSampleCount())
-}
-
-// GaugeValueWithLabels returns the current value with the provided labels from the
-// the GaugeVec argument, or an error if there was a problem collecting the value.
-func GaugeValueWithLabels(vecGauge *prometheus.GaugeVec, labels prometheus.Labels) (int, error) {
-	gauge, err := vecGauge.GetMetricWith(labels)
-	if err != nil {
-		return 0, err
-	}
-
-	ch := make(chan prometheus.Metric, 10)
-	gauge.Collect(ch)
-	var m prometheus.Metric
-	select {
-	case <-time.After(time.Second):
-		return 0, fmt.Errorf("timed out collecting gauge metrics")
-	case m = <-ch:
->>>>>>> b4da43ea
 	}
 	AssertEquals(t, total, expected)
 }
