--- conflicted
+++ resolved
@@ -26,13 +26,8 @@
     "features": {
       "DeleteUnusedChallenges": true,
       "FasterGetOrderForNames": true,
-<<<<<<< HEAD
-      "GetAuthorizationsPerf": true,
       "StoreIssuerInfo": true,
       "WriteIssuedNamesPrecert": true
-=======
-      "StoreIssuerInfo": true
->>>>>>> 42d70dd4
     }
   },
 
