--- conflicted
+++ resolved
@@ -25,13 +25,8 @@
     },
     "features": {
       "StoreIssuerInfo": true,
-<<<<<<< HEAD
-      "StoreRevokerInfo": true
-=======
-      "StoreKeyHashes": true,
       "StoreRevokerInfo": true,
       "FasterNewOrdersRateLimit": true
->>>>>>> 71df0930
     }
   },
 
