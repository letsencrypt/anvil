{
  "wfe": {
    "listenAddress": "0.0.0.0:4001",
    "TLSListenAddress": "0.0.0.0:4431",
    "serverCertificatePath": "test/wfe-tls/boulder/cert.pem",
    "serverKeyPath": "test/wfe-tls/boulder/key.pem",
    "requestTimeout": "10s",
    "allowOrigins": ["*"],
    "certCacheDuration": "6h",
    "certNoCacheExpirationWindow": "96h",
    "indexCacheDuration": "24h",
    "issuerCacheDuration": "48h",
    "shutdownStopTimeout": "10s",
    "subscriberAgreementURL": "https://boulder:4431/terms/v7",
    "acceptRevocationReason": true,
    "allowAuthzDeactivation": true,
    "debugAddr": ":8013",
    "tls": {
      "caCertFile": "test/grpc-creds/minica.pem",
      "certFile": "test/grpc-creds/wfe.boulder/cert.pem",
      "keyFile": "test/grpc-creds/wfe.boulder/key.pem"
    },
    "raService": {
      "serverAddresses": ["ra.boulder:19094"],
      "timeout": "15s"
    },
    "saService": {
      "serverAddresses": ["sa.boulder:19095"],
      "timeout": "15s"
    },
<<<<<<< HEAD
    "features": {
      "AllowAccountDeactivation": true,
      "AllowKeyRollover": true,
      "UseAIAIssuerURL": true,
      "RandomDirectoryEntry": true,
      "DirectoryMeta": true
    },
    "certificateChains": {
      "http://boulder:4430/acme/issuer-cert": [ "test/test-ca2.pem" ],
      "http://127.0.0.1:4000/acme/issuer-cert": [ "test/test-ca2.pem" ]
    }
=======
    "features": {}
>>>>>>> 54ca6fe9
  },

  "syslog": {
    "stdoutlevel": 6,
    "sysloglevel": 4
  },

  "common": {
    "issuerCert": "test/test-ca2.pem"
  }
}<|MERGE_RESOLUTION|>--- conflicted
+++ resolved
@@ -28,21 +28,11 @@
       "serverAddresses": ["sa.boulder:19095"],
       "timeout": "15s"
     },
-<<<<<<< HEAD
-    "features": {
-      "AllowAccountDeactivation": true,
-      "AllowKeyRollover": true,
-      "UseAIAIssuerURL": true,
-      "RandomDirectoryEntry": true,
-      "DirectoryMeta": true
-    },
+    "features": {},
     "certificateChains": {
       "http://boulder:4430/acme/issuer-cert": [ "test/test-ca2.pem" ],
       "http://127.0.0.1:4000/acme/issuer-cert": [ "test/test-ca2.pem" ]
     }
-=======
-    "features": {}
->>>>>>> 54ca6fe9
   },
 
   "syslog": {
