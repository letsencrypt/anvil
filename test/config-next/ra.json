{
  "ra": {
    "rateLimitPoliciesFilename": "test/rate-limit-policies.yml",
    "maxConcurrentRPCServerRequests": 100000,
    "maxContactsPerRegistration": 100,
    "dnsTries": 3,
    "debugAddr": ":8002",
    "hostnamePolicyFile": "test/hostname-policy.json",
    "maxNames": 100,
    "doNotForceCN": true,
    "reuseValidAuthz": true,
    "authorizationLifetimeDays": 60,
    "pendingAuthorizationLifetimeDays": 7,
    "weakKeyDirectory": "test/example-weak-keys.json",
    "orderLifetime": "168h",
    "tls": {
      "caCertFile": "test/grpc-creds/minica.pem",
      "certFile": "test/grpc-creds/ra.boulder/cert.pem",
      "keyFile": "test/grpc-creds/ra.boulder/key.pem"
    },
    "vaService": {
      "serverAddresses": ["va.boulder:19092"],
      "timeout": "20s"
    },
    "caService": {
      "serverAddresses": ["ca.boulder:19093"],
      "timeout": "15s"
    },
    "publisherService": {
      "serverAddresses": ["publisher.boulder:19091"],
      "timeout": "300s"
    },
    "saService": {
      "serverAddresses": ["sa.boulder:19095"],
      "timeout": "15s"
    },
    "grpc": {
      "address": ":9094",
      "clientNames": [
        "wfe.boulder",
        "admin-revoker.boulder"
      ]
    },
    "features": {
      "WildcardDomains": true,
<<<<<<< HEAD
      "UDPDNS": true,
=======
      "ROCACheck": true,
>>>>>>> f16c3af3
      "AllowKeyRollover": true,
      "AllowTLS02Challenges": true,
      "CountCertificatesExact": true,
      "RecheckCAA": true,
      "ReusePendingAuthz": true
    }
  },

  "pa": {
    "challenges": {
      "http-01": true,
      "tls-sni-01": true,
      "dns-01": true
    }
  },

  "syslog": {
    "stdoutlevel": 6,
    "sysloglevel": 4
  },

  "common": {
    "dnsResolver": "127.0.0.1:8053",
    "dnsTimeout": "1s",
    "dnsAllowLoopbackAddresses": true
  }
}<|MERGE_RESOLUTION|>--- conflicted
+++ resolved
@@ -43,11 +43,6 @@
     },
     "features": {
       "WildcardDomains": true,
-<<<<<<< HEAD
-      "UDPDNS": true,
-=======
-      "ROCACheck": true,
->>>>>>> f16c3af3
       "AllowKeyRollover": true,
       "AllowTLS02Challenges": true,
       "CountCertificatesExact": true,
