#!/usr/bin/env python2.7
"""
Integration test for ACMEv2 as implemented by boulder-wfe2.

Currently (December 2017) this depends on the acme-v2-integration branch of
Certbot, while we wait on landing some of our changes in master.
"""
import atexit
import random
import shutil
import subprocess
import tempfile
<<<<<<< HEAD
import requests
import datetime
import time
=======
import base64
import os

import OpenSSL
import josepy as jose
>>>>>>> 1231f577

import startservers

import chisel2
from chisel2 import auth_and_issue, make_client, make_csr, do_dns_challenges, do_http_challenges

from acme.messages import Status
from acme import crypto_util as acme_crypto_util
from acme import client as acme_client

exit_status = 1
tempdir = tempfile.mkdtemp()

def random_domain():
    """Generate a random domain for testing (to avoid rate limiting)."""
    return "rand.%x.xyz" % random.randrange(2**32)

def main():
    if not startservers.start(race_detection=True):
        raise Exception("startservers failed")

    test_multidomain()
    test_wildcardmultidomain()
    test_overlapping_wildcard()
    test_wildcard_exactblacklist()
    test_wildcard_authz_reuse()
<<<<<<< HEAD
    test_order_reuse_failed_authz()
=======
    test_revoke_by_issuer()
    test_revoke_by_authz()
    test_revoke_by_privkey()
>>>>>>> 1231f577

    if not startservers.check():
        raise Exception("startservers.check failed")

    global exit_status
    exit_status = 0

def test_multidomain():
    auth_and_issue([random_domain(), random_domain()])

def test_wildcardmultidomain():
    """
    Test issuance for a random domain and a random wildcard domain using DNS-01.
    """
    auth_and_issue([random_domain(), "*."+random_domain()], chall_type="dns-01")

def test_overlapping_wildcard():
    """
    Test issuance for a random domain and a wildcard version of the same domain
    using DNS-01. This should result in *two* distinct authorizations.
    """
    domain = random_domain()
    domains = [ domain, "*."+domain ]
    client = make_client(None)
    csr_pem = make_csr(domains)
    order = client.new_order(csr_pem)
    authzs = order.authorizations

    if len(authzs) != 2:
        raise Exception("order for %s had %d authorizations, expected 2" %
                (domains, len(authzs)))

    cleanup = do_dns_challenges(client, authzs)
    try:
        order = client.poll_order_and_request_issuance(order)
    finally:
        cleanup()

def test_wildcard_exactblacklist():
    """
    Test issuance for a wildcard that would cover an exact blacklist entry. It
    should fail with a policy error.
    """

    # We include "highrisk.le-test.hoffman-andrews.com" in `test/hostname-policy.json`
    # Issuing for "*.le-test.hoffman-andrews.com" should be blocked
    domain = "*.le-test.hoffman-andrews.com"
    # We expect this to produce a policy problem
    chisel2.expect_problem("urn:ietf:params:acme:error:rejectedIdentifier",
        lambda: auth_and_issue([domain], chall_type="dns-01"))

def test_wildcard_authz_reuse():
    """
    Test that an authorization for a base domain obtained via HTTP-01 isn't
    reused when issuing a wildcard for that base domain later on.
    """

    # Create one client to reuse across multiple issuances
    client = make_client(None)

    # Pick a random domain to issue for
    domains = [ random_domain() ]
    csr_pem = make_csr(domains)

    # Submit an order for the name
    order = client.new_order(csr_pem)
    # Complete the order via an HTTP-01 challenge
    cleanup = do_http_challenges(client, order.authorizations)
    try:
        order = client.poll_order_and_request_issuance(order)
    finally:
        cleanup()

    # Now try to issue a wildcard for the random domain
    domains[0] = "*." + domains[0]
    csr_pem = make_csr(domains)
    order = client.new_order(csr_pem)

    # We expect all of the returned authorizations to be pending status
    for authz in order.authorizations:
        if authz.body.status != Status("pending"):
            raise Exception("order for %s included a non-pending authorization (status: %s) from a previous HTTP-01 order" %
                    ((domains), str(authz.body.status)))

<<<<<<< HEAD
def test_order_reuse_failed_authz():
    """
    Test that creating an order for a domain name, failing an authorization in
    that order, and submitting another new order request for the same name
    doesn't reuse a failed authorizaton in the new order.
    """

    client = make_client(None)
    domains = [ random_domain() ]
    csr_pem = make_csr(domains)

    order = client.new_order(csr_pem)
    firstOrderURI = order.uri

    # Pick the first authz's first challenge, doesn't matter what type it is
    chall_body = order.authorizations[0].body.challenges[0]
    # Answer it, but with nothing set up to solve the challenge request
    client.answer_challenge(chall_body, chall_body.response(client.key))

    # Poll for a fixed amount of time checking for the order to become invalid
    # from the authorization attempt initiated above failing
    deadline = datetime.datetime.now() + datetime.timedelta(seconds=60)
    while datetime.datetime.now() < deadline:
        time.sleep(1)
        updatedOrder = requests.get(firstOrderURI).json()
        if updatedOrder['status'] == "invalid":
            break

    # If the loop ended and the status isn't invalid then we reached the
    # deadline waiting for the order to become invalid, fail the test
    if updatedOrder['status'] != "invalid":
        raise Exception("timed out waiting for order %s to become invalid" % firstOrderURI)

    # Make another order with the same domains
    order = client.new_order(csr_pem)

    # It should not be the same order as before
    if order.uri == firstOrderURI:
        raise Exception("new-order for %s returned a , now-invalid, order" % domains)

    # We expect all of the returned authorizations to be pending status
    for authz in order.authorizations:
        if authz.body.status != Status("pending"):
            raise Exception("order for %s included a non-pending authorization (status: %s) from a previous order" %
                    ((domains), str(authz.body.status)))

    # We expect the new order can be fulfilled
=======
def test_revoke_by_issuer():
    client = make_client(None)
    domains = [random_domain()]
    csr_pem = make_csr(domains)
    order = client.new_order(csr_pem)
    cleanup = do_http_challenges(client, order.authorizations)
    try:
        order = client.poll_order_and_request_issuance(order)
    finally:
        cleanup()

    cert = OpenSSL.crypto.load_certificate(OpenSSL.crypto.FILETYPE_PEM, order.fullchain_pem)
    client.revoke(jose.ComparableX509(cert), 0)

def test_revoke_by_authz():
    client = make_client(None)
    domains = [random_domain()]
    csr_pem = make_csr(domains)
    order = client.new_order(csr_pem)
    cleanup = do_http_challenges(client, order.authorizations)
    try:
        order = client.poll_order_and_request_issuance(order)
    finally:
        cleanup()

    # create a new client and re-authz
    client = make_client(None)
    csr_pem = make_csr(domains)
    second_order = client.new_order(csr_pem)
    cleanup = do_http_challenges(client, second_order.authorizations)
    try:
        second_order = client.poll_order_and_request_issuance(second_order)
    finally:
        cleanup()

    cert = OpenSSL.crypto.load_certificate(OpenSSL.crypto.FILETYPE_PEM, order.fullchain_pem)
    client.revoke(jose.ComparableX509(cert), 0)

def test_revoke_by_privkey():
    client = make_client(None)
    domains = [random_domain()]
    key = OpenSSL.crypto.PKey()
    key.generate_key(OpenSSL.crypto.TYPE_RSA, 2048)
    key_pem = OpenSSL.crypto.dump_privatekey(OpenSSL.crypto.FILETYPE_PEM, key)
    csr_pem = acme_crypto_util.make_csr(key_pem, domains, False)
    order = client.new_order(csr_pem)
>>>>>>> 1231f577
    cleanup = do_http_challenges(client, order.authorizations)
    try:
        order = client.poll_order_and_request_issuance(order)
    finally:
        cleanup()

<<<<<<< HEAD
=======
    # Create a new client with the JWK as the cert private key
    jwk = jose.JWKRSA(key=key)
    net = acme_client.ClientNetwork(key, acme_version=2,
                                    user_agent="Boulder integration tester")

    new_client = acme_client.Client(os.getenv('DIRECTORY', 'http://localhost:4001/directory'), key=jwk, net=net, acme_version=2)

    cert = OpenSSL.crypto.load_certificate(OpenSSL.crypto.FILETYPE_PEM, order.fullchain_pem)
    client.revoke(jose.ComparableX509(cert), 0)

>>>>>>> 1231f577
if __name__ == "__main__":
    try:
        main()
    except subprocess.CalledProcessError as e:
        raise Exception("%s. Output:\n%s" % (e, e.output))

@atexit.register
def stop():
    import shutil
    shutil.rmtree(tempdir)
    if exit_status == 0:
        print("\n\nSUCCESS")
    else:
        print("\n\nFAILURE")<|MERGE_RESOLUTION|>--- conflicted
+++ resolved
@@ -10,17 +10,14 @@
 import shutil
 import subprocess
 import tempfile
-<<<<<<< HEAD
 import requests
 import datetime
 import time
-=======
 import base64
 import os
 
 import OpenSSL
 import josepy as jose
->>>>>>> 1231f577
 
 import startservers
 
@@ -47,13 +44,10 @@
     test_overlapping_wildcard()
     test_wildcard_exactblacklist()
     test_wildcard_authz_reuse()
-<<<<<<< HEAD
     test_order_reuse_failed_authz()
-=======
     test_revoke_by_issuer()
     test_revoke_by_authz()
     test_revoke_by_privkey()
->>>>>>> 1231f577
 
     if not startservers.check():
         raise Exception("startservers.check failed")
@@ -138,7 +132,6 @@
             raise Exception("order for %s included a non-pending authorization (status: %s) from a previous HTTP-01 order" %
                     ((domains), str(authz.body.status)))
 
-<<<<<<< HEAD
 def test_order_reuse_failed_authz():
     """
     Test that creating an order for a domain name, failing an authorization in
@@ -186,7 +179,12 @@
                     ((domains), str(authz.body.status)))
 
     # We expect the new order can be fulfilled
-=======
+    cleanup = do_http_challenges(client, order.authorizations)
+    try:
+        order = client.poll_order_and_request_issuance(order)
+    finally:
+        cleanup()
+
 def test_revoke_by_issuer():
     client = make_client(None)
     domains = [random_domain()]
@@ -233,15 +231,7 @@
     key_pem = OpenSSL.crypto.dump_privatekey(OpenSSL.crypto.FILETYPE_PEM, key)
     csr_pem = acme_crypto_util.make_csr(key_pem, domains, False)
     order = client.new_order(csr_pem)
->>>>>>> 1231f577
-    cleanup = do_http_challenges(client, order.authorizations)
-    try:
-        order = client.poll_order_and_request_issuance(order)
-    finally:
-        cleanup()
-
-<<<<<<< HEAD
-=======
+
     # Create a new client with the JWK as the cert private key
     jwk = jose.JWKRSA(key=key)
     net = acme_client.ClientNetwork(key, acme_version=2,
@@ -252,7 +242,6 @@
     cert = OpenSSL.crypto.load_certificate(OpenSSL.crypto.FILETYPE_PEM, order.fullchain_pem)
     client.revoke(jose.ComparableX509(cert), 0)
 
->>>>>>> 1231f577
 if __name__ == "__main__":
     try:
         main()
