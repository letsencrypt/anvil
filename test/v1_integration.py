#!/usr/bin/env python2.7
# -*- coding: utf-8 -*-
import datetime
import json
import os
import random
import re
import requests
import time
import urllib2

import startservers

import chisel
from chisel import auth_and_issue
from helpers import *

from acme import challenges

import OpenSSL

from cryptography import x509
from cryptography.hazmat.backends import default_backend

import threading
from http.server import HTTPServer, BaseHTTPRequestHandler

import challtestsrv
challSrv = challtestsrv.ChallTestServer()

def test_dns_challenge():
    auth_and_issue([random_domain(), random_domain()], chall_type="dns-01")

def test_http_challenge():
    auth_and_issue([random_domain(), random_domain()], chall_type="http-01")

def rand_http_chall(client):
    d = random_domain()
    authz = client.request_domain_challenges(d)
    for c in authz.body.challenges:
        if isinstance(c.chall, challenges.HTTP01):
            return d, c.chall
    raise Exception("No HTTP-01 challenge found for random domain authz")

def test_http_challenge_loop_redirect():
    client = chisel.make_client()

    # Create an authz for a random domain and get its HTTP-01 challenge token
    d, chall = rand_http_chall(client)
    token = chall.encode("token")

    # Create a HTTP redirect from the challenge's validation path to itself
    challengePath = "/.well-known/acme-challenge/{0}".format(token)
    challSrv.add_http_redirect(
        challengePath,
        "http://{0}{1}".format(d, challengePath))

    # Issuing for the the name should fail because of the challenge domains's
    # redirect loop.
    chisel.expect_problem("urn:acme:error:connection",
        lambda: auth_and_issue([d], client=client, chall_type="http-01"))

    challSrv.remove_http_redirect(challengePath)

def test_http_challenge_badport_redirect():
    client = chisel.make_client()

    # Create an authz for a random domain and get its HTTP-01 challenge token
    d, chall = rand_http_chall(client)
    token = chall.encode("token")

    # Create a HTTP redirect from the challenge's validation path to a host with
    # an invalid port.
    challengePath = "/.well-known/acme-challenge/{0}".format(token)
    challSrv.add_http_redirect(
        challengePath,
        "http://{0}:1337{1}".format(d, challengePath))

    # Issuing for the name should fail because of the challenge domain's
    # invalid port redirect.
    chisel.expect_problem("urn:acme:error:connection",
        lambda: auth_and_issue([d], client=client, chall_type="http-01"))

    challSrv.remove_http_redirect(challengePath)

def test_http_challenge_badhost_redirect():
    client = chisel.make_client()

    # Create an authz for a random domain and get its HTTP-01 challenge token
    d, chall = rand_http_chall(client)
    token = chall.encode("token")

    # Create a HTTP redirect from the challenge's validation path to a bare IP
    # hostname.
    challengePath = "/.well-known/acme-challenge/{0}".format(token)
    challSrv.add_http_redirect(
        challengePath,
        "https://127.0.0.1{0}".format(challengePath))

    # Issuing for the name should cause a connection error because the redirect
    # domain name is an IP address.
    chisel.expect_problem("urn:acme:error:connection",
        lambda: auth_and_issue([d], client=client, chall_type="http-01"))

    challSrv.remove_http_redirect(challengePath)

def test_http_challenge_badproto_redirect():
    client = chisel.make_client()

    # Create an authz for a random domain and get its HTTP-01 challenge token
    d, chall = rand_http_chall(client)
    token = chall.encode("token")

    # Create a HTTP redirect from the challenge's validation path to whacky
    # non-http/https protocol URL.
    challengePath = "/.well-known/acme-challenge/{0}".format(token)
    challSrv.add_http_redirect(
        challengePath,
        "gopher://{0}{1}".format(d, challengePath))

    # Issuing for the name should cause a connection error because the redirect
    # URL an invalid protocol scheme.
    chisel.expect_problem("urn:acme:error:connection",
        lambda: auth_and_issue([d], client=client, chall_type="http-01"))

    challSrv.remove_http_redirect(challengePath)

def test_http_challenge_http_redirect():
    client = chisel.make_client()

    # Create an authz for a random domain and get its HTTP-01 challenge token
    d, chall = rand_http_chall(client)
    token = chall.encode("token")
    # Calculate its keyauth so we can add it in a special non-standard location
    # for the redirect result
    resp = chall.response(client.key)
    keyauth = resp.key_authorization
    challSrv.add_http01_response("http-redirect", keyauth)

    # Create a HTTP redirect from the challenge's validation path to some other
    # token path where we have registered the key authorization.
    challengePath = "/.well-known/acme-challenge/{0}".format(token)
    redirectPath = "/.well-known/acme-challenge/http-redirect?params=are&important=to&not=lose"
    challSrv.add_http_redirect(
        challengePath,
        "http://{0}{1}".format(d, redirectPath))

    # Issuing should succeed
    auth_and_issue([d], client=client, chall_type="http-01")

    # Cleanup the redirects
    challSrv.remove_http_redirect(challengePath)
    challSrv.remove_http01_response("http-redirect")

    history = challSrv.http_request_history(d)
    challSrv.clear_http_request_history(d)

    # There should have been at least two GET requests made to the
    # challtestsrv. There may have been more if remote VAs were configured.
    if len(history) < 2:
        raise Exception("Expected at least 2 HTTP request events on challtestsrv, found {1}".format(len(history)))

    initialRequests = []
    redirectedRequests = []

    for request in history:
      # All requests should have been over HTTP
      if request['HTTPS'] is True:
        raise Exception("Expected all requests to be HTTP")
      # Initial requests should have the expected initial HTTP-01 URL for the challenge
      if request['URL'] == challengePath:
        initialRequests.append(request)
      # Redirected requests should have the expected redirect path URL with all
      # its parameters
      elif request['URL'] == redirectPath:
        redirectedRequests.append(request)
      else:
        raise Exception("Unexpected request URL {0} in challtestsrv history: {1}".format(request['URL'], request))

    # There should have been at least 1 initial HTTP-01 validation request.
    if len(initialRequests) < 1:
        raise Exception("Expected {0} initial HTTP-01 request events on challtestsrv, found {1}".format(validation_attempts, len(initialRequests)))

    # There should have been at least 1 redirected HTTP request for each VA
    if len(redirectedRequests) < 1:
        raise Exception("Expected {0} redirected HTTP-01 request events on challtestsrv, found {1}".format(validation_attempts, len(redirectedRequests)))

def test_http_challenge_https_redirect():
    client = chisel.make_client()

    # Create an authz for a random domain and get its HTTP-01 challenge token
    d, chall = rand_http_chall(client)
    token = chall.encode("token")
    # Calculate its keyauth so we can add it in a special non-standard location
    # for the redirect result
    resp = chall.response(client.key)
    keyauth = resp.key_authorization
    challSrv.add_http01_response("https-redirect", keyauth)

    # Create a HTTP redirect from the challenge's validation path to an HTTPS
    # path with some parameters
    challengePath = "/.well-known/acme-challenge/{0}".format(token)
    redirectPath = "/.well-known/acme-challenge/https-redirect?params=are&important=to&not=lose"
    challSrv.add_http_redirect(
        challengePath,
        "https://{0}{1}".format(d, redirectPath))


    # Also add an A record for the domain pointing to the interface that the
    # HTTPS HTTP-01 challtestsrv is bound.
    challSrv.add_a_record(d, ["10.77.77.77"])

    auth_and_issue([d], client=client, chall_type="http-01")

    challSrv.remove_http_redirect(challengePath)
    challSrv.remove_a_record(d)

    history = challSrv.http_request_history(d)
    challSrv.clear_http_request_history(d)

    # There should have been at least two GET requests made to the challtestsrv by the VA
    if len(history) < 2:
        raise Exception("Expected 2 HTTP request events on challtestsrv, found {0}".format(len(history)))

    initialRequests = []
    redirectedRequests = []

    for request in history:
      # Initial requests should have the expected initial HTTP-01 URL for the challenge
      if request['URL'] == challengePath:
        initialRequests.append(request)
      # Redirected requests should have the expected redirect path URL with all
      # its parameters
      elif request['URL'] == redirectPath:
        redirectedRequests.append(request)
      else:
        raise Exception("Unexpected request URL {0} in challtestsrv history: {1}".format(request['URL'], request))

    # There should have been at least 1 initial HTTP-01 validation request.
    if len(initialRequests) < 1:
        raise Exception("Expected {0} initial HTTP-01 request events on challtestsrv, found {1}".format(validation_attempts, len(initialRequests)))
     # All initial requests should have been over HTTP
    for r in initialRequests:
      if r['HTTPS'] is True:
        raise Exception("Expected all initial requests to be HTTP")

    # There should have been at least 1 redirected HTTP request for each VA
    if len(redirectedRequests) < 1:
        raise Exception("Expected {0} redirected HTTP-01 request events on challtestsrv, found {1}".format(validation_attempts, len(redirectedRequests)))
    # All the redirected requests should have been over HTTPS with the correct
    # SNI value
    for r in redirectedRequests:
      if r['HTTPS'] is False:
        raise Exception("Expected all redirected requests to be HTTPS")
      elif r['ServerName'] != d:
        raise Exception("Expected all redirected requests to have ServerName {0} got \"{1}\"".format(d, r['ServerName']))

class SlowHTTPRequestHandler(BaseHTTPRequestHandler):
    def do_GET(self):
        try:
            # Sleeptime needs to be larger than the RA->VA timeout (20s at the
            # time of writing)
            sleeptime = 22
            print("SlowHTTPRequestHandler: sleeping for {0}s\n".format(sleeptime))
            time.sleep(sleeptime)
            self.send_response(200)
            self.end_headers()
            self.wfile.write(b'this is not an ACME key authorization')
        except:
            pass

def test_http_challenge_timeout():
    """
    test_http_challenge_timeout tests that the VA times out challenge requests
    to a slow HTTP server appropriately.
    """
    # Start a simple python HTTP server on port 5002 in its own thread.
    # NOTE(@cpu): The pebble-challtestsrv binds 10.77.77.77:5002 for HTTP-01
    # challenges so we must use the 10.88.88.88 address for the throw away
    # server for this test and add a mock DNS entry that directs the VA to it.
    httpd = HTTPServer(('10.88.88.88', 5002), SlowHTTPRequestHandler)
    thread = threading.Thread(target = httpd.serve_forever)
    thread.daemon = False
    thread.start()

    # Pick a random domain
    hostname = random_domain()

    # Add A record for the domains to ensure the VA's requests are directed
    # to the interface that we bound the HTTPServer to.
    challSrv.add_a_record(hostname, ["10.88.88.88"])

    start = datetime.datetime.utcnow()
    end = 0

    try:
        # We expect a connection timeout error to occur
        chisel.expect_problem("urn:acme:error:connection",
            lambda: auth_and_issue([hostname], chall_type="http-01"))
        end = datetime.datetime.utcnow()
    finally:
        # Shut down the HTTP server gracefully and join on its thread.
        httpd.shutdown()
        httpd.server_close()
        thread.join()

    delta = end - start
    # Expected duration should be the RA->VA timeout plus some padding (At
    # present the timeout is 20s so adding 2s of padding = 22s)
    expectedDuration = 22
    if delta.total_seconds() == 0 or delta.total_seconds() > expectedDuration:
        raise Exception("expected timeout to occur in under {0} seconds. Took {1}".format(expectedDuration, delta.total_seconds()))

def test_tls_alpn_challenge():
    # Pick two random domains
    domains = [random_domain(), random_domain()]

    # Add A records for these domains to ensure the VA's requests are directed
    # to the interface that the challtestsrv has bound for TLS-ALPN-01 challenge
    # responses
    for host in domains:
        challSrv.add_a_record(host, ["10.88.88.88"])

    auth_and_issue(domains, chall_type="tls-alpn-01")

    for host in domains:
        challSrv.remove_a_record(host)

def test_issuer():
    """
    Issue a certificate, fetch its chain, and verify the chain and
    certificate against test/test-root.pem. Note: This test only handles chains
    of length exactly 1.
    """
    certr, authzs = auth_and_issue([random_domain()])
    cert = urllib2.urlopen(certr.uri).read()
    # In the future the chain URI will use HTTPS so include the root certificate
    # for the WFE's PKI. Note: We use the requests library here so we honor the
    # REQUESTS_CA_BUNDLE passed by test.sh.
    chain = requests.get(certr.cert_chain_uri).content
    parsed_chain = OpenSSL.crypto.load_certificate(OpenSSL.crypto.FILETYPE_ASN1, chain)
    parsed_cert = OpenSSL.crypto.load_certificate(OpenSSL.crypto.FILETYPE_ASN1, cert)
    parsed_root = OpenSSL.crypto.load_certificate(OpenSSL.crypto.FILETYPE_PEM,
        open("test/test-root.pem").read())

    store = OpenSSL.crypto.X509Store()
    store.add_cert(parsed_root)

    # Check the chain certificate before adding it to the store.
    store_ctx = OpenSSL.crypto.X509StoreContext(store, parsed_chain)
    store_ctx.verify_certificate()
    store.add_cert(parsed_chain)

    # Now check the end-entity certificate.
    store_ctx = OpenSSL.crypto.X509StoreContext(store, parsed_cert)
    store_ctx.verify_certificate()

def test_ocsp():
    cert_file_pem = os.path.join(tempdir, "cert.pem")
    auth_and_issue([random_domain()], cert_output=cert_file_pem)

    ee_ocsp_url = "http://localhost:4002"

    # As OCSP-Updater is generating responses independently of the CA we sit in a loop
    # checking OCSP until we either see a good response or we timeout (5s).
    wait_for_ocsp_good(cert_file_pem, "test/test-ca2.pem", ee_ocsp_url)

def test_ct_submission():
    hostname = random_domain()

    # These should correspond to the configured logs in ra.json.
    log_groups = [
        ["http://boulder:4500/submissions", "http://boulder:4501/submissions"],
        ["http://boulder:4510/submissions", "http://boulder:4511/submissions"],
    ]
    def submissions(group):
        count = 0
        for log in group:
            count += int(urllib2.urlopen(log + "?hostnames=%s" % hostname).read())
        return count

    auth_and_issue([hostname])

    got = [ submissions(log_groups[0]), submissions(log_groups[1]) ]
    expected = [ 1, 2 ]

    for i in range(len(log_groups)):
        if got[i] < expected[i]:
            raise Exception("For log group %d, got %d submissions, expected %d." %
                (i, got[i], expected[i]))

def test_expiration_mailer():
    email_addr = "integration.%x@letsencrypt.org" % random.randrange(2**16)
    cert, _ = auth_and_issue([random_domain()], email=email_addr)
    # Check that the expiration mailer sends a reminder
    expiry = datetime.datetime.strptime(cert.body.get_notAfter(), '%Y%m%d%H%M%SZ')
    no_reminder = expiry + datetime.timedelta(days=-31)
    first_reminder = expiry + datetime.timedelta(days=-13)
    last_reminder = expiry + datetime.timedelta(days=-2)

    urllib2.urlopen("http://localhost:9381/clear", data='')
    print get_future_output('./bin/expiration-mailer --config %s/expiration-mailer.json' %
        default_config_dir, no_reminder)
    print get_future_output('./bin/expiration-mailer --config %s/expiration-mailer.json' %
        default_config_dir, first_reminder)
    print get_future_output('./bin/expiration-mailer --config %s/expiration-mailer.json' %
        default_config_dir, last_reminder)
    resp = urllib2.urlopen("http://localhost:9381/count?to=%s" % email_addr)
    mailcount = int(resp.read())
    if mailcount != 2:
        raise Exception("\nExpiry mailer failed: expected 2 emails, got %d" % mailcount)

def test_revoke_by_account():
    client = chisel.make_client()
    cert, _ = auth_and_issue([random_domain()], client=client)
    reset_akamai_purges()
    client.revoke(cert.body, 0)

    cert_file_pem = os.path.join(tempdir, "revokeme.pem")
    with open(cert_file_pem, "w") as f:
        f.write(OpenSSL.crypto.dump_certificate(
            OpenSSL.crypto.FILETYPE_PEM, cert.body.wrapped).decode())
    ee_ocsp_url = "http://localhost:4002"
    verify_revocation(cert_file_pem, "test/test-ca2.pem", ee_ocsp_url)
    verify_akamai_purge()
    return 0

caa_authzs = []
@register_twenty_days_ago
def caa_setup():
    # Issue a certificate with the clock set back, and save the authzs to check
    # later that they are valid (200). They should however require rechecking for
    # CAA purposes.
    _, authzs = auth_and_issue(["recheck.good-caa-reserved.com"], client=caa_client)
    for a in authzs:
        caa_authzs.append(a)

def test_caa():
    """Request issuance for two CAA domains, one where we are permitted and one where we are not.
       Two further sub-domains have restricted validationmethods.
    """
    if len(caa_authzs) == 0:
        raise Exception("CAA authzs not prepared for test_caa")
    for a in caa_authzs:
        response = requests.get(a.uri)
        if response.status_code != 200:
            raise Exception("Unexpected response for CAA authz: ",
                response.status_code)

    goodCAA = "happy-hacker-ca.invalid"
    badCAA = "sad-hacker-ca.invalid"

    caa_account_uri = caa_client.account.uri if caa_client is not None else None
    caa_records = [
        {"domain": "bad-caa-reserved.com", "value": badCAA},
        {"domain": "good-caa-reserved.com", "value": goodCAA},
        {"domain": "accounturi.good-caa-reserved.com", "value":"{0}; accounturi={1}".format(goodCAA, caa_account_uri)},
        {"domain": "recheck.good-caa-reserved.com", "value":badCAA},
        {"domain": "dns-01-only.good-caa-reserved.com", "value": "{0}; validationmethods=dns-01".format(goodCAA)},
        {"domain": "http-01-only.good-caa-reserved.com", "value": "{0}; validationmethods=http-01".format(goodCAA)},
        {"domain": "dns-01-or-http01.good-caa-reserved.com", "value": "{0}; validationmethods=dns-01,http-01".format(goodCAA)},
    ]
    for policy in caa_records:
        challSrv.add_caa_issue(policy["domain"], policy["value"])

    # We include a random domain so we don't hit the "exact match" rate limit
    # when testing locally with a persistent database.
    auth_and_issue(["good-caa-reserved.com"])

    # Request issuance for recheck.good-caa-reserved.com, which should
    # now be denied due to CAA.
    chisel.expect_problem("urn:acme:error:caa", lambda: chisel.issue(caa_client, caa_authzs))

<<<<<<< HEAD
    challSrv.add_caa_issue({"domain": "bad-caa-reserved.com", "value": badCAA})
=======
    challSrv.add_caa_issue("bad-caa-reserved.com", badCAA)
>>>>>>> 4e10063c
    chisel.expect_problem("urn:acme:error:caa",
        lambda: auth_and_issue(["bad-caa-reserved.com"]))

    # TODO(@4a6f656c): Once the `CAAValidationMethods` feature flag is enabled by
    # default, remove this early return.
    if not CONFIG_NEXT:
        return

    chisel.expect_problem("urn:acme:error:caa",
        lambda: auth_and_issue(["dns-01-only.good-caa-reserved.com"], chall_type="http-01"))

    chisel.expect_problem("urn:acme:error:caa",
        lambda: auth_and_issue(["http-01-only.good-caa-reserved.com"], chall_type="dns-01"))

    # Note: the additional names are to avoid rate limiting...
    auth_and_issue(["dns-01-only.good-caa-reserved.com", "www.dns-01-only.good-caa-reserved.com"], chall_type="dns-01")
    auth_and_issue(["http-01-only.good-caa-reserved.com", "www.http-01-only.good-caa-reserved.com"], chall_type="http-01")
    auth_and_issue(["dns-01-or-http-01.good-caa-reserved.com", "dns-01-only.good-caa-reserved.com"], chall_type="dns-01")
    auth_and_issue(["dns-01-or-http-01.good-caa-reserved.com", "http-01-only.good-caa-reserved.com"], chall_type="http-01")

    # CAA should fail with an arbitrary account, but succeed with the caa_client.
    chisel.expect_problem("urn:acme:error:caa", lambda: auth_and_issue(["accounturi.good-caa-reserved.com"]))
    auth_and_issue(["accounturi.good-caa-reserved.com"], client=caa_client)

def test_account_update():
    """
    Create a new ACME client/account with one contact email. Then update the
    account to a different contact emails.
    """
    emails=("initial-email@not-example.com", "updated-email@not-example.com", "another-update@not-example.com")
    client = chisel.make_client(email=emails[0])

    for email in emails[1:]:
        result = chisel.update_email(client, email=email)
        # We expect one contact in the result
        if len(result.body.contact) != 1:
            raise Exception("\nUpdate account failed: expected one contact in result, got 0")
        # We expect it to be the email we just updated to
        actual = result.body.contact[0]
        if actual != "mailto:"+email:
            raise Exception("\nUpdate account failed: expected contact %s, got %s" % (email, actual))

def test_renewal_exemption():
    """
    Under a single domain, issue one certificate, then two renewals of that
    certificate, then one more different certificate (with a different
    subdomain). Since the certificatesPerName rate limit in testing is 2 per 90
    days, and the renewals should be discounted under the renewal exemption,
    each of these issuances should succeed. Then do one last issuance that we
    expect to be rate limited, just to check that the rate limit is actually 2,
    and we are testing what we think we are testing. See
    https://letsencrypt.org/docs/rate-limits/ for more details.
    """
    base_domain = random_domain()
    # First issuance
    auth_and_issue(["www." + base_domain])
    # First Renewal
    auth_and_issue(["www." + base_domain])
    # Second Renewal
    auth_and_issue(["www." + base_domain])
    # Issuance of a different cert
    auth_and_issue(["blog." + base_domain])
    # Final, failed issuance, for another different cert
    chisel.expect_problem("urn:acme:error:rateLimited",
        lambda: auth_and_issue(["mail." + base_domain]))

def test_certificates_per_name():
    chisel.expect_problem("urn:acme:error:rateLimited",
        lambda: auth_and_issue([random_domain() + ".lim.it"]))

def test_expired_authzs_404():
    # TODO(@4a6f656c): This test is rather broken, since it cannot distinguish
    # between a 404 due to an expired authz and a 404 due to a non-existant authz.
    # Further verification is necessary in order to ensure that the 404 is actually
    # due to an expiration. For now, the new authzs at least provide a form of
    # canary to detect authz purges.
    if len(old_authzs) == 0 or len(new_authzs) == 0:
        raise Exception("Old authzs not prepared for test_expired_authzs_404")
    for a in new_authzs:
        response = requests.get(a.uri)
        if response.status_code != 200:
            raise Exception("Unexpected response for valid authz: ",
                response.status_code)
    for a in old_authzs:
        response = requests.get(a.uri)
        if response.status_code != 404:
            raise Exception("Unexpected response for expired authz: ",
                response.status_code)

def test_oversized_csr():
    # Number of names is chosen to be one greater than the configured RA/CA maxNames
    numNames = 101
    # Generate numNames subdomains of a random domain
    base_domain = random_domain()
    domains = [ "{0}.{1}".format(str(n),base_domain) for n in range(numNames) ]
    # We expect issuing for these domains to produce a malformed error because
    # there are too many names in the request.
    chisel.expect_problem("urn:acme:error:malformed",
            lambda: auth_and_issue(domains))

def test_admin_revoker_cert():
    cert_file_pem = os.path.join(tempdir, "ar-cert.pem")
    cert, _ = auth_and_issue([random_domain()], cert_output=cert_file_pem)
    serial = "%x" % cert.body.get_serial_number()
    # Revoke certificate by serial
    reset_akamai_purges()
    run("./bin/admin-revoker serial-revoke --config %s/admin-revoker.json %s %d" % (
        default_config_dir, serial, 1))
    # Wait for OCSP response to indicate revocation took place
    ee_ocsp_url = "http://localhost:4002"
    verify_revocation(cert_file_pem, "test/test-ca2.pem", ee_ocsp_url)
    verify_akamai_purge()

def test_admin_revoker_authz():
    # Make an authz, but don't attempt its challenges.
    authz_resource = chisel.make_client().request_domain_challenges("ar-auth-test.com")
    url = authz_resource.uri
    # Revoke authorization by domain
    output = run(
            "./bin/admin-revoker auth-revoke --config %s/admin-revoker.json ar-auth-test.com" % (default_config_dir))
    if "Revoked pending and final authorizations" not in output:
        raise Exception("admin-revoker didn't successfully revoke authorizations")
    # Check authorization has actually been revoked
    response = urllib2.urlopen(url)
    data = json.loads(response.read())
    if data['status'] != "revoked":
        raise Exception("Authorization wasn't revoked")

def test_sct_embedding():
    certr, authzs = auth_and_issue([random_domain()])
    certBytes = urllib2.urlopen(certr.uri).read()
    cert = x509.load_der_x509_certificate(certBytes, default_backend())

    # make sure there is no poison extension
    try:
        cert.extensions.get_extension_for_oid(x509.ObjectIdentifier("1.3.6.1.4.1.11129.2.4.3"))
        raise Exception("certificate contains CT poison extension")
    except x509.ExtensionNotFound:
        # do nothing
        pass

    # make sure there is a SCT list extension
    try:
        sctList = cert.extensions.get_extension_for_oid(x509.ObjectIdentifier("1.3.6.1.4.1.11129.2.4.2"))
    except x509.ExtensionNotFound:
        raise Exception("certificate doesn't contain SCT list extension")
    if len(sctList.value) != 2:
        raise Exception("SCT list contains wrong number of SCTs")
    for sct in sctList.value:
        if sct.version != x509.certificate_transparency.Version.v1:
            raise Exception("SCT contains wrong version")
        if sct.entry_type != x509.certificate_transparency.LogEntryType.PRE_CERTIFICATE:
            raise Exception("SCT contains wrong entry type")
        delta = sct.timestamp - datetime.datetime.now()
        if abs(delta) > datetime.timedelta(hours=1):
            raise Exception("Delta between SCT timestamp and now was too great "
                "%s vs %s (%s)" % (sct.timestamp, datetime.datetime.now(), delta))<|MERGE_RESOLUTION|>--- conflicted
+++ resolved
@@ -471,11 +471,7 @@
     # now be denied due to CAA.
     chisel.expect_problem("urn:acme:error:caa", lambda: chisel.issue(caa_client, caa_authzs))
 
-<<<<<<< HEAD
-    challSrv.add_caa_issue({"domain": "bad-caa-reserved.com", "value": badCAA})
-=======
     challSrv.add_caa_issue("bad-caa-reserved.com", badCAA)
->>>>>>> 4e10063c
     chisel.expect_problem("urn:acme:error:caa",
         lambda: auth_and_issue(["bad-caa-reserved.com"]))
 
