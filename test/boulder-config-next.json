--- conflicted
+++ resolved
@@ -170,7 +170,8 @@
     "dnsTries": 3,
     "debugAddr": "localhost:8002",
     "hostnamePolicyFile": "test/hostname-policy.json",
-<<<<<<< HEAD
+    "maxNames": 1000,
+    "doNotForceCN": true,
     "vaService": {
       "serverAddress": "boulder:9092",
       "serverIssuerPath": "test/grpc-creds/ca.pem",
@@ -178,10 +179,6 @@
       "clientKeyPath": "test/grpc-creds/key.pem",
       "timeout": "90s"
     },
-=======
-    "maxNames": 1000,
-    "doNotForceCN": true,
->>>>>>> 19635b2b
     "amqp": {
       "serverURLFile": "test/secrets/amqp_url",
       "insecure": true,
