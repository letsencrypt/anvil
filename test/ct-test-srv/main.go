// This is a test server that implements the subset of RFC6962 APIs needed to
// run Boulder's CT log submission code. Currently it only implements add-chain.
// This is used by startservers.py.
package main

import (
	"crypto/ecdsa"
	"crypto/x509"
	"encoding/base64"
	"encoding/json"
	"flag"
	"fmt"
	"io/ioutil"
	"log"
	"net/http"
	"sync"
	"sync/atomic"
	"time"

	"github.com/letsencrypt/boulder/cmd"
<<<<<<< HEAD

	lintasn1 "github.com/globalsign/certlint/asn1"
	"github.com/globalsign/certlint/certdata"
	"github.com/globalsign/certlint/checks"
	_ "github.com/globalsign/certlint/checks/certificate/all"
	_ "github.com/globalsign/certlint/checks/extensions/all"
=======
	"github.com/letsencrypt/boulder/publisher"
>>>>>>> e00ed50c
)

type ctSubmissionRequest struct {
	Chain []string `json:"chain"`
}

type integrationSrv struct {
	sync.Mutex
	submissions     int64
	key             *ecdsa.PrivateKey
	latencySchedule []float64
	latencyItem     int
}

// linting isn't normally the role of a CT log, but since we are submitting to
// the CT test server anyhow, it happens to be a handy place to add linting.
// If lint fails, Boulder will not be able to get a quorum of SCTs in the test
// environment, and will fail, triggering an integration test failure.
func lint(der []byte) error {
	_, err := x509.ParseCertificate(der)
	if err != nil {
		return err
	}
	al := new(lintasn1.Linter)
	errs := al.CheckStruct(der)
	if errs != nil {
		for _, err := range errs.List() {
			return err
		}
	}
	d, err := certdata.Load(der)
	if err != nil {
		return err
	}
	errs = checks.Certificate.Check(d)
	if errs != nil {
		for _, err := range errs.List() {
			return err
		}
	}
	return nil
}

func (is *integrationSrv) handler(w http.ResponseWriter, r *http.Request) {
	switch r.URL.Path {
	case "/ct/v1/add-pre-chain":
		fallthrough
	case "/ct/v1/add-chain":
		if r.Method != "POST" {
			http.NotFound(w, r)
			return
		}
		bodyBytes, err := ioutil.ReadAll(r.Body)
		if err != nil {
			http.Error(w, err.Error(), http.StatusBadRequest)
		}
		atomic.AddInt64(&is.submissions, 1)

		if is.latencySchedule != nil {
			is.Lock()
			sleepTime := time.Duration(is.latencySchedule[is.latencyItem%len(is.latencySchedule)]) * time.Second
			is.latencyItem++
			is.Unlock()
			time.Sleep(sleepTime)
		}

		var addChainReq ctSubmissionRequest
		err = json.Unmarshal(bodyBytes, &addChainReq)
		if err != nil {
			http.Error(w, err.Error(), http.StatusBadRequest)
		}
		if len(addChainReq.Chain) == 0 {
			log.Println("no chain")
			w.WriteHeader(400)
			return
		}

<<<<<<< HEAD
		leaf, err := base64.StdEncoding.DecodeString(addChainReq.Chain[0])
		if err != nil {
			log.Println("Error decoding leaf: %s", err)
			w.WriteHeader(400)
			return
		}

		if err = lint(leaf); err != nil {
			log.Println("lint:", err)
			w.WriteHeader(400)
			return
=======
		precert := false
		if r.URL.Path == "/ct/v1/add-pre-chain" {
			precert = true
>>>>>>> e00ed50c
		}

		w.WriteHeader(http.StatusOK)
		w.Write(publisher.CreateTestingSignedSCT(addChainReq.Chain, is.key, precert))
	case "/submissions":
		if r.Method != "GET" {
			http.NotFound(w, r)
			return
		}

		submissions := atomic.LoadInt64(&is.submissions)
		w.WriteHeader(http.StatusOK)
		w.Write([]byte(fmt.Sprintf("%d", submissions)))
	default:
		http.NotFound(w, r)
		return
	}
}

type config struct {
	Personalities []Personality
}

type Personality struct {
	// Port (and optionally IP) to listen on
	Addr string
	// Private key for signing SCTs
	// Generate your own with:
	// openssl ecparam -name prime256v1 -genkey -outform der -noout | base64 -w 0
	PrivKey string
	// If present, sleep for the given number of seconds before replying. Each
	// request uses the next number in the list, eventually cycling through.
	LatencySchedule []float64
}

func runPersonality(p Personality) {
	keyDER, err := base64.StdEncoding.DecodeString(p.PrivKey)
	if err != nil {
		log.Fatal(err)
	}
	key, err := x509.ParseECPrivateKey(keyDER)
	if err != nil {
		log.Fatal(err)
	}
	pubKeyBytes, err := x509.MarshalPKIXPublicKey(&key.PublicKey)
	if err != nil {
		log.Fatal(err)
	}
	is := integrationSrv{
		key:             key,
		latencySchedule: p.LatencySchedule,
	}
	srv := &http.Server{
		Addr:    p.Addr,
		Handler: http.HandlerFunc(is.handler),
	}
	log.Printf("ct-test-srv on %s with pubkey %s", p.Addr,
		base64.StdEncoding.EncodeToString(pubKeyBytes))
	log.Fatal(srv.ListenAndServe())
}

func main() {
	configFile := flag.String("config", "", "Path to config file.")
	flag.Parse()
	data, err := ioutil.ReadFile(*configFile)
	if err != nil {
		log.Fatal(err)
	}
	var c config
	err = json.Unmarshal(data, &c)
	if err != nil {
		log.Fatal(err)
	}

	for _, p := range c.Personalities {
		go runPersonality(p)
	}
	cmd.CatchSignals(nil, nil)
}<|MERGE_RESOLUTION|>--- conflicted
+++ resolved
@@ -18,16 +18,13 @@
 	"time"
 
 	"github.com/letsencrypt/boulder/cmd"
-<<<<<<< HEAD
+	"github.com/letsencrypt/boulder/publisher"
 
 	lintasn1 "github.com/globalsign/certlint/asn1"
 	"github.com/globalsign/certlint/certdata"
 	"github.com/globalsign/certlint/checks"
 	_ "github.com/globalsign/certlint/checks/certificate/all"
 	_ "github.com/globalsign/certlint/checks/extensions/all"
-=======
-	"github.com/letsencrypt/boulder/publisher"
->>>>>>> e00ed50c
 )
 
 type ctSubmissionRequest struct {
@@ -105,7 +102,6 @@
 			return
 		}
 
-<<<<<<< HEAD
 		leaf, err := base64.StdEncoding.DecodeString(addChainReq.Chain[0])
 		if err != nil {
 			log.Println("Error decoding leaf: %s", err)
@@ -117,11 +113,11 @@
 			log.Println("lint:", err)
 			w.WriteHeader(400)
 			return
-=======
+		}
+
 		precert := false
 		if r.URL.Path == "/ct/v1/add-pre-chain" {
 			precert = true
->>>>>>> e00ed50c
 		}
 
 		w.WriteHeader(http.StatusOK)
