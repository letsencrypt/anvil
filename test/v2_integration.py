# -*- coding: utf-8 -*-
"""
Integration test cases for ACMEv2 as implemented by boulder-wfe2.
"""
import subprocess
import requests
import datetime
import time
import os
import json

import OpenSSL

from cryptography import x509
from cryptography.hazmat.backends import default_backend
from cryptography.hazmat.primitives.asymmetric import rsa

import chisel2
from helpers import *

from acme import errors as acme_errors

from acme.messages import Status, CertificateRequest, Directory
from acme import crypto_util as acme_crypto_util
from acme import client as acme_client
from acme import messages
from acme import challenges
from acme import errors

import josepy

import tempfile
import shutil
import atexit
import random
import string

import threading
from http.server import HTTPServer, BaseHTTPRequestHandler
import socketserver
import socket

import challtestsrv
challSrv = challtestsrv.ChallTestServer()

def test_multidomain():
    chisel2.auth_and_issue([random_domain(), random_domain()])

def test_wildcardmultidomain():
    """
    Test issuance for a random domain and a random wildcard domain using DNS-01.
    """
    chisel2.auth_and_issue([random_domain(), "*."+random_domain()], chall_type="dns-01")

def test_http_challenge():
    chisel2.auth_and_issue([random_domain(), random_domain()], chall_type="http-01")

def rand_http_chall(client):
    d = random_domain()
    csr_pem = chisel2.make_csr([d])
    order = client.new_order(csr_pem)
    authzs = order.authorizations
    for a in authzs:
        for c in a.body.challenges:
            if isinstance(c.chall, challenges.HTTP01):
                return d, c.chall
    raise(Exception("No HTTP-01 challenge found for random domain authz"))

def test_http_challenge_broken_redirect():
    """
    test_http_challenge_broken_redirect tests that a common webserver
    mis-configuration receives the correct specialized error message when attempting
    an HTTP-01 challenge.
    """
    client = chisel2.make_client()

    # Create an authz for a random domain and get its HTTP-01 challenge token
    d, chall = rand_http_chall(client)
    token = chall.encode("token")

    # Create a broken HTTP redirect similar to a sort we see frequently "in the wild"
    challengePath = "/.well-known/acme-challenge/{0}".format(token)
    redirect = "http://{0}.well-known/acme-challenge/bad-bad-bad".format(d)
    challSrv.add_http_redirect(
        challengePath,
        redirect)

    # Expect the specialized error message
    expectedError = "Fetching {0}: Invalid host in redirect target \"{1}.well-known\". Check webserver config for missing '/' in redirect target.".format(redirect, d)

    # NOTE(@cpu): Can't use chisel2.expect_problem here because it doesn't let
    # us interrogate the detail message easily.
    try:
        chisel2.auth_and_issue([d], client=client, chall_type="http-01")
    except acme_errors.ValidationError as e:
        for authzr in e.failed_authzrs:
            c = chisel2.get_chall(authzr, challenges.HTTP01)
            error = c.error
            if error is None or error.typ != "urn:ietf:params:acme:error:connection":
                raise(Exception("Expected connection prob, got %s" % (error.__str__())))
            if error.detail != expectedError:
                raise(Exception("Expected prob detail %s, got %s" % (expectedError, error.detail)))

    challSrv.remove_http_redirect(challengePath)

def test_http_challenge_loop_redirect():
    client = chisel2.make_client()

    # Create an authz for a random domain and get its HTTP-01 challenge token
    d, chall = rand_http_chall(client)
    token = chall.encode("token")

    # Create a HTTP redirect from the challenge's validation path to itself
    challengePath = "/.well-known/acme-challenge/{0}".format(token)
    challSrv.add_http_redirect(
        challengePath,
        "http://{0}{1}".format(d, challengePath))

    # Issuing for the the name should fail because of the challenge domains's
    # redirect loop.
    chisel2.expect_problem("urn:ietf:params:acme:error:connection",
        lambda: chisel2.auth_and_issue([d], client=client, chall_type="http-01"))

    challSrv.remove_http_redirect(challengePath)

def test_http_challenge_badport_redirect():
    client = chisel2.make_client()

    # Create an authz for a random domain and get its HTTP-01 challenge token
    d, chall = rand_http_chall(client)
    token = chall.encode("token")

    # Create a HTTP redirect from the challenge's validation path to a host with
    # an invalid port.
    challengePath = "/.well-known/acme-challenge/{0}".format(token)
    challSrv.add_http_redirect(
        challengePath,
        "http://{0}:1337{1}".format(d, challengePath))

    # Issuing for the name should fail because of the challenge domain's
    # invalid port redirect.
    chisel2.expect_problem("urn:ietf:params:acme:error:connection",
        lambda: chisel2.auth_and_issue([d], client=client, chall_type="http-01"))

    challSrv.remove_http_redirect(challengePath)

def test_http_challenge_badhost_redirect():
    client = chisel2.make_client()

    # Create an authz for a random domain and get its HTTP-01 challenge token
    d, chall = rand_http_chall(client)
    token = chall.encode("token")

    # Create a HTTP redirect from the challenge's validation path to a bare IP
    # hostname.
    challengePath = "/.well-known/acme-challenge/{0}".format(token)
    challSrv.add_http_redirect(
        challengePath,
        "https://127.0.0.1{0}".format(challengePath))

    # Issuing for the name should cause a connection error because the redirect
    # domain name is an IP address.
    chisel2.expect_problem("urn:ietf:params:acme:error:connection",
        lambda: chisel2.auth_and_issue([d], client=client, chall_type="http-01"))

    challSrv.remove_http_redirect(challengePath)

def test_http_challenge_badproto_redirect():
    client = chisel2.make_client()

    # Create an authz for a random domain and get its HTTP-01 challenge token
    d, chall = rand_http_chall(client)
    token = chall.encode("token")

    # Create a HTTP redirect from the challenge's validation path to whacky
    # non-http/https protocol URL.
    challengePath = "/.well-known/acme-challenge/{0}".format(token)
    challSrv.add_http_redirect(
        challengePath,
        "gopher://{0}{1}".format(d, challengePath))

    # Issuing for the name should cause a connection error because the redirect
    # domain name is an IP address.
    chisel2.expect_problem("urn:ietf:params:acme:error:connection",
        lambda: chisel2.auth_and_issue([d], client=client, chall_type="http-01"))

    challSrv.remove_http_redirect(challengePath)

def test_http_challenge_http_redirect():
    client = chisel2.make_client()

    # Create an authz for a random domain and get its HTTP-01 challenge token
    d, chall = rand_http_chall(client)
    token = chall.encode("token")
    # Calculate its keyauth so we can add it in a special non-standard location
    # for the redirect result
    resp = chall.response(client.net.key)
    keyauth = resp.key_authorization
    challSrv.add_http01_response("http-redirect", keyauth)

    # Create a HTTP redirect from the challenge's validation path to some other
    # token path where we have registered the key authorization.
    challengePath = "/.well-known/acme-challenge/{0}".format(token)
    redirectPath = "/.well-known/acme-challenge/http-redirect?params=are&important=to&not=lose"
    challSrv.add_http_redirect(
        challengePath,
        "http://{0}{1}".format(d, redirectPath))

    chisel2.auth_and_issue([d], client=client, chall_type="http-01")

    challSrv.remove_http_redirect(challengePath)
    challSrv.remove_http01_response("http-redirect")

    history = challSrv.http_request_history(d)
    challSrv.clear_http_request_history(d)

    # There should have been at least two GET requests made to the
    # challtestsrv. There may have been more if remote VAs were configured.
    if len(history) < 2:
        raise(Exception("Expected at least 2 HTTP request events on challtestsrv, found {1}".format(len(history))))

    initialRequests = []
    redirectedRequests = []

    for request in history:
      # All requests should have been over HTTP
      if request['HTTPS'] is True:
        raise(Exception("Expected all requests to be HTTP"))
      # Initial requests should have the expected initial HTTP-01 URL for the challenge
      if request['URL'] == challengePath:
        initialRequests.append(request)
      # Redirected requests should have the expected redirect path URL with all
      # its parameters
      elif request['URL'] == redirectPath:
        redirectedRequests.append(request)
      else:
        raise(Exception("Unexpected request URL {0} in challtestsrv history: {1}".format(request['URL'], request)))

    # There should have been at least 1 initial HTTP-01 validation request.
    if len(initialRequests) < 1:
        raise(Exception("Expected {0} initial HTTP-01 request events on challtestsrv, found {1}".format(validation_attempts, len(initialRequests))))

    # There should have been at least 1 redirected HTTP request for each VA
    if len(redirectedRequests) < 1:
        raise(Exception("Expected {0} redirected HTTP-01 request events on challtestsrv, found {1}".format(validation_attempts, len(redirectedRequests))))

def test_http_challenge_https_redirect():
    client = chisel2.make_client()

    # Create an authz for a random domain and get its HTTP-01 challenge token
    d, chall = rand_http_chall(client)
    token = chall.encode("token")
    # Calculate its keyauth so we can add it in a special non-standard location
    # for the redirect result
    resp = chall.response(client.net.key)
    keyauth = resp.key_authorization
    challSrv.add_http01_response("https-redirect", keyauth)

    # Create a HTTP redirect from the challenge's validation path to an HTTPS
    # path with some parameters
    challengePath = "/.well-known/acme-challenge/{0}".format(token)
    redirectPath = "/.well-known/acme-challenge/https-redirect?params=are&important=to&not=lose"
    challSrv.add_http_redirect(
        challengePath,
        "https://{0}{1}".format(d, redirectPath))

    # Also add an A record for the domain pointing to the interface that the
    # HTTPS HTTP-01 challtestsrv is bound.
    challSrv.add_a_record(d, ["10.77.77.77"])

    try:
        chisel2.auth_and_issue([d], client=client, chall_type="http-01")
    except errors.ValidationError as e:
        problems = []
        for authzr in e.failed_authzrs:
            for chall in authzr.body.challenges:
                error = chall.error
                if error:
                    problems.append(error.__str__())
        raise(Exception("validation problem: %s" % "; ".join(problems)))

    challSrv.remove_http_redirect(challengePath)
    challSrv.remove_a_record(d)

    history = challSrv.http_request_history(d)
    challSrv.clear_http_request_history(d)

    # There should have been at least two GET requests made to the challtestsrv by the VA
    if len(history) < 2:
        raise(Exception("Expected 2 HTTP request events on challtestsrv, found {0}".format(len(history))))

    initialRequests = []
    redirectedRequests = []

    for request in history:
      # Initial requests should have the expected initial HTTP-01 URL for the challenge
      if request['URL'] == challengePath:
        initialRequests.append(request)
      # Redirected requests should have the expected redirect path URL with all
      # its parameters
      elif request['URL'] == redirectPath:
        redirectedRequests.append(request)
      else:
        raise(Exception("Unexpected request URL {0} in challtestsrv history: {1}".format(request['URL'], request)))

    # There should have been at least 1 initial HTTP-01 validation request.
    if len(initialRequests) < 1:
        raise(Exception("Expected {0} initial HTTP-01 request events on challtestsrv, found {1}".format(validation_attempts, len(initialRequests))))
     # All initial requests should have been over HTTP
    for r in initialRequests:
      if r['HTTPS'] is True:
        raise(Exception("Expected all initial requests to be HTTP, got %s" % r))

    # There should have been at least 1 redirected HTTP request for each VA
    if len(redirectedRequests) < 1:
        raise(Exception("Expected {0} redirected HTTP-01 request events on challtestsrv, found {1}".format(validation_attempts, len(redirectedRequests))))
    # All the redirected requests should have been over HTTPS with the correct
    # SNI value
    for r in redirectedRequests:
      if r['HTTPS'] is False:
        raise(Exception("Expected all redirected requests to be HTTPS"))
      # TODO(@cpu): The following ServerName test will fail with config-next
      # until https://github.com/letsencrypt/boulder/issues/3969 is fixed.
      if CONFIG_NEXT:
        return
      elif r['ServerName'] != d:
        raise(Exception("Expected all redirected requests to have ServerName {0} got \"{1}\"".format(d, r['ServerName'])))

def test_tls_alpn_challenge():
    # Pick two random domains
    domains = [random_domain(),random_domain()]

    # Add A records for these domains to ensure the VA's requests are directed
    # to the interface that the challtestsrv has bound for TLS-ALPN-01 challenge
    # responses
    for host in domains:
        challSrv.add_a_record(host, ["10.88.88.88"])
    chisel2.auth_and_issue(domains, chall_type="tls-alpn-01")

    for host in domains:
        challSrv.remove_a_record(host)

def test_overlapping_wildcard():
    """
    Test issuance for a random domain and a wildcard version of the same domain
    using DNS-01. This should result in *two* distinct authorizations.
    """
    domain = random_domain()
    domains = [ domain, "*."+domain ]
    client = chisel2.make_client(None)
    csr_pem = chisel2.make_csr(domains)
    order = client.new_order(csr_pem)
    authzs = order.authorizations

    if len(authzs) != 2:
        raise(Exception("order for %s had %d authorizations, expected 2" %
                (domains, len(authzs))))

    cleanup = chisel2.do_dns_challenges(client, authzs)
    try:
        order = client.poll_and_finalize(order)
    finally:
        cleanup()

def test_highrisk_blocklist():
    """
    Test issuance for a subdomain of a HighRiskBlockedNames entry. It should
    fail with a policy error.
    """

    # We include "example.org" in `test/hostname-policy.yaml` in the
    # HighRiskBlockedNames list so issuing for "foo.example.org" should be
    # blocked.
    domain = "foo.example.org"
    # We expect this to produce a policy problem
    chisel2.expect_problem("urn:ietf:params:acme:error:rejectedIdentifier",
        lambda: chisel2.auth_and_issue([domain], chall_type="dns-01"))

def test_wildcard_exactblacklist():
    """
    Test issuance for a wildcard that would cover an exact blacklist entry. It
    should fail with a policy error.
    """

    # We include "highrisk.le-test.hoffman-andrews.com" in `test/hostname-policy.yaml`
    # Issuing for "*.le-test.hoffman-andrews.com" should be blocked
    domain = "*.le-test.hoffman-andrews.com"
    # We expect this to produce a policy problem
    chisel2.expect_problem("urn:ietf:params:acme:error:rejectedIdentifier",
        lambda: chisel2.auth_and_issue([domain], chall_type="dns-01"))

def test_wildcard_authz_reuse():
    """
    Test that an authorization for a base domain obtained via HTTP-01 isn't
    reused when issuing a wildcard for that base domain later on.
    """

    # Create one client to reuse across multiple issuances
    client = chisel2.make_client(None)

    # Pick a random domain to issue for
    domains = [ random_domain() ]
    csr_pem = chisel2.make_csr(domains)

    # Submit an order for the name
    order = client.new_order(csr_pem)
    # Complete the order via an HTTP-01 challenge
    cleanup = chisel2.do_http_challenges(client, order.authorizations)
    try:
        order = client.poll_and_finalize(order)
    finally:
        cleanup()

    # Now try to issue a wildcard for the random domain
    domains[0] = "*." + domains[0]
    csr_pem = chisel2.make_csr(domains)
    order = client.new_order(csr_pem)

    # We expect all of the returned authorizations to be pending status
    for authz in order.authorizations:
        if authz.body.status != Status("pending"):
            raise(Exception("order for %s included a non-pending authorization (status: %s) from a previous HTTP-01 order" %
                    ((domains), str(authz.body.status))))

def test_bad_overlap_wildcard():
    chisel2.expect_problem("urn:ietf:params:acme:error:malformed",
        lambda: chisel2.auth_and_issue(["*.example.com", "www.example.com"]))

def test_duplicate_orders():
    """
    Test that the same client issuing for the same domain names twice in a row
    works without error.
    """
    client = chisel2.make_client(None)
    domains = [ random_domain() ]
    chisel2.auth_and_issue(domains, client=client)
    chisel2.auth_and_issue(domains, client=client)

def test_order_reuse_failed_authz():
    """
    Test that creating an order for a domain name, failing an authorization in
    that order, and submitting another new order request for the same name
    doesn't reuse a failed authorizaton in the new order.
    """

    client = chisel2.make_client(None)
    domains = [ random_domain() ]
    csr_pem = chisel2.make_csr(domains)

    order = client.new_order(csr_pem)
    firstOrderURI = order.uri

    # Pick the first authz's first challenge, doesn't matter what type it is
    chall_body = order.authorizations[0].body.challenges[0]
    # Answer it, but with nothing set up to solve the challenge request
    client.answer_challenge(chall_body, chall_body.response(client.net.key))

    deadline = datetime.datetime.now() + datetime.timedelta(seconds=60)
    authzFailed = False
    try:
        # Poll the order's authorizations until they are non-pending, a timeout
        # occurs, or there is an invalid authorization status.
        client.poll_authorizations(order, deadline)
    except acme_errors.ValidationError as e:
        # We expect there to be a ValidationError from one of the authorizations
        # being invalid.
        authzFailed = True

    # If the poll ended and an authz's status isn't invalid then we reached the
    # deadline, fail the test
    if not authzFailed:
        raise(Exception("timed out waiting for order %s to become invalid" % firstOrderURI))

    # Make another order with the same domains
    order = client.new_order(csr_pem)

    # It should not be the same order as before
    if order.uri == firstOrderURI:
        raise(Exception("new-order for %s returned a , now-invalid, order" % domains))

    # We expect all of the returned authorizations to be pending status
    for authz in order.authorizations:
        if authz.body.status != Status("pending"):
            raise(Exception("order for %s included a non-pending authorization (status: %s) from a previous order" %
                    ((domains), str(authz.body.status))))

    # We expect the new order can be fulfilled
    cleanup = chisel2.do_http_challenges(client, order.authorizations)
    try:
        order = client.poll_and_finalize(order)
    finally:
        cleanup()

def test_order_finalize_early():
    """
    Test that finalizing an order before its fully authorized results in the
    order having an error set and the status being invalid.
    """
    # Create a client
    client = chisel2.make_client(None)

    # Create a random domain and a csr
    domains = [ random_domain() ]
    csr_pem = chisel2.make_csr(domains)

    # Create an order for the domain
    order = client.new_order(csr_pem)

    deadline = datetime.datetime.now() + datetime.timedelta(seconds=5)

    # Finalizing an order early should generate an orderNotReady error.
    chisel2.expect_problem("urn:ietf:params:acme:error:orderNotReady",
        lambda: client.finalize_order(order, deadline))

def test_revoke_by_issuer():
    client = chisel2.make_client(None)
    order = chisel2.auth_and_issue([random_domain()], client=client)

    cert = OpenSSL.crypto.load_certificate(OpenSSL.crypto.FILETYPE_PEM, order.fullchain_pem)
    reset_akamai_purges()
    client.revoke(josepy.ComparableX509(cert), 0)

    cert_file_pem = os.path.join(tempdir, "revokeme.pem")
    with open(cert_file_pem, "w") as f:
        f.write(OpenSSL.crypto.dump_certificate(
            OpenSSL.crypto.FILETYPE_PEM, cert).decode())
    ee_ocsp_url = "http://localhost:4002"
    verify_ocsp(cert_file_pem, "test/test-ca2.pem", ee_ocsp_url, "revoked")
    verify_akamai_purge()

def test_revoke_by_authz():
    domains = [random_domain()]
    order = chisel2.auth_and_issue(domains)

    # create a new client and re-authz
    client = chisel2.make_client(None)
    chisel2.auth_and_issue(domains, client=client)

    cert = OpenSSL.crypto.load_certificate(OpenSSL.crypto.FILETYPE_PEM, order.fullchain_pem)
    reset_akamai_purges()
    client.revoke(josepy.ComparableX509(cert), 0)

    cert_file_pem = os.path.join(tempdir, "revokeme.pem")
    with open(cert_file_pem, "w") as f:
        f.write(OpenSSL.crypto.dump_certificate(
            OpenSSL.crypto.FILETYPE_PEM, cert).decode())
    ee_ocsp_url = "http://localhost:4002"
    verify_ocsp(cert_file_pem, "test/test-ca2.pem", ee_ocsp_url, "revoked")
    verify_akamai_purge()

def test_revoke_by_privkey():
    client = chisel2.make_client(None)
    domains = [random_domain()]
    key = OpenSSL.crypto.PKey()
    key.generate_key(OpenSSL.crypto.TYPE_RSA, 2048)
    key_pem = OpenSSL.crypto.dump_privatekey(OpenSSL.crypto.FILETYPE_PEM, key)
    csr_pem = chisel2.make_csr(domains)
    order = client.new_order(csr_pem)
    cleanup = chisel2.do_http_challenges(client, order.authorizations)
    try:
        order = client.poll_and_finalize(order)
    finally:
        cleanup()

    # Create a new client with the JWK as the cert private key
    jwk = josepy.JWKRSA(key=key)
    net = acme_client.ClientNetwork(key, user_agent="Boulder integration tester")

    directory = Directory.from_json(net.get(chisel2.DIRECTORY_V2).json())
    new_client = acme_client.ClientV2(directory, net)

    cert = OpenSSL.crypto.load_certificate(OpenSSL.crypto.FILETYPE_PEM, order.fullchain_pem)
    reset_akamai_purges()
    client.revoke(josepy.ComparableX509(cert), 0)

    cert_file_pem = os.path.join(tempdir, "revokeme.pem")
    with open(cert_file_pem, "w") as f:
        f.write(OpenSSL.crypto.dump_certificate(
            OpenSSL.crypto.FILETYPE_PEM, cert).decode())
    ee_ocsp_url = "http://localhost:4002"
    verify_ocsp(cert_file_pem, "test/test-ca2.pem", ee_ocsp_url, "revoked")
    verify_akamai_purge()

def test_sct_embedding():
    order = chisel2.auth_and_issue([random_domain()])
    print(order.fullchain_pem.encode())
    cert = x509.load_pem_x509_certificate(order.fullchain_pem.encode(), default_backend())

    # make sure there is no poison extension
    try:
        cert.extensions.get_extension_for_oid(x509.ObjectIdentifier("1.3.6.1.4.1.11129.2.4.3"))
        raise(Exception("certificate contains CT poison extension"))
    except x509.ExtensionNotFound:
        # do nothing
        pass

    # make sure there is a SCT list extension
    try:
        sctList = cert.extensions.get_extension_for_oid(x509.ObjectIdentifier("1.3.6.1.4.1.11129.2.4.2"))
    except x509.ExtensionNotFound:
        raise(Exception("certificate doesn't contain SCT list extension"))
    if len(sctList.value) != 2:
        raise(Exception("SCT list contains wrong number of SCTs"))
    for sct in sctList.value:
        if sct.version != x509.certificate_transparency.Version.v1:
            raise(Exception("SCT contains wrong version"))
        if sct.entry_type != x509.certificate_transparency.LogEntryType.PRE_CERTIFICATE:
            raise(Exception("SCT contains wrong entry type"))

def test_only_return_existing_reg():
    client = chisel2.uninitialized_client()
    email = "test@not-example.com"
    client.new_account(messages.NewRegistration.from_data(email=email,
            terms_of_service_agreed=True))
    
    client = chisel2.uninitialized_client(key=client.net.key)
    class extendedAcct(dict):
        def json_dumps(self, indent=None):
            return json.dumps(self)
    acct = extendedAcct({
        "termsOfServiceAgreed": True,
        "contact": [email],
        "onlyReturnExisting": True
    })
    resp = client.net.post(client.directory['newAccount'], acct, acme_version=2)
    if resp.status_code != 200:
        raise(Exception("incorrect response returned for onlyReturnExisting"))

    other_client = chisel2.uninitialized_client()
    newAcct = extendedAcct({
        "termsOfServiceAgreed": True,
        "contact": [email],
        "onlyReturnExisting": True
    })
    chisel2.expect_problem("urn:ietf:params:acme:error:accountDoesNotExist",
        lambda: other_client.net.post(other_client.directory['newAccount'], newAcct, acme_version=2))

def BouncerHTTPRequestHandler(redirect, guestlist):
    """
    BouncerHTTPRequestHandler returns a BouncerHandler class that acts like
    a club bouncer in front of another server. The bouncer will respond to
    GET requests by looking up the allowed number of requests in the guestlist
    for the User-Agent making the request. If there is at least one guestlist
    spot for that UA it will be redirected to the real server and the
    guestlist will be decremented. Once the guestlist spots for a UA are
    expended requests will get a bogus result and have to stand outside in the
    cold 
    """
    class BouncerHandler(BaseHTTPRequestHandler):
        def __init__(self, *args, **kwargs):
            BaseHTTPRequestHandler.__init__(self, *args, **kwargs)

        def do_HEAD(self):
            # This is used by wait_for_server
            self.send_response(200)
            self.end_headers()

        def do_GET(self):
            ua = self.headers['User-Agent']
            guestlistAllows = BouncerHandler.guestlist.get(ua, 0)
            # If there is still space on the guestlist for this UA then redirect
            # the request and decrement the guestlist.
            if guestlistAllows > 0:
                BouncerHandler.guestlist[ua] -= 1
                self.log_message("BouncerHandler UA {0} is on the Guestlist. {1} requests remaining.".format(ua, BouncerHandler.guestlist[ua]))
                self.send_response(302)
                self.send_header("Location", BouncerHandler.redirect)
                self.end_headers()
            # Otherwise return a bogus result
            else:
                self.log_message("BouncerHandler UA {0} has no requests on the Guestlist. Sending request to the curb".format(ua))
                self.send_response(200)
                self.end_headers()
                self.wfile.write(u'(• ◡ •) <( VIPs only! )')

    BouncerHandler.guestlist = guestlist
    BouncerHandler.redirect = redirect
    return BouncerHandler

def wait_for_server(addr):
    while True:
        try:
            # NOTE(@cpu): Using HEAD here instead of GET because the
            # BouncerHandler modifies its state for GET requests.
            status = requests.head(addr).status_code
            if status == 200:
                return
        except requests.exceptions.ConnectionError:
            pass
        time.sleep(0.5)

def multiva_setup(client, guestlist):
    """
    Create a testing hostname and the multiva server setup. This will block
    until the server is ready. The returned cleanup function should be used to
    stop the server. The first bounceFirst requests to the server will be sent
    to the real challtestsrv for a good answer, the rest will get a bad
    answer.
    """

    hostname = random_domain()
    csr_pem = chisel2.make_csr([hostname])
    order = client.new_order(csr_pem)
    authz = order.authorizations[0]
    chall = None
    for c in authz.body.challenges:
        if isinstance(c.chall, challenges.HTTP01):
            chall = c.chall
    if chall is None:
        raise(Exception("No HTTP-01 challenge found for random domain authz"))

    token = chall.encode("token")

    # Calculate the challenge's keyauth so we can add a good keyauth response on
    # the real challtestsrv that we redirect VIP requests to.
    resp = chall.response(client.net.key)
    keyauth = resp.key_authorization
    challSrv.add_http01_response(token, keyauth)

    # Add an A record for the domains to ensure the VA's requests are directed
    # to the interface that we bound the HTTPServer to.
    challSrv.add_a_record(hostname, ["10.88.88.88"])

    # Add an A record for the redirect target that sends it to the real chall
    # test srv for a valid HTTP-01 response.
    redirHostname = "pebble-challtestsrv.example.com"
    challSrv.add_a_record(redirHostname, ["10.77.77.77"])

    # Start a simple python HTTP server on port 5002 in its own thread.
    # NOTE(@cpu): The pebble-challtestsrv binds 10.77.77.77:5002 for HTTP-01
    # challenges so we must use the 10.88.88.88 address for the throw away
    # server for this test and add a mock DNS entry that directs the VA to it.
    redirect = "http://{0}/.well-known/acme-challenge/{1}".format(
            redirHostname, token)
    httpd = HTTPServer(('10.88.88.88', 5002), BouncerHTTPRequestHandler(redirect, guestlist))
    thread = threading.Thread(target = httpd.serve_forever)
    thread.daemon = False
    thread.start()

    def cleanup():
        # Remove the challtestsrv mocks
        challSrv.remove_a_record(hostname)
        challSrv.remove_a_record(redirHostname)
        challSrv.remove_http01_response(token)
        # Shut down the HTTP server gracefully and join on its thread.
        httpd.shutdown()
        httpd.server_close()
        thread.join()

    return hostname, cleanup

def test_http_multiva_threshold_pass():
    # Only config-next has remote VAs configured and is appropriate for this
    # integration test.
    if not CONFIG_NEXT:
        return

    client = chisel2.make_client()

    # Configure a guestlist that will pass the multiVA threshold test by
    # allowing the primary VA and one remote.
    guestlist = {"boulder": 1, "boulder-remote-b": 1}

    hostname, cleanup = multiva_setup(client, guestlist)

    try:
        # With the maximum number of allowed remote VA failures the overall
        # challenge should still succeed.
        chisel2.auth_and_issue([hostname], client=client, chall_type="http-01")
    finally:
        cleanup()

def test_http_multiva_threshold_fail():
    # Only config-next has remote VAs configured and is appropriate for this
    # integration test.
    if not CONFIG_NEXT:
        return

    client = chisel2.make_client()

    # Configure a guestlist that will fail the multiVA threshold test by
    # only allowing the primary VA.
    guestlist = {"boulder": 1}

    hostname, cleanup = multiva_setup(client, guestlist)

    try:
        chisel2.auth_and_issue([hostname], client=client, chall_type="http-01")
    except acme_errors.ValidationError as e:
        # NOTE(@cpu): Chisel2's expect_problem doesn't work in this case so this
        # test needs to unpack an `acme_errors.ValidationError` on its own. It
        # might be possible to clean this up in the future.
        if len(e.failed_authzrs) != 1:
            raise(Exception("expected one failed authz, found {0}".format(len(e.failed_authzrs))))
        challs = e.failed_authzrs[0].body.challenges
        httpChall = None
        for chall_body in challs:
            if isinstance(chall_body.chall, challenges.HTTP01):
                httpChall = chall_body
        if httpChall is None:
            raise(Exception("no HTTP-01 challenge in failed authz"))
        if httpChall.error.typ != "urn:ietf:params:acme:error:unauthorized":
            raise(Exception("expected unauthorized prob, found {0}".format(httpChall.error.typ)))
    finally:
        cleanup()

class FakeH2ServerHandler(socketserver.BaseRequestHandler):
    """
    FakeH2ServerHandler is a TCP socket handler that writes data representing an
    initial HTTP/2 SETTINGS frame as a response to all received data.
    """
    def handle(self):
        # Read whatever the HTTP request was so that the response isn't seen as
        # unsolicited.
        self.data = self.request.recv(1024).strip()
        # Blast some HTTP/2 bytes onto the socket
        # Truncated example data from taken from the community forum:
        # https://community.letsencrypt.org/t/le-validation-error-if-server-is-in-google-infrastructure/51841
        self.request.sendall(b'\x00\x00\x12\x04\x00\x00\x00\x00\x00\x00\x03\x00\x00\x00\x80\x00')

def wait_for_tcp_server(addr, port):
    """
    wait_for_tcp_server attempts to make a TCP connection to the given
    address/port every 0.5s until it succeeds.
    """
    while True:
        sock = socket.socket(socket.AF_INET, socket.SOCK_STREAM)
        try:
            sock.connect((addr, port))
            sock.sendall(b"\n")
            return
        except socket.error:
            time.sleep(0.5)
            pass

def test_http2_http01_challenge():
    """
    test_http2_http01_challenge tests that an HTTP-01 challenge made to a HTTP/2
    server fails with a specific error message for this case.
    """
    client = chisel2.make_client()
    hostname = "fake.h2.example.com"

    # Add an A record for the test server to ensure the VA's requests are directed
    # to the interface that we bind the FakeH2ServerHandler to.
    challSrv.add_a_record(hostname, ["10.88.88.88"])

    # Allow socket address reuse on the base TCPServer class. Failing to do this
    # causes subsequent integration tests to fail with "Address in use" errors even
    # though this test _does_ call shutdown() and server_close(). Even though the
    # server was shut-down Python's socket will be in TIME_WAIT because of prev. client
    # connections. Having the TCPServer set SO_REUSEADDR on the socket solves
    # the problem.
    socketserver.TCPServer.allow_reuse_address = True
    # Create, start, and wait for a fake HTTP/2 server.
    server = socketserver.TCPServer(('10.88.88.88', 5002), FakeH2ServerHandler)
    thread = threading.Thread(target = server.serve_forever)
    thread.daemon = False
    thread.start()
    wait_for_tcp_server('10.88.88.88', 5002)

    # Issuing an HTTP-01 challenge for this hostname should produce a connection
    # problem with an error specific to the HTTP/2 misconfiguration.
    expectedError = "Server is speaking HTTP/2 over HTTP"
    try:
        chisel2.auth_and_issue([hostname], client=client, chall_type="http-01")
    except acme_errors.ValidationError as e:
        for authzr in e.failed_authzrs:
            c = chisel2.get_chall(authzr, challenges.HTTP01)
            error = c.error
            if error is None or error.typ != "urn:ietf:params:acme:error:connection":
                raise(Exception("Expected connection prob, got %s" % (error.__str__())))
            if not error.detail.endswith(expectedError):
                raise(Exception("Expected prob detail ending in %s, got %s" % (expectedError, error.detail)))
    finally:
        server.shutdown()
        server.server_close()
        thread.join()

z1_reuse_client = None
z1_reuse_authzs = []
@register_twenty_days_ago
def z1_reuse_setup():
    """Runs during "setup_twenty_days_ago" phase."""
    global z1_reuse_client
    global z1_reuse_authzs
    z1_reuse_client = chisel2.make_client()
    order = chisel2.auth_and_issue([random_domain(), random_domain()], client=z1_reuse_client)
    for a in order.authorizations:
        z1_reuse_authzs.append(a)

def test_z1_reuse():
    """Test that authzv1's get reused alongside authzv2's once the
       NewAuthorizationSchema flag is turned on.
       This relies on the fact that when CONFIG_NEXT is true, the n_days_ago
       setup phases get run with `test/config` rather than `test/config-next`.
    """
    if not CONFIG_NEXT:
        return
    reuse_domains = []
    authz_uris = set()
    for a in z1_reuse_authzs:
        authz_uris.add(a.uri)
        reuse_domains.append(a.body.identifier.value)
    new_domains = [random_domain(), random_domain()]
    order = chisel2.auth_and_issue(reuse_domains + new_domains, client=z1_reuse_client)
    for a in order.authorizations:
        if a.uri in authz_uris:
            authz_uris.remove(a.uri)
    if len(authz_uris) != 0:
        raise(Exception("Failed to reuse all authzs. Remaining: %s" % authz_uris))

def test_new_order_policy_errs():
    """
    Test that creating an order with policy blocked identifiers returns
    a problem with subproblems.
    """
    client = chisel2.make_client(None)

    # 'in-addr.arpa' is present in `test/hostname-policy.yaml`'s
    # HighRiskBlockedNames list. 
    csr_pem = chisel2.make_csr(["out-addr.in-addr.arpa", "between-addr.in-addr.arpa"])

    # With two policy blocked names in the order we expect to get back a top
    # level rejectedIdentifier with a detail message that references
    # subproblems.
    #
    # TODO(@cpu): After https://github.com/certbot/certbot/issues/7046 is
    # implemented in the upstream `acme` module this test should also ensure the
    # subproblems are properly represented.
    ok = False
    try:
        order = client.new_order(csr_pem)
    except messages.Error as e:
        ok = True
        if e.typ != "urn:ietf:params:acme:error:rejectedIdentifier":
<<<<<<< HEAD
            raise Exception('Expected rejectedIdentifier type problem, got {0}'.format(e.typ))
        if e.detail != 'Error creating new order :: Cannot issue for "out-addr.in-addr.arpa": Policy forbids issuing for name (and 1 more problems. Refer to sub-problems for more information.)':
            raise Exception('Order problem detail did not match expected')
=======
            raise(Exception('Expected rejectedIdentifier type problem, got {0}'.format(e.typ)))
        if e.detail != 'Error creating new order :: Policy forbids issuing for "out-addr.in-addr.arpa" and 1 more identifiers. Refer to sub-problems for more information':
            raise(Exception('Order problem detail did not match expected'))
>>>>>>> c8dbbf00
    if not ok:
        raise(Exception('Expected problem, got no error'))

def test_long_san_no_cn():
    try:
        chisel2.auth_and_issue([''.join(random.choice(string.ascii_uppercase) for x in range(61)) + ".com"])
        # if we get to this raise(the auth_and_issue call didn't fail, so fail the test)
        raise(Exception("Issuance didn't fail when the only SAN in a certificate was longer than the max CN length"))
    except messages.Error as e:
        if e.typ != "urn:ietf:params:acme:error:malformed":
            raise(Exception('Expected malformed type problem, got {0}'.format(e.typ)))
        if e.detail != 'Error finalizing order :: issuing precertificate: CSR doesn\'t contain a SAN short enough to fit in CN':
            raise(Exception('Problem detail did not match expected'))<|MERGE_RESOLUTION|>--- conflicted
+++ resolved
@@ -934,15 +934,9 @@
     except messages.Error as e:
         ok = True
         if e.typ != "urn:ietf:params:acme:error:rejectedIdentifier":
-<<<<<<< HEAD
             raise Exception('Expected rejectedIdentifier type problem, got {0}'.format(e.typ))
         if e.detail != 'Error creating new order :: Cannot issue for "out-addr.in-addr.arpa": Policy forbids issuing for name (and 1 more problems. Refer to sub-problems for more information.)':
             raise Exception('Order problem detail did not match expected')
-=======
-            raise(Exception('Expected rejectedIdentifier type problem, got {0}'.format(e.typ)))
-        if e.detail != 'Error creating new order :: Policy forbids issuing for "out-addr.in-addr.arpa" and 1 more identifiers. Refer to sub-problems for more information':
-            raise(Exception('Order problem detail did not match expected'))
->>>>>>> c8dbbf00
     if not ok:
         raise(Exception('Expected problem, got no error'))
 
