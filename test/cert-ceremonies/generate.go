package main

import (
	"errors"
	"fmt"
	"io/ioutil"
	"log"
	"os"
	"os/exec"
	"regexp"
	"text/template"

	"github.com/letsencrypt/boulder/cmd"
)

// createSlot initializes a SoftHSM slot and token. SoftHSM chooses the highest empty
// slot, initializes it, and then assigns it a new randomly chosen slot ID. Since we can't
// predict this ID we need to parse out the new ID so that we can use it in the ceremony
// configs.
func createSlot(label string) (string, error) {
	output, err := exec.Command("softhsm2-util", "--init-token", "--free", "--label", label, "--pin", "1234", "--so-pin", "5678").CombinedOutput()
	if err != nil {
		return "", err
	}
	re := regexp.MustCompile(`to slot (\d+)`)
	matches := re.FindSubmatch(output)
	if len(matches) != 2 {
		return "", errors.New("unexpected number of slot matches")
	}
	return string(matches[1]), nil
}

// genKey is used to run a key ceremony with a given config, replacing SlotID in
// the YAML with a specific slot ID.
func genKey(path string, inSlot string) error {
	tmpPath, err := rewriteConfig(path, map[string]string{"SlotID": inSlot})
	if err != nil {
		return err
	}
	output, err := exec.Command("bin/ceremony", "-config", tmpPath).CombinedOutput()
	if err != nil {
		return fmt.Errorf("error running ceremony for %s: %s:\n%s", tmpPath, err, string(output))
	}
	return nil
}

// rewriteConfig creates a temporary config based on the template at path
// using the variables in rewrites.
func rewriteConfig(path string, rewrites map[string]string) (string, error) {
	tmplBytes, err := ioutil.ReadFile(path)
	if err != nil {
		return "", err
	}
	tmp, err := ioutil.TempFile(os.TempDir(), "ceremony-config")
	if err != nil {
		return "", err
	}
	defer tmp.Close()
	tmpl, err := template.New("config").Parse(string(tmplBytes))
	if err != nil {
		return "", err
	}
	err = tmpl.Execute(tmp, rewrites)
	if err != nil {
		return "", err
	}
	return tmp.Name(), nil
}

// genCert is used to run ceremony when we don't actually care about,
// any of the output and only want to verify it exits cleanly
func genCert(path string) error {
	return exec.Command("bin/ceremony", "-config", path).Run()
}

func main() {
	// If one of the output files already exists, assume this ran once
	// already for the container and don't re-run.
<<<<<<< HEAD
	if _, err := os.Stat("/tmp/root-signing-pub-rsa.pem"); err == nil {
		fmt.Println("skipping certificate generation: already exists")
		return
=======
	outputFile := "/tmp/root-signing-pub-rsa.pem"
	if loc, err := os.Stat(outputFile); err == nil && loc.Mode().IsRegular() {
		fmt.Println("skipping certificate generation: already exists")
		return
	} else if err == nil && !loc.Mode().IsRegular() {
		log.Fatalf("statting %q: not a regular file", outputFile)
	} else if err != nil && !os.IsNotExist(err) {
		log.Fatalf("statting %q: %s", outputFile, err)
>>>>>>> f19f770d
	}
	// Create a SoftHSM slot for the root signing key
	rootKeySlot, err := createSlot("root signing key (rsa)")
	cmd.FailOnError(err, "failed creating softhsm2 slot for root key")

	// Generate the root signing key and certificate
	err = genKey("test/cert-ceremonies/root-ceremony-rsa.yaml", rootKeySlot)
	cmd.FailOnError(err, "failed to generate root key + root cert")

	// Create a SoftHSM slot for the intermediate signing key
	intermediateKeySlot, err := createSlot("intermediate signing key (rsa)")
	cmd.FailOnError(err, "failed to create softhsm2 slot for intermediate key")

	// Generate the intermediate signing key
	err = genKey("test/cert-ceremonies/intermediate-key-ceremony-rsa.yaml", intermediateKeySlot)
	cmd.FailOnError(err, "failed to generate intermediate key")

	err = os.Remove("/tmp/intermediate-cert-rsa-a.pem")
	cmd.FailOnError(err, "removing old intermediate")
	err = os.Remove("/tmp/intermediate-cert-rsa-b.pem")
	cmd.FailOnError(err, "removing old intermediate")
	err = os.Remove("/tmp/root-signing-pub-rsa.pem")
	cmd.FailOnError(err, "removing old root public key")

	// Create the A intermediate ceremony config file with the root
	// signing key slot and ID
	tmpRSAIntermediateA, err := rewriteConfig("test/cert-ceremonies/intermediate-ceremony-rsa.yaml", map[string]string{
		"SlotID":     rootKeySlot,
		"CertPath":   "/tmp/intermediate-cert-rsa-a.pem",
		"CommonName": "CA intermediate (RSA) A",
	})
	cmd.FailOnError(err, "failed to rewrite intermediate cert config with key ID")
	// Create the A intermediate certificate
	err = genCert(tmpRSAIntermediateA)
	cmd.FailOnError(err, "failed to generate intermediate cert")

	// Create the B intermediate ceremony config file with the root
	// signing key slot and ID
	tmpRSAIntermediateB, err := rewriteConfig("test/cert-ceremonies/intermediate-ceremony-rsa.yaml", map[string]string{
		"SlotID":     rootKeySlot,
		"CertPath":   "/tmp/intermediate-cert-rsa-b.pem",
		"CommonName": "CA intermediate (RSA) B",
	})
	cmd.FailOnError(err, "failed to rewrite intermediate cert config with key ID")
	// Create the B intermediate certificate
	err = genCert(tmpRSAIntermediateB)
	cmd.FailOnError(err, "failed to generate intermediate cert")

	// Create an OCSP response for the A intermediate
	tmpOCSPConfig, err := rewriteConfig("test/cert-ceremonies/intermediate-ocsp.yaml", map[string]string{
		"SlotID": rootKeySlot,
	})
	cmd.FailOnError(err, "failed to rewrite intermediate OCSP config with key ID")
	err = genCert(tmpOCSPConfig)
	cmd.FailOnError(err, "failed to generate intermediate OCSP response")
}<|MERGE_RESOLUTION|>--- conflicted
+++ resolved
@@ -76,11 +76,6 @@
 func main() {
 	// If one of the output files already exists, assume this ran once
 	// already for the container and don't re-run.
-<<<<<<< HEAD
-	if _, err := os.Stat("/tmp/root-signing-pub-rsa.pem"); err == nil {
-		fmt.Println("skipping certificate generation: already exists")
-		return
-=======
 	outputFile := "/tmp/root-signing-pub-rsa.pem"
 	if loc, err := os.Stat(outputFile); err == nil && loc.Mode().IsRegular() {
 		fmt.Println("skipping certificate generation: already exists")
@@ -89,7 +84,6 @@
 		log.Fatalf("statting %q: not a regular file", outputFile)
 	} else if err != nil && !os.IsNotExist(err) {
 		log.Fatalf("statting %q: %s", outputFile, err)
->>>>>>> f19f770d
 	}
 	// Create a SoftHSM slot for the root signing key
 	rootKeySlot, err := createSlot("root signing key (rsa)")
@@ -106,13 +100,6 @@
 	// Generate the intermediate signing key
 	err = genKey("test/cert-ceremonies/intermediate-key-ceremony-rsa.yaml", intermediateKeySlot)
 	cmd.FailOnError(err, "failed to generate intermediate key")
-
-	err = os.Remove("/tmp/intermediate-cert-rsa-a.pem")
-	cmd.FailOnError(err, "removing old intermediate")
-	err = os.Remove("/tmp/intermediate-cert-rsa-b.pem")
-	cmd.FailOnError(err, "removing old intermediate")
-	err = os.Remove("/tmp/root-signing-pub-rsa.pem")
-	cmd.FailOnError(err, "removing old root public key")
 
 	// Create the A intermediate ceremony config file with the root
 	// signing key slot and ID
