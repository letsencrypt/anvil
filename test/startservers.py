--- conflicted
+++ resolved
@@ -29,13 +29,8 @@
 
 def run(cmd, race_detection):
     # Note: Must use exec here so that killing this process kills the command.
-<<<<<<< HEAD
-    cmd = """exec ./bin/%s""" % cmd
-    p = subprocess.Popen(cmd, shell=True, env={'GORACE': 'halt_on_error=1', 'PKCS11_PROXY_SOCKET': 'tcp://boulder-hsm:5657'})
-=======
-    cmd = """GORACE="halt_on_error=1" exec ./bin/%s""" % cmd
+    cmd = """GORACE="halt_on_error=1" PKCS11_PROXY_SOCKET="tcp://boulder-hsm:5657" exec ./bin/%s""" % cmd
     p = subprocess.Popen(cmd, shell=True)
->>>>>>> d0e3883a
     p.cmd = cmd
     return p
 
