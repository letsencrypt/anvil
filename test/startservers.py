import atexit
import BaseHTTPServer
import errno
import os
import shutil
import signal
import socket
import subprocess
import sys
import tempfile
import threading
import time

default_config_dir = os.environ.get('BOULDER_CONFIG_DIR', '')
if default_config_dir == '':
    default_config_dir = 'test/config'

processes = []

def install(race_detection):
    # Pass empty BUILD_TIME and BUILD_ID flags to avoid constantly invalidating the
    # build cache with new BUILD_TIMEs, or invalidating it on merges with a new
    # BUILD_ID.
    cmd = "make GO_BUILD_FLAGS=''  "
    if race_detection:
        cmd = "make GO_BUILD_FLAGS='-race -tags \"integration\"'"

    return subprocess.call(cmd, shell=True) == 0

def run(cmd, race_detection):
    e = os.environ.copy()
    e.setdefault("PKCS11_PROXY_SOCKET", "tcp://boulder-hsm:5657")
    e.setdefault("GORACE", "halt_on_error=1")
    # Note: Must use exec here so that killing this process kills the command.
    cmd = """exec ./bin/%s""" % cmd
    p = subprocess.Popen(cmd, shell=True, env=e)
    p.cmd = cmd
    return p

def start(race_detection):
    """Return True if everything builds and starts.

    Give up and return False if anything fails to build, or dies at
    startup. Anything that did start before this point can be cleaned
    up explicitly by calling stop(), or automatically atexit.
    """
    global processes
    forward()
    progs = [
<<<<<<< HEAD
        'boulder-wfe --config %s' % get_config('wfe'),
        'boulder-ra --config %s' % get_config('ra'),
        'boulder-sa --config %s' % get_config('sa'),
        'boulder-ca --config %s' % get_config('ca'),
        'boulder-va --config %s' % get_config('va'),
        'boulder-publisher --config %s' % get_config('publisher'),
        'ocsp-updater --config %s' % get_config('ocsp-updater'),
        'ocsp-responder --config %s' % get_config('ocsp-responder'),
        'ct-test-srv --config %s' % get_config('ct-test-srv'),
        'dns-test-srv --config %s' % get_config('dns-test-srv'),
=======
        'boulder-wfe --config %s' % os.path.join(default_config_dir, "wfe.json"),
        'boulder-ra --config %s' % os.path.join(default_config_dir, "ra.json"),
        'boulder-sa --config %s' % os.path.join(default_config_dir, "sa.json"),
        'boulder-ca --config %s' % os.path.join(default_config_dir, "ca.json"),
        'boulder-va --config %s' % os.path.join(default_config_dir, "va.json"),
        'boulder-publisher --config %s' % os.path.join(default_config_dir, "publisher.json"),
        'ocsp-updater --config %s' % os.path.join(default_config_dir, "ocsp-updater.json"),
        'ocsp-responder --config %s' % os.path.join(default_config_dir, "ocsp-responder.json"),
        'ct-test-srv',
        'dns-test-srv',
>>>>>>> 2a89063f
        'mail-test-srv',
        'ocsp-responder --config test/issuer-ocsp-responder.json',
        'caa-checker --config cmd/caa-checker/test-config.yml'
    ]
    if not install(race_detection):
        return False
    for prog in progs:
        try:
            processes.append(run(prog, race_detection))
        except Exception as e:
            print(e)
            return False
        if not check():
            # Don't keep building stuff if a server has already died.
            return False

    # Wait until all servers are up before returning to caller. This means
    # checking each server's debug port until it's available.
    while True:
        try:
            time.sleep(0.3)
            # If one of the servers has died, quit immediately.
            if not check():
                return False
            ports = range(8000, 8005) + [4000]
            for debug_port in ports:
                s = socket.socket(socket.AF_INET, socket.SOCK_STREAM)
                s.connect(('localhost', debug_port))
                s.close()
            break
        except socket.error as e:
            if e.errno == errno.ECONNREFUSED:
                print "Waiting for debug port %d" % debug_port
            else:
                raise

    # Some servers emit extra text after their debug server is open. Sleep 1
    # second so the "servers running" message comes last.
    time.sleep(1)
    print "All servers running. Hit ^C to kill."
    return True

def forward():
    """Add a TCP forwarder between Boulder and RabbitMQ to simulate failures."""
    cmd = """exec listenbuddy -listen :5673 -speak boulder-rabbitmq:5672"""
    p = subprocess.Popen(cmd, shell=True)
    p.cmd = cmd
    print('started %s with pid %d' % (p.cmd, p.pid))
    global processes
    processes.insert(0, p)

def bounce_forward():
    """Kill all forwarded TCP connections."""
    global processes
    processes[0].send_signal(signal.SIGUSR1)

def check():
    """Return true if all started processes are still alive.

    Log about anything that died.
    """
    global processes
    busted = []
    stillok = []
    for p in processes:
        if p.poll() is None:
            stillok.append(p)
        else:
            busted.append(p)
    if busted:
        print "\n\nThese processes exited early (check above for their output):"
        for p in busted:
            print "\t'%s' with pid %d exited %d" % (p.cmd, p.pid, p.returncode)
    processes = stillok
    return not busted


@atexit.register
def stop():
    for p in processes:
        if p.poll() is None:
            p.kill()<|MERGE_RESOLUTION|>--- conflicted
+++ resolved
@@ -47,18 +47,6 @@
     global processes
     forward()
     progs = [
-<<<<<<< HEAD
-        'boulder-wfe --config %s' % get_config('wfe'),
-        'boulder-ra --config %s' % get_config('ra'),
-        'boulder-sa --config %s' % get_config('sa'),
-        'boulder-ca --config %s' % get_config('ca'),
-        'boulder-va --config %s' % get_config('va'),
-        'boulder-publisher --config %s' % get_config('publisher'),
-        'ocsp-updater --config %s' % get_config('ocsp-updater'),
-        'ocsp-responder --config %s' % get_config('ocsp-responder'),
-        'ct-test-srv --config %s' % get_config('ct-test-srv'),
-        'dns-test-srv --config %s' % get_config('dns-test-srv'),
-=======
         'boulder-wfe --config %s' % os.path.join(default_config_dir, "wfe.json"),
         'boulder-ra --config %s' % os.path.join(default_config_dir, "ra.json"),
         'boulder-sa --config %s' % os.path.join(default_config_dir, "sa.json"),
@@ -69,7 +57,6 @@
         'ocsp-responder --config %s' % os.path.join(default_config_dir, "ocsp-responder.json"),
         'ct-test-srv',
         'dns-test-srv',
->>>>>>> 2a89063f
         'mail-test-srv',
         'ocsp-responder --config test/issuer-ocsp-responder.json',
         'caa-checker --config cmd/caa-checker/test-config.yml'
