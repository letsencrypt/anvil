--- conflicted
+++ resolved
@@ -24,11 +24,8 @@
 	EnforceChallengeDisable
 	// Allow TLS-SNI in new-authz that are revalidating for previous issuance
 	TLSSNIRevalidation
-<<<<<<< HEAD
 	EmbedSCTs
-=======
 	CancelCTSubmissions
->>>>>>> fded62c1
 )
 
 // List of features and their default value, protected by fMu
@@ -42,11 +39,8 @@
 	WildcardDomains:         false,
 	EnforceChallengeDisable: false, // deprecated
 	TLSSNIRevalidation:      false,
-<<<<<<< HEAD
 	EmbedSCTs:               false,
-=======
 	CancelCTSubmissions:     true,
->>>>>>> fded62c1
 }
 
 var fMu = new(sync.RWMutex)
