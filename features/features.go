--- conflicted
+++ resolved
@@ -33,19 +33,15 @@
 	HeadNonceStatusOK
 	// NewAuthorizationSchema enables usage of the new authorization storage schema
 	NewAuthorizationSchema
-<<<<<<< HEAD
+	// RevokeAtRA enables revocation in the RA instead of ocsp-updater
+	RevokeAtRA
 	// SetIssuedNamesRenewalBit enables the SA setting the renewal bit for
 	// issuedNames entries during AddCertificate.
 	SetIssuedNamesRenewalBit
-=======
-	// RevokeAtRA enables revocation in the RA instead of ocsp-updater
-	RevokeAtRA
->>>>>>> 3e54cea2
 )
 
 // List of features and their default value, protected by fMu
 var features = map[FeatureFlag]bool{
-<<<<<<< HEAD
 	unused:                   false,
 	AllowRenewalFirstRL:      false,
 	TLSSNIRevalidation:       false,
@@ -57,21 +53,8 @@
 	PerformValidationRPC:     false,
 	HeadNonceStatusOK:        false,
 	NewAuthorizationSchema:   false,
+	RevokeAtRA:               false,
 	SetIssuedNamesRenewalBit: false,
-=======
-	unused:                 false,
-	AllowRenewalFirstRL:    false,
-	TLSSNIRevalidation:     false,
-	CAAValidationMethods:   false,
-	CAAAccountURI:          false,
-	ACME13KeyRollover:      false,
-	ProbeCTLogs:            false,
-	SimplifiedVAHTTP:       false,
-	PerformValidationRPC:   false,
-	HeadNonceStatusOK:      false,
-	NewAuthorizationSchema: false,
-	RevokeAtRA:             false,
->>>>>>> 3e54cea2
 }
 
 var fMu = new(sync.RWMutex)
