--- conflicted
+++ resolved
@@ -26,11 +26,8 @@
 	IPv6First
 	DirectoryMeta
 	AllowRenewalFirstRL
-<<<<<<< HEAD
+	RecheckCAA
 	CAAValidationMethods
-=======
-	RecheckCAA
->>>>>>> ba957936
 )
 
 // List of features and their default value, protected by fMu
@@ -48,11 +45,8 @@
 	IPv6First:                false,
 	DirectoryMeta:            false,
 	AllowRenewalFirstRL:      false,
-<<<<<<< HEAD
+	RecheckCAA:               false,
 	CAAValidationMethods:     false,
-=======
-	RecheckCAA:               false,
->>>>>>> ba957936
 }
 
 var fMu = new(sync.RWMutex)
