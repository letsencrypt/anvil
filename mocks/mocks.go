package mocks

import (
	"crypto/x509"
	"encoding/pem"
	"errors"
	"fmt"
	"io/ioutil"
	"net"
	"strings"
	"time"

	"github.com/jmhodges/clock"
	"golang.org/x/net/context"
	"gopkg.in/square/go-jose.v2"

	"github.com/letsencrypt/boulder/core"
	corepb "github.com/letsencrypt/boulder/core/proto"
	berrors "github.com/letsencrypt/boulder/errors"
	bgrpc "github.com/letsencrypt/boulder/grpc"
	"github.com/letsencrypt/boulder/probs"
	pubpb "github.com/letsencrypt/boulder/publisher/proto"
	"github.com/letsencrypt/boulder/revocation"
	sapb "github.com/letsencrypt/boulder/sa/proto"
)

// StorageAuthority is a mock
type StorageAuthority struct {
	clk               clock.Clock
	authorizedDomains map[string]bool
}

// NewStorageAuthority creates a new mock storage authority
// with the given clock.
func NewStorageAuthority(clk clock.Clock) *StorageAuthority {
	return &StorageAuthority{clk: clk}
}

const (
	test1KeyPublicJSON = `
{
	"kty":"RSA",
	"n":"yNWVhtYEKJR21y9xsHV-PD_bYwbXSeNuFal46xYxVfRL5mqha7vttvjB_vc7Xg2RvgCxHPCqoxgMPTzHrZT75LjCwIW2K_klBYN8oYvTwwmeSkAz6ut7ZxPv-nZaT5TJhGk0NT2kh_zSpdriEJ_3vW-mqxYbbBmpvHqsa1_zx9fSuHYctAZJWzxzUZXykbWMWQZpEiE0J4ajj51fInEzVn7VxV-mzfMyboQjujPh7aNJxAWSq4oQEJJDgWwSh9leyoJoPpONHxh5nEE5AjE01FkGICSxjpZsF-w8hOTI3XXohUdu29Se26k2B0PolDSuj0GIQU6-W9TdLXSjBb2SpQ",
	"e":"AAEAAQ"
}`
	test2KeyPublicJSON = `{
		"kty":"RSA",
		"n":"qnARLrT7Xz4gRcKyLdydmCr-ey9OuPImX4X40thk3on26FkMznR3fRjs66eLK7mmPcBZ6uOJseURU6wAaZNmemoYx1dMvqvWWIyiQleHSD7Q8vBrhR6uIoO4jAzJZR-ChzZuSDt7iHN-3xUVspu5XGwXU_MVJZshTwp4TaFx5elHIT_ObnTvTOU3Xhish07AbgZKmWsVbXh5s-CrIicU4OexJPgunWZ_YJJueOKmTvnLlTV4MzKR2oZlBKZ27S0-SfdV_QDx_ydle5oMAyKVtlAV35cyPMIsYNwgUGBCdY_2Uzi5eX0lTc7MPRwz6qR1kip-i59VcGcUQgqHV6Fyqw",
		"e":"AAEAAQ"
	}`

	testE1KeyPublicJSON = `{
     "kty":"EC",
     "crv":"P-256",
     "x":"FwvSZpu06i3frSk_mz9HcD9nETn4wf3mQ-zDtG21Gao",
     "y":"S8rR-0dWa8nAcw1fbunF_ajS3PQZ-QwLps-2adgLgPk"
   }`
	testE2KeyPublicJSON = `{
     "kty":"EC",
     "crv":"P-256",
     "x":"S8FOmrZ3ywj4yyFqt0etAD90U-EnkNaOBSLfQmf7pNg",
     "y":"vMvpDyqFDRHjGfZ1siDOm5LS6xNdR5xTpyoQGLDOX2Q"
   }`
	test3KeyPublicJSON = `{"kty":"RSA","n":"uTQER6vUA1RDixS8xsfCRiKUNGRzzyIK0MhbS2biClShbb0hSx2mPP7gBvis2lizZ9r-y9hL57kNQoYCKndOBg0FYsHzrQ3O9AcoV1z2Mq-XhHZbFrVYaXI0M3oY9BJCWog0dyi3XC0x8AxC1npd1U61cToHx-3uSvgZOuQA5ffEn5L38Dz1Ti7OV3E4XahnRJvejadUmTkki7phLBUXm5MnnyFm0CPpf6ApV7zhLjN5W-nV0WL17o7v8aDgV_t9nIdi1Y26c3PlCEtiVHZcebDH5F1Deta3oLLg9-g6rWnTqPbY3knffhp4m0scLD6e33k8MtzxDX_D7vHsg0_X1w","e":"AQAB"}`
	test4KeyPublicJSON = `{
    "kty":"RSA",
    "n":"qih-cx32M0wq8MhhN-kBi2xPE-wnw4_iIg1hWO5wtBfpt2PtWikgPuBT6jvK9oyQwAWbSfwqlVZatMPY_-3IyytMNb9R9OatNr6o5HROBoyZnDVSiC4iMRd7bRl_PWSIqj_MjhPNa9cYwBdW5iC3jM5TaOgmp0-YFm4tkLGirDcIBDkQYlnv9NKILvuwqkapZ7XBixeqdCcikUcTRXW5unqygO6bnapzw-YtPsPPlj4Ih3SvK4doyziPV96U8u5lbNYYEzYiW1mbu9n0KLvmKDikGcdOpf6-yRa_10kMZyYQatY1eclIKI0xb54kbluEl0GQDaL5FxLmiKeVnsapzw",
    "e":"AQAB"
  }`

	agreementURL = "http://example.invalid/terms"
)

// GetRegistration is a mock
func (sa *StorageAuthority) GetRegistration(_ context.Context, id int64) (core.Registration, error) {
	if id == 100 {
		// Tag meaning "Missing"
		return core.Registration{}, errors.New("missing")
	}
	if id == 101 {
		// Tag meaning "Malformed"
		return core.Registration{}, nil
	}
	if id == 102 {
		// Tag meaning "Not Found"
		return core.Registration{}, berrors.NotFoundError("Dave's not here man")
	}

	keyJSON := []byte(test1KeyPublicJSON)
	var parsedKey jose.JSONWebKey
	err := parsedKey.UnmarshalJSON(keyJSON)
	if err != nil {
		return core.Registration{}, err
	}

	contacts := []string{"mailto:person@mail.com"}
	goodReg := core.Registration{
		ID:        id,
		Key:       &parsedKey,
		Agreement: agreementURL,
		Contact:   &contacts,
		Status:    core.StatusValid,
	}

	// Return a populated registration with contacts for ID == 1 or ID == 5
	if id == 1 || id == 5 {
		return goodReg, nil
	}

	var test2KeyPublic jose.JSONWebKey
	_ = test2KeyPublic.UnmarshalJSON([]byte(test2KeyPublicJSON))
	if id == 2 {
		goodReg.Key = &test2KeyPublic
		return goodReg, nil
	}

	var test3KeyPublic jose.JSONWebKey
	_ = test3KeyPublic.UnmarshalJSON([]byte(test3KeyPublicJSON))
	// deactivated registration
	if id == 3 {
		goodReg.Key = &test3KeyPublic
		goodReg.Status = core.StatusDeactivated
		return goodReg, nil
	}

	var test4KeyPublic jose.JSONWebKey
	_ = test4KeyPublic.UnmarshalJSON([]byte(test4KeyPublicJSON))
	if id == 4 {
		goodReg.Key = &test4KeyPublic
		return goodReg, nil
	}

	// ID 6 == an account without the agreement set
	if id == 6 {
		goodReg.Agreement = ""
		return goodReg, nil
	}

	goodReg.InitialIP = net.ParseIP("5.6.7.8")
	goodReg.CreatedAt = time.Date(2003, 9, 27, 0, 0, 0, 0, time.UTC)
	return goodReg, nil
}

// GetRegistrationByKey is a mock
func (sa *StorageAuthority) GetRegistrationByKey(_ context.Context, jwk *jose.JSONWebKey) (core.Registration, error) {
	var test1KeyPublic jose.JSONWebKey
	var test2KeyPublic jose.JSONWebKey
	var test3KeyPublic jose.JSONWebKey
	var test4KeyPublic jose.JSONWebKey
	var testE1KeyPublic jose.JSONWebKey
	var testE2KeyPublic jose.JSONWebKey
	var err error
	err = test1KeyPublic.UnmarshalJSON([]byte(test1KeyPublicJSON))
	if err != nil {
		return core.Registration{}, err
	}
	err = test2KeyPublic.UnmarshalJSON([]byte(test2KeyPublicJSON))
	if err != nil {
		return core.Registration{}, err
	}
	err = test3KeyPublic.UnmarshalJSON([]byte(test3KeyPublicJSON))
	if err != nil {
		return core.Registration{}, err
	}
	err = test4KeyPublic.UnmarshalJSON([]byte(test4KeyPublicJSON))
	if err != nil {
		return core.Registration{}, err
	}
	newKeyBytes, err := ioutil.ReadFile("../test/test-key-5.der")
	if err != nil {
		return core.Registration{}, err
	}
	newKeyPriv, err := x509.ParsePKCS1PrivateKey(newKeyBytes)
	if err != nil {
		return core.Registration{}, err
	}
	test5KeyPublic := jose.JSONWebKey{Key: newKeyPriv.Public()}

	err = testE1KeyPublic.UnmarshalJSON([]byte(testE1KeyPublicJSON))
	if err != nil {
		panic(err)
	}
	err = testE2KeyPublic.UnmarshalJSON([]byte(testE2KeyPublicJSON))
	if err != nil {
		panic(err)
	}

	contacts := []string{"mailto:person@mail.com"}

	if core.KeyDigestEquals(jwk, test1KeyPublic) {
		return core.Registration{
			ID:        1,
			Key:       jwk,
			Agreement: agreementURL,
			Contact:   &contacts,
			Status:    core.StatusValid,
		}, nil
	}

	if core.KeyDigestEquals(jwk, test2KeyPublic) {
		// No key found
		return core.Registration{ID: 2}, berrors.NotFoundError("reg not found")
	}

	if core.KeyDigestEquals(jwk, test4KeyPublic) {
		// No key found
		return core.Registration{ID: 5}, berrors.NotFoundError("reg not found")
	}

	if core.KeyDigestEquals(jwk, test5KeyPublic) {
		// No key found
		return core.Registration{ID: 5}, berrors.NotFoundError("reg not found")
	}

	if core.KeyDigestEquals(jwk, testE1KeyPublic) {
		return core.Registration{ID: 3, Key: jwk, Agreement: agreementURL}, nil
	}

	if core.KeyDigestEquals(jwk, testE2KeyPublic) {
		return core.Registration{ID: 4}, berrors.NotFoundError("reg not found")
	}

	if core.KeyDigestEquals(jwk, test3KeyPublic) {
		// deactivated registration
		return core.Registration{
			ID:        2,
			Key:       jwk,
			Agreement: agreementURL,
			Contact:   &contacts,
			Status:    core.StatusDeactivated,
		}, nil
	}

	// Return a fake registration. Make sure to fill the key field to avoid marshaling errors.
	return core.Registration{ID: 1, Key: &test1KeyPublic, Agreement: agreementURL, Status: core.StatusValid}, nil
}

// GetAuthorization is a mock
func (sa *StorageAuthority) GetAuthorization(_ context.Context, id string) (core.Authorization, error) {
	authz := core.Authorization{
		ID:             "valid",
		Status:         core.StatusValid,
		RegistrationID: 1,
		Identifier:     core.AcmeIdentifier{Type: "dns", Value: "not-an-example.com"},
		Challenges: []core.Challenge{
			{
				ID:    23,
				Token: "token",
				Type:  "dns",
			},
		},
	}
	// Strip a leading `/` to make working with fake URLs in signed JWS tests easier.
	id = strings.TrimPrefix(id, "/")

	if id == "valid" {
		exp := sa.clk.Now().AddDate(100, 0, 0)
		authz.Expires = &exp
		authz.Challenges[0].URI = "http://localhost:4300/acme/challenge/valid/23"
		return authz, nil
	} else if id == "pending" {
		exp := sa.clk.Now().AddDate(100, 0, 0)
		authz.Expires = &exp
		authz.Status = core.StatusPending
		return authz, nil
	} else if id == "expired" {
		exp := sa.clk.Now().AddDate(0, -1, 0)
		authz.Expires = &exp
		authz.Challenges[0].URI = "http://localhost:4300/acme/challenge/expired/23"
		return authz, nil
	} else if id == "error_result" {
		return core.Authorization{}, fmt.Errorf("Unspecified database error")
	} else if id == "diff_acct" {
		exp := sa.clk.Now().AddDate(100, 0, 0)
		authz.RegistrationID = 2
		authz.Expires = &exp
		authz.Challenges[0].URI = "http://localhost:4300/acme/challenge/valid/23"
		return authz, nil
	}

	return core.Authorization{}, berrors.NotFoundError("no authorization found with id %q", id)
}

// RevokeAuthorizationsByDomain is a mock
func (sa *StorageAuthority) RevokeAuthorizationsByDomain(_ context.Context, ident core.AcmeIdentifier) (int64, int64, error) {
	return 0, 0, nil
}

// GetCertificate is a mock
func (sa *StorageAuthority) GetCertificate(_ context.Context, serial string) (core.Certificate, error) {
	// Serial ee == 238.crt
	if serial == "0000000000000000000000000000000000ee" {
		certPemBytes, _ := ioutil.ReadFile("test/238.crt")
		certBlock, _ := pem.Decode(certPemBytes)
		return core.Certificate{
			RegistrationID: 1,
			DER:            certBlock.Bytes,
		}, nil
	} else if serial == "0000000000000000000000000000000000b2" {
		certPemBytes, _ := ioutil.ReadFile("test/178.crt")
		certBlock, _ := pem.Decode(certPemBytes)
		return core.Certificate{
			RegistrationID: 1,
			DER:            certBlock.Bytes,
		}, nil
	} else {
		return core.Certificate{}, errors.New("No cert")
	}
}

// GetCertificateStatus is a mock
func (sa *StorageAuthority) GetCertificateStatus(_ context.Context, serial string) (core.CertificateStatus, error) {
	// Serial ee == 238.crt
	if serial == "0000000000000000000000000000000000ee" {
		return core.CertificateStatus{
			Status: core.OCSPStatusGood,
		}, nil
	} else if serial == "0000000000000000000000000000000000b2" {
		return core.CertificateStatus{
			Status: core.OCSPStatusRevoked,
		}, nil
	} else {
		return core.CertificateStatus{}, errors.New("No cert status")
	}
}

// AddCertificate is a mock
func (sa *StorageAuthority) AddCertificate(_ context.Context, certDER []byte, regID int64, _ []byte, _ *time.Time) (digest string, err error) {
	return
}

// FinalizeAuthorization is a mock
func (sa *StorageAuthority) FinalizeAuthorization(_ context.Context, authz core.Authorization) (err error) {
	return
}

// MarkCertificateRevoked is a mock
func (sa *StorageAuthority) MarkCertificateRevoked(_ context.Context, serial string, reasonCode revocation.Reason) (err error) {
	return
}

// NewPendingAuthorization is a mock
func (sa *StorageAuthority) NewPendingAuthorization(_ context.Context, authz core.Authorization) (core.Authorization, error) {
	return authz, nil
}

// NewRegistration is a mock
func (sa *StorageAuthority) NewRegistration(_ context.Context, reg core.Registration) (regR core.Registration, err error) {
	return
}

// UpdatePendingAuthorization is a mock
func (sa *StorageAuthority) UpdatePendingAuthorization(_ context.Context, authz core.Authorization) (err error) {
	return
}

// UpdateRegistration is a mock
func (sa *StorageAuthority) UpdateRegistration(_ context.Context, reg core.Registration) (err error) {
	return
}

// CountFQDNSets is a mock
func (sa *StorageAuthority) CountFQDNSets(_ context.Context, since time.Duration, names []string) (int64, error) {
	return 0, nil
}

// FQDNSetExists is a mock
func (sa *StorageAuthority) FQDNSetExists(_ context.Context, names []string) (bool, error) {
	return false, nil
}

func (sa *StorageAuthority) PreviousCertificateExists(
	_ context.Context,
	_ *sapb.PreviousCertificateExistsRequest,
) (*sapb.Exists, error) {
	f := false
	return &sapb.Exists{
		Exists: &f,
	}, nil
}

func (sa *StorageAuthority) GetPendingAuthorization(ctx context.Context, req *sapb.GetPendingAuthorizationRequest) (*core.Authorization, error) {
	return nil, nil
}

// GetValidAuthorizations is a mock
func (sa *StorageAuthority) GetValidAuthorizations(_ context.Context, regID int64, names []string, now time.Time) (map[string]*core.Authorization, error) {
	if regID == 1 {
		auths := make(map[string]*core.Authorization)
		for _, name := range names {
			if sa.authorizedDomains[name] || name == "not-an-example.com" {
				exp := now.AddDate(100, 0, 0)
				auths[name] = &core.Authorization{
					Status:         core.StatusValid,
					RegistrationID: 1,
					Expires:        &exp,
					Identifier: core.AcmeIdentifier{
						Type:  "dns",
						Value: name,
					},
					Challenges: []core.Challenge{
						{
							Status: core.StatusValid,
							ID:     23,
							Type:   core.ChallengeTypeDNS01,
						},
					},
				}
			}
		}
		return auths, nil
	} else if regID == 2 {
		return map[string]*core.Authorization{}, nil
	} else if regID == 5 || regID == 4 {
		return map[string]*core.Authorization{"bad.example.com": nil}, nil
	}
	return nil, nil
}

// CountCertificatesByNames is a mock
func (sa *StorageAuthority) CountCertificatesByNames(_ context.Context, _ []string, _, _ time.Time) (ret []*sapb.CountByNames_MapElement, err error) {
	return
}

// CountCertificatesByExactNames is a mock
func (sa *StorageAuthority) CountCertificatesByExactNames(_ context.Context, _ []string, _, _ time.Time) (ret []*sapb.CountByNames_MapElement, err error) {
	return
}

// CountRegistrationsByIP is a mock
func (sa *StorageAuthority) CountRegistrationsByIP(_ context.Context, _ net.IP, _, _ time.Time) (int, error) {
	return 0, nil
}

// CountRegistrationsByIPRange is a mock
func (sa *StorageAuthority) CountRegistrationsByIPRange(_ context.Context, _ net.IP, _, _ time.Time) (int, error) {
	return 0, nil
}

// CountPendingAuthorizations is a mock
func (sa *StorageAuthority) CountPendingAuthorizations(_ context.Context, _ int64) (int, error) {
	return 0, nil
}

// CountOrders is a mock
func (sa *StorageAuthority) CountOrders(_ context.Context, _ int64, _, _ time.Time) (int, error) {
	return 0, nil
}

// DeactivateAuthorization is a mock
func (sa *StorageAuthority) DeactivateAuthorization(_ context.Context, _ string) error {
	return nil
}

// DeactivateRegistration is a mock
func (sa *StorageAuthority) DeactivateRegistration(_ context.Context, _ int64) error {
	return nil
}

// NewOrder is a mock
func (sa *StorageAuthority) NewOrder(_ context.Context, order *corepb.Order) (*corepb.Order, error) {
	return order, nil
}

// SetOrderProcessing is a mock
func (sa *StorageAuthority) SetOrderProcessing(_ context.Context, order *corepb.Order) error {
	return nil
}

// SetOrderError is a mock
func (sa *StorageAuthority) SetOrderError(_ context.Context, order *corepb.Order) error {
	return nil
}

// FinalizeOrder is a mock
func (sa *StorageAuthority) FinalizeOrder(_ context.Context, order *corepb.Order) error {
	return nil
}

// GetOrder is a mock
func (sa *StorageAuthority) GetOrder(_ context.Context, req *sapb.OrderRequest) (*corepb.Order, error) {
	if *req.Id == 2 {
		return nil, berrors.NotFoundError("bad")
	} else if *req.Id == 3 {
		return nil, errors.New("very bad")
	}

	status := string(core.StatusValid)
	one := int64(1)
	serial := "serial"
	exp := sa.clk.Now().AddDate(30, 0, 0).Unix()
	validOrder := &corepb.Order{
		Id:                req.Id,
		RegistrationID:    &one,
		Expires:           &exp,
		Names:             []string{"example.com"},
		Status:            &status,
		Authorizations:    []string{"hello"},
		CertificateSerial: &serial,
		Error:             nil,
	}

	// Order ID doesn't have a certificate serial yet
	if *req.Id == 4 {
		pending := string(core.StatusPending)
		validOrder.Status = &pending
		validOrder.Id = req.Id
		validOrder.CertificateSerial = nil
		validOrder.Error = nil
		return validOrder, nil
	}

	// Order ID 6 belongs to reg ID 6
	if *req.Id == 6 {
		six := int64(6)
		validOrder.Id = req.Id
		validOrder.RegistrationID = &six
	}

	// Order ID 7 is ready, but expired
	if *req.Id == 7 {
		ready := string(core.StatusReady)
		validOrder.Status = &ready
		exp = sa.clk.Now().AddDate(-30, 0, 0).Unix()
		validOrder.Expires = &exp
	}

	if *req.Id == 8 {
		ready := string(core.StatusReady)
		validOrder.Status = &ready
	}

	return validOrder, nil
}

func (sa *StorageAuthority) GetOrderForNames(_ context.Context, _ *sapb.GetOrderForNamesRequest) (*corepb.Order, error) {
	return nil, nil
}

func (sa *StorageAuthority) GetValidOrderAuthorizations(_ context.Context, _ *sapb.GetValidOrderAuthorizationsRequest) (map[string]*core.Authorization, error) {
	return nil, nil
}

// GetAuthorizations is a mock
func (sa *StorageAuthority) GetAuthorizations(ctx context.Context, req *sapb.GetAuthorizationsRequest) (*sapb.Authorizations, error) {
	return &sapb.Authorizations{}, nil
}

// CountInvalidAuthorizations is a mock
func (sa *StorageAuthority) CountInvalidAuthorizations(ctx context.Context, req *sapb.CountInvalidAuthorizationsRequest) (count *sapb.Count, err error) {
	return &sapb.Count{}, nil
}

// AddPendingAuthorizations is a mock
func (sa *StorageAuthority) AddPendingAuthorizations(ctx context.Context, req *sapb.AddPendingAuthorizationsRequest) (*sapb.AuthorizationIDs, error) {
	return &sapb.AuthorizationIDs{}, nil
}

<<<<<<< HEAD
var (
	authzIdValid       = int64(1)
	authzIdPending     = int64(2)
	authzIdExpired     = int64(3)
	authzIdErrorResult = int64(4)
	authzIdDiffAccount = int64(5)
)

// GetAuthz2 is a mock
func (sa *StorageAuthority) GetAuthz2(ctx context.Context, id *sapb.AuthorizationID2) (*corepb.Authorization, error) {
	authz := core.Authorization{
		Status:         core.StatusValid,
		RegistrationID: 1,
		Identifier:     core.AcmeIdentifier{Type: "dns", Value: "not-an-example.com"},
		V2:             true,
		Challenges: []core.Challenge{
			{
				ID:    23,
				Token: "token",
				Type:  "dns",
			},
		},
	}

	switch *id.Id {
	case authzIdValid:
		exp := sa.clk.Now().AddDate(100, 0, 0)
		authz.Expires = &exp
		authz.ID = fmt.Sprintf("%d", authzIdValid)
		return bgrpc.AuthzToPB(authz)
	case authzIdPending:
		exp := sa.clk.Now().AddDate(100, 0, 0)
		authz.Expires = &exp
		authz.ID = fmt.Sprintf("%d", authzIdPending)
		authz.Status = core.StatusPending
		return bgrpc.AuthzToPB(authz)
	case authzIdExpired:
		exp := sa.clk.Now().AddDate(0, -1, 0)
		authz.Expires = &exp
		authz.ID = fmt.Sprintf("%d", authzIdExpired)
		return bgrpc.AuthzToPB(authz)
	case authzIdErrorResult:
		return nil, fmt.Errorf("Unspecified database error")
	case authzIdDiffAccount:
		exp := sa.clk.Now().AddDate(100, 0, 0)
		authz.RegistrationID = 2
		authz.Expires = &exp
		authz.ID = fmt.Sprintf("%d", authzIdDiffAccount)
		return bgrpc.AuthzToPB(authz)
	}

	return nil, berrors.NotFoundError("no authorization found with id %q", id)
=======
// RevokeCertificate is a mock
func (sa *StorageAuthority) RevokeCertificate(ctx context.Context, req *sapb.RevokeCertificateRequest) error {
	return nil
>>>>>>> b8ef8535
}

// Publisher is a mock
type Publisher struct {
	// empty
}

// SubmitToSingleCTWithResult is a mock
func (*Publisher) SubmitToSingleCTWithResult(_ context.Context, _ *pubpb.Request) (*pubpb.Result, error) {
	return nil, nil
}

// Mailer is a mock
type Mailer struct {
	Messages []MailerMessage
}

// MailerMessage holds the captured emails from SendMail()
type MailerMessage struct {
	To      string
	Subject string
	Body    string
}

// Clear removes any previously recorded messages
func (m *Mailer) Clear() {
	m.Messages = nil
}

// SendMail is a mock
func (m *Mailer) SendMail(to []string, subject, msg string) error {
	for _, rcpt := range to {
		m.Messages = append(m.Messages, MailerMessage{
			To:      rcpt,
			Subject: subject,
			Body:    msg,
		})
	}
	return nil
}

// Close is a mock
func (m *Mailer) Close() error {
	return nil
}

// Connect is a mock
func (m *Mailer) Connect() error {
	return nil
}

// mockSAWithFailedChallenges is a mocks.StorageAuthority that has
// a `GetAuthorization` implementation that can return authorizations with
// failed challenges.
type SAWithFailedChallenges struct {
	StorageAuthority
	Clk clock.FakeClock
}

func (sa *SAWithFailedChallenges) GetAuthorization(_ context.Context, id string) (core.Authorization, error) {
	authz := core.Authorization{
		ID:             "valid",
		Status:         core.StatusValid,
		RegistrationID: 1,
		Identifier:     core.AcmeIdentifier{Type: "dns", Value: "not-an-example.com"},
		Challenges: []core.Challenge{
			{
				ID:   23,
				Type: "dns",
			},
		},
	}
	prob := &probs.ProblemDetails{
		Type:       "things:are:whack",
		Detail:     "whack attack",
		HTTPStatus: 555,
	}
	exp := sa.Clk.Now().AddDate(100, 0, 0)
	authz.Expires = &exp
	// "oldNS" returns an authz with a failed challenge that has the problem type
	// statically prefixed by the V1ErrorNS
	if id == "oldNS" {
		prob.Type = probs.V1ErrorNS + prob.Type
		authz.Challenges[0].Error = prob
		return authz, nil
	}
	// "failed" returns an authz with a failed challenge that has no error
	// namespace on the problem type.
	if id == "failed" {
		authz.Challenges[0].Error = prob
		return authz, nil
	}
	return core.Authorization{}, berrors.NotFoundError("no authorization found with id %q", id)
}<|MERGE_RESOLUTION|>--- conflicted
+++ resolved
@@ -556,7 +556,6 @@
 	return &sapb.AuthorizationIDs{}, nil
 }
 
-<<<<<<< HEAD
 var (
 	authzIdValid       = int64(1)
 	authzIdPending     = int64(2)
@@ -609,11 +608,11 @@
 	}
 
 	return nil, berrors.NotFoundError("no authorization found with id %q", id)
-=======
+}
+
 // RevokeCertificate is a mock
 func (sa *StorageAuthority) RevokeCertificate(ctx context.Context, req *sapb.RevokeCertificateRequest) error {
 	return nil
->>>>>>> b8ef8535
 }
 
 // Publisher is a mock
