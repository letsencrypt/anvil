package mocks

import (
	"context"
	"crypto/x509"
	"encoding/pem"
	"fmt"

	caPB "github.com/letsencrypt/boulder/ca/proto"
	"github.com/letsencrypt/boulder/core"
	"github.com/letsencrypt/boulder/revocation"
)

// MockCA is a mock of a CA that always returns the cert from PEM in response to
// IssueCertificate.
type MockCA struct {
	PEM []byte
}

// IssueCertificate is a mock
func (ca *MockCA) IssueCertificate(ctx context.Context, _ *caPB.IssueCertificateRequest) (core.Certificate, error) {
	if ca.PEM == nil {
		return core.Certificate{}, fmt.Errorf("MockCA's PEM field must be set before calling IssueCertificate")
	}
	block, _ := pem.Decode(ca.PEM)
	cert, err := x509.ParseCertificate(block.Bytes)
	if err != nil {
		return core.Certificate{}, err
	}
	return core.Certificate{
		DER: cert.Raw,
	}, nil
}

// IssuePrecertificate is a mock
func (ca *MockCA) IssuePrecertificate(ctx context.Context, _ *caPB.IssueCertificateRequest) (*caPB.IssuePrecertificateResponse, error) {
	if ca.PEM == nil {
		return nil, fmt.Errorf("MockCA's PEM field must be set before calling IssueCertificate")
	}
	block, _ := pem.Decode(ca.PEM)
	cert, err := x509.ParseCertificate(block.Bytes)
	if err != nil {
		return nil, err
	}
	return &caPB.IssuePrecertificateResponse{
		DER: cert.Raw,
	}, nil
}

// IssueCertificateForPrecertificate is a mock
func (ca *MockCA) IssueCertificateForPrecertificate(ctx context.Context, req *caPB.IssueCertificateForPrecertificateRequest) (core.Certificate, error) {
	return core.Certificate{DER: req.DER}, nil
}

// GenerateOCSP is a mock
<<<<<<< HEAD
func (ca *MockCA) GenerateOCSP(ctx context.Context, req *caPB.GenerateOCSPRequest) (ocsp []byte, err error) {
	return
=======
func (ca *MockCA) GenerateOCSP(ctx context.Context, req *caPB.GenerateOCSPRequest) (*caPB.OCSPResponse, error) {
	return nil, nil
>>>>>>> f24fd0df
}

// RevokeCertificate is a mock
func (ca *MockCA) RevokeCertificate(ctx context.Context, serial string, reasonCode revocation.Reason) (err error) {
	return
}<|MERGE_RESOLUTION|>--- conflicted
+++ resolved
@@ -53,13 +53,8 @@
 }
 
 // GenerateOCSP is a mock
-<<<<<<< HEAD
-func (ca *MockCA) GenerateOCSP(ctx context.Context, req *caPB.GenerateOCSPRequest) (ocsp []byte, err error) {
-	return
-=======
 func (ca *MockCA) GenerateOCSP(ctx context.Context, req *caPB.GenerateOCSPRequest) (*caPB.OCSPResponse, error) {
 	return nil, nil
->>>>>>> f24fd0df
 }
 
 // RevokeCertificate is a mock
